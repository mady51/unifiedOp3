--- conflicted
+++ resolved
@@ -28,10 +28,7 @@
 #include <asm/errno.h>
 #include <asm/esr.h>
 #include <asm/memory.h>
-<<<<<<< HEAD
-=======
 #include <asm/mmu.h>
->>>>>>> 0be2a951
 #include <asm/ptrace.h>
 #include <asm/thread_info.h>
 #include <asm/uaccess.h>
@@ -98,10 +95,6 @@
 	.endm
 
 	.macro	kernel_entry, el, regsize = 64
-<<<<<<< HEAD
-	sub	sp, sp, #S_FRAME_SIZE
-=======
->>>>>>> 0be2a951
 	.if	\regsize == 32
 	mov	w0, w0				// zero upper 32 bits of x0
 	.endif
@@ -155,13 +148,8 @@
 alternative_else_nop_endif
 
 	.if	\el != 0
-<<<<<<< HEAD
-	mrs	x21, ttbr0_el1
-	tst	x21, #0xffff << 48		// Check for the reserved ASID
-=======
 	mrs	x21, ttbr1_el1
 	tst	x21, #TTBR_ASID_MASK		// Check for the reserved ASID
->>>>>>> 0be2a951
 	orr	x23, x23, #PSR_PAN_BIT		// Set the emulated PAN in the saved SPSR
 	b.eq	1f				// TTBR0 access already disabled
 	and	x23, x23, #~PSR_PAN_BIT		// Clear the emulated PAN in the saved SPSR
@@ -224,55 +212,29 @@
 	tbnz	x22, #22, 1f			// Skip re-enabling TTBR0 access if the PSR_PAN_BIT is set
 	.endif
 
-<<<<<<< HEAD
-	__uaccess_ttbr0_enable x0
-=======
 	__uaccess_ttbr0_enable x0, x1
->>>>>>> 0be2a951
 1:
 	.if	\el != 0
 	and	x22, x22, #~PSR_PAN_BIT		// ARMv8.0 CPUs do not understand this bit
 	.endif
 2:
 #endif
-<<<<<<< HEAD
-=======
 
 	.if	\el == 0
 	ldr	x23, [sp, #S_SP]		// load return stack pointer
 	msr	sp_el0, x23
 	tst	x22, #PSR_MODE32_BIT		// native task?
 	b.eq	3f
->>>>>>> 0be2a951
-
-	.if	\el == 0
-	ldr	x23, [sp, #S_SP]		// load return stack pointer
-	msr	sp_el0, x23
+
 #ifdef CONFIG_ARM64_ERRATUM_845719
-<<<<<<< HEAD
-alternative_if_not ARM64_WORKAROUND_845719
-	nop
-	nop
-#ifdef CONFIG_PID_IN_CONTEXTIDR
-	nop
-#endif
-alternative_else
-	tbz	x22, #4, 1f
-=======
 alternative_if ARM64_WORKAROUND_845719
->>>>>>> 0be2a951
 #ifdef CONFIG_PID_IN_CONTEXTIDR
 	mrs	x29, contextidr_el1
 	msr	contextidr_el1, x29
 #else
 	msr contextidr_el1, xzr
 #endif
-<<<<<<< HEAD
-1:
-alternative_endif
-=======
 alternative_else_nop_endif
->>>>>>> 0be2a951
 #endif
 3:
 	.endif
@@ -296,9 +258,6 @@
 	ldp	x28, x29, [sp, #16 * 14]
 	ldr	lr, [sp, #S_LR]
 	add	sp, sp, #S_FRAME_SIZE		// restore sp
-<<<<<<< HEAD
-	eret					// return to kernel
-=======
 
 	.if	\el == 0
 alternative_insn eret, nop, ARM64_UNMAP_KERNEL_AT_EL0
@@ -314,7 +273,6 @@
 	.else
 	eret
 	.endif
->>>>>>> 0be2a951
 	.endm
 
 /*
@@ -919,8 +877,6 @@
 	bl	do_ni_syscall
 	b	__sys_trace_return
 
-<<<<<<< HEAD
-=======
 #ifdef CONFIG_UNMAP_KERNEL_AT_EL0
 /*
  * Exception vectors trampoline.
@@ -1034,7 +990,6 @@
 #endif /* CONFIG_RANDOMIZE_BASE */
 #endif /* CONFIG_UNMAP_KERNEL_AT_EL0 */
 
->>>>>>> 0be2a951
 /*
  * Special system call wrappers.
  */

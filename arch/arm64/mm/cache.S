/*
 * Cache maintenance
 *
 * Copyright (C) 2001 Deep Blue Solutions Ltd.
 * Copyright (C) 2012 ARM Ltd.
 * Copyright (c) 2014-2015, The Linux Foundation. All rights reserved.
 *
 * This program is free software; you can redistribute it and/or modify
 * it under the terms of the GNU General Public License version 2 as
 * published by the Free Software Foundation.
 *
 * This program is distributed in the hope that it will be useful,
 * but WITHOUT ANY WARRANTY; without even the implied warranty of
 * MERCHANTABILITY or FITNESS FOR A PARTICULAR PURPOSE.  See the
 * GNU General Public License for more details.
 *
 * You should have received a copy of the GNU General Public License
 * along with this program.  If not, see <http://www.gnu.org/licenses/>.
 */

#include <linux/linkage.h>
#include <linux/init.h>
#include <asm/assembler.h>
#include <asm/cpufeature.h>
#include <asm/alternative.h>
#include <asm/uaccess.h>

/*
 *     flush_dcache_louis()
 *
 *     Flush the D-cache up to the Level of Unification Inner Shareable
 *
 *     Corrupted registers: x0-x7, x9-x11
 */

ENTRY(flush_dcache_louis)
	dsb	sy		// ensure ordering with previous memory accesses
	mrs	x0, clidr_el1	// read clidr
	and	x3, x0, #(7 << 21)	// extract LoUIS from clidr
	lsr	x3, x3, #20	// x3 = LoUIS * 2
	cbz	x3, done	// if LoUIS is 0, then no need to clean
	mov	x10, #0		// start clean at cache level 0
	b	loop1		// start flushing cache levels
done:
	ret
ENDPROC(flush_dcache_louis)

 /*
 *     flush_kern_cache_louis(void)
 *
 *     Flush the data cache up to Level of Unification Inner Shareable.
 *     Invalidate the I-cache to the point of unification.
 */
ENTRY(flush_cache_louis)
	mov	x12, lr
	bl	flush_dcache_louis
	mov	x0, #0
	ic	ialluis				// I+BTB cache invalidate
	ret x12
ENDPROC(flush_cache_louis)

/*
 *	__flush_dcache_all()
 *
 *	Flush the whole D-cache.
 *
 *	Corrupted registers: x0-x7, x9-x11
 */
__flush_dcache_all:
	dmb	sy				// ensure ordering with previous memory accesses
	mrs	x0, clidr_el1			// read clidr
	and	x3, x0, #0x7000000		// extract loc from clidr
	lsr	x3, x3, #23			// left align loc bit field
	cbz	x3, finished			// if loc is 0, then no need to clean
	mov	x10, #0				// start clean at cache level 0
loop1:
	add	x2, x10, x10, lsr #1		// work out 3x current cache level
	lsr	x1, x0, x2			// extract cache type bits from clidr
	and	x1, x1, #7			// mask of the bits for current cache only
	cmp	x1, #2				// see what cache we have at this level
	b.lt	skip				// skip if no cache, or just i-cache
	save_and_disable_irqs x9		// make CSSELR and CCSIDR access atomic
	msr	csselr_el1, x10			// select current cache level in csselr
	isb					// isb to sych the new cssr&csidr
	mrs	x1, ccsidr_el1			// read the new ccsidr
	restore_irqs x9
	and	x2, x1, #7			// extract the length of the cache lines
	add	x2, x2, #4			// add 4 (line length offset)
	mov	x4, #0x3ff
	and	x4, x4, x1, lsr #3		// find maximum number on the way size
	clz	w5, w4				// find bit position of way size increment
	mov	x7, #0x7fff
	and	x7, x7, x1, lsr #13		// extract max number of the index size
loop2:
	mov	x9, x4				// create working copy of max way size
loop3:
	lsl	x6, x9, x5
	orr	x11, x10, x6			// factor way and cache number into x11
	lsl	x6, x7, x2
	orr	x11, x11, x6			// factor index number into x11
	dc	cisw, x11			// clean & invalidate by set/way
	subs	x9, x9, #1			// decrement the way
	b.ge	loop3
	subs	x7, x7, #1			// decrement the index
	b.ge	loop2
skip:
	add	x10, x10, #2			// increment cache number
	cmp	x3, x10
	b.gt	loop1
finished:
	mov	x10, #0				// swith back to cache level 0
	msr	csselr_el1, x10			// select current cache level in csselr
	dsb	sy
	isb
	ret
ENDPROC(__flush_dcache_all)

/*
 *	flush_cache_all()
 *
 *	Flush the entire cache system.  The data cache flush is now achieved
 *	using atomic clean / invalidates working outwards from L1 cache. This
 *	is done using Set/Way based cache maintainance instructions.  The
 *	instruction cache can still be invalidated back to the point of
 *	unification in a single instruction.
 */
ENTRY(flush_cache_all)
	mov	x12, lr
	bl	__flush_dcache_all
	mov	x0, #0
	ic	ialluis				// I+BTB cache invalidate
	ret	x12
ENDPROC(flush_cache_all)



/*
 *	flush_icache_range(start,end)
 *
 *	Ensure that the I and D caches are coherent within specified region.
 *	This is typically used when code has been written to a memory region,
 *	and will be executed.
 *
 *	- start   - virtual start address of region
 *	- end     - virtual end address of region
 */
ENTRY(flush_icache_range)
	/* FALLTHROUGH */

/*
 *	__flush_cache_user_range(start,end)
 *
 *	Ensure that the I and D caches are coherent within specified region.
 *	This is typically used when code has been written to a memory region,
 *	and will be executed.
 *
 *	- start   - virtual start address of region
 *	- end     - virtual end address of region
 */
ENTRY(__flush_cache_user_range)
<<<<<<< HEAD
	uaccess_ttbr0_enable x2, x3
=======
	uaccess_ttbr0_enable x2, x3, x4
>>>>>>> 0be2a951
	dcache_line_size x2, x3
	sub	x3, x2, #1
	bic	x4, x0, x3
1:
USER(9f, dc	cvau, x4	)		// clean D line to PoU
	add	x4, x4, x2
	cmp	x4, x1
	b.lo	1b
	dsb	ish

	icache_line_size x2, x3
	sub	x3, x2, #1
	bic	x4, x0, x3
1:
USER(9f, ic	ivau, x4	)		// invalidate I line PoU
	add	x4, x4, x2
	cmp	x4, x1
	b.lo	1b
9:						// ignore any faulting cache operation
	dsb	ish
	isb
	uaccess_ttbr0_disable x1
	ret
ENDPROC(flush_icache_range)
ENDPROC(__flush_cache_user_range)

/*
 *	__flush_dcache_area(kaddr, size)
 *
 *	Ensure that the data held in the page kaddr is written back to the
 *	page in question.
 *
 *	- kaddr   - kernel address
 *	- size    - size in question
 */
ENTRY(__flush_dcache_area)
	dcache_line_size x2, x3
	add	x1, x0, x1
	sub	x3, x2, #1
	bic	x0, x0, x3
1:	dc	civac, x0			// clean & invalidate D line / unified line
	add	x0, x0, x2
	cmp	x0, x1
	b.lo	1b
	dsb	sy
	ret
ENDPIPROC(__flush_dcache_area)

/*
 *	__inval_cache_range(start, end)
 *	- start   - start address of region
 *	- end     - end address of region
 */
ENTRY(__inval_cache_range)
	/* FALLTHROUGH */

/*
 *	__dma_inv_range(start, end)
 *	- start   - virtual start address of region
 *	- end     - virtual end address of region
 */
ENTRY(__dma_inv_range)
	dcache_line_size x2, x3
	sub	x3, x2, #1
	tst	x1, x3				// end cache line aligned?
	bic	x1, x1, x3
	b.eq	1f
	dc	civac, x1			// clean & invalidate D / U line
1:	tst	x0, x3				// start cache line aligned?
	bic	x0, x0, x3
	b.eq	2f
	dc	civac, x0			// clean & invalidate D / U line
	b	3f
2:	dc	ivac, x0			// invalidate D / U line
3:	add	x0, x0, x2
	cmp	x0, x1
	b.lo	2b
	dsb	sy
	ret
ENDPIPROC(__inval_cache_range)
ENDPROC(__dma_inv_range)

/*
 *	__dma_clean_range(start, end)
 *	- start   - virtual start address of region
 *	- end     - virtual end address of region
 */
ENTRY(__dma_clean_range)
	dcache_line_size x2, x3
	sub	x3, x2, #1
	bic	x0, x0, x3
1:
alternative_if_not ARM64_WORKAROUND_CLEAN_CACHE
	dc	cvac, x0
alternative_else
	dc	civac, x0
alternative_endif
	add	x0, x0, x2
	cmp	x0, x1
	b.lo	1b
	dsb	sy
	ret
ENDPROC(__dma_clean_range)

/*
 *	__dma_flush_range(start, end)
 *	- start   - virtual start address of region
 *	- end     - virtual end address of region
 */
ENTRY(__dma_flush_range)
	dcache_line_size x2, x3
	sub	x3, x2, #1
	bic	x0, x0, x3
1:	dc	civac, x0			// clean & invalidate D / U line
	add	x0, x0, x2
	cmp	x0, x1
	b.lo	1b
	dsb	sy
	ret
ENDPIPROC(__dma_flush_range)

/*
 *	__dma_map_area(start, size, dir)
 *	- start	- kernel virtual start address
 *	- size	- size of region
 *	- dir	- DMA direction
 */
ENTRY(__dma_map_area)
	add	x1, x1, x0
	cmp	w2, #DMA_FROM_DEVICE
	b.eq	__dma_inv_range
	b	__dma_clean_range
ENDPIPROC(__dma_map_area)

/*
 *	__dma_unmap_area(start, size, dir)
 *	- start	- kernel virtual start address
 *	- size	- size of region
 *	- dir	- DMA direction
 */
ENTRY(__dma_unmap_area)
	add	x1, x1, x0
	cmp	w2, #DMA_TO_DEVICE
	b.ne	__dma_inv_range
	ret
ENDPIPROC(__dma_unmap_area)<|MERGE_RESOLUTION|>--- conflicted
+++ resolved
@@ -158,11 +158,7 @@
  *	- end     - virtual end address of region
  */
 ENTRY(__flush_cache_user_range)
-<<<<<<< HEAD
-	uaccess_ttbr0_enable x2, x3
-=======
 	uaccess_ttbr0_enable x2, x3, x4
->>>>>>> 0be2a951
 	dcache_line_size x2, x3
 	sub	x3, x2, #1
 	bic	x4, x0, x3

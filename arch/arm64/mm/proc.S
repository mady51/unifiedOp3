/*
 * Based on arch/arm/mm/proc.S
 *
 * Copyright (C) 2001 Deep Blue Solutions Ltd.
 * Copyright (C) 2012 ARM Ltd.
 * Author: Catalin Marinas <catalin.marinas@arm.com>
 *
 * This program is free software; you can redistribute it and/or modify
 * it under the terms of the GNU General Public License version 2 as
 * published by the Free Software Foundation.
 *
 * This program is distributed in the hope that it will be useful,
 * but WITHOUT ANY WARRANTY; without even the implied warranty of
 * MERCHANTABILITY or FITNESS FOR A PARTICULAR PURPOSE.  See the
 * GNU General Public License for more details.
 *
 * You should have received a copy of the GNU General Public License
 * along with this program.  If not, see <http://www.gnu.org/licenses/>.
 */

#include <linux/init.h>
#include <linux/linkage.h>
#include <asm/assembler.h>
#include <asm/asm-offsets.h>
#include <asm/hwcap.h>
#include <asm/pgtable.h>

#ifdef CONFIG_ARM64_64K_PAGES
#define TCR_TG_FLAGS	TCR_TG0_64K | TCR_TG1_64K
#else
#define TCR_TG_FLAGS	TCR_TG0_4K | TCR_TG1_4K
#endif

#define TCR_SMP_FLAGS	TCR_SHARED

/* PTWs cacheable, inner/outer WBWA */
#define TCR_CACHE_FLAGS	TCR_IRGN_WBWA | TCR_ORGN_WBWA

#define MAIR(attr, mt)	((attr) << ((mt) * 8))

/*
 *	cpu_do_idle()
 *
 *	Idle the processor (wait for interrupt).
 */
ENTRY(cpu_do_idle)
	dsb	sy				// WFI may enter a low-power mode
	wfi
	ret
ENDPROC(cpu_do_idle)

#ifdef CONFIG_ARM64_CPU_SUSPEND
/**
 * cpu_do_suspend - save CPU registers context
 *
 * x0: virtual address of context pointer
 */
ENTRY(cpu_do_suspend)
	mrs	x2, tpidr_el0
	mrs	x3, tpidrro_el0
	mrs	x4, contextidr_el1
	mrs	x5, mair_el1
	mrs	x6, cpacr_el1
	mrs	x7, ttbr1_el1
	mrs	x8, tcr_el1
	mrs	x9, vbar_el1
	mrs	x10, mdscr_el1
	mrs	x11, oslsr_el1
	mrs	x12, sctlr_el1
	stp	x2, x3, [x0]
	stp	x4, x5, [x0, #16]
	stp	x6, x7, [x0, #32]
	stp	x8, x9, [x0, #48]
	stp	x10, x11, [x0, #64]
	str	x12, [x0, #80]
	ret
ENDPROC(cpu_do_suspend)

/**
 * cpu_do_resume - restore CPU register context
 *
 * x0: Physical address of context pointer
 * x1: ttbr0_el1 to be restored
 *
 * Returns:
 *	sctlr_el1 value in x0
 */
ENTRY(cpu_do_resume)
	/*
	 * Invalidate local tlb entries before turning on MMU
	 */
	tlbi	vmalle1
	ldp	x2, x3, [x0]
	ldp	x4, x5, [x0, #16]
	ldp	x6, x7, [x0, #32]
	ldp	x8, x9, [x0, #48]
	ldp	x10, x11, [x0, #64]
	ldr	x12, [x0, #80]
	msr	tpidr_el0, x2
	msr	tpidrro_el0, x3
	msr	contextidr_el1, x4
	msr	mair_el1, x5
	msr	cpacr_el1, x6
	msr	ttbr0_el1, x1
	msr	ttbr1_el1, x7
	tcr_set_idmap_t0sz x8, x7
	msr	tcr_el1, x8
	msr	vbar_el1, x9
	msr	mdscr_el1, x10
	/*
	 * Restore oslsr_el1 by writing oslar_el1
	 */
	ubfx	x11, x11, #1, #1
	msr	oslar_el1, x11
	mov	x0, x12
	dsb	nsh		// Make sure local tlb invalidation completed
	isb
	ret
ENDPROC(cpu_do_resume)
#endif

/*
 *	cpu_do_switch_mm(pgd_phys, tsk)
 *
 *	Set the translation table base pointer to be pgd_phys.
 *
 *	- pgd_phys - physical address of new TTB
 */
ENTRY(cpu_do_switch_mm)
<<<<<<< HEAD
	mmid	x1, x1				// get mm->context.id
	bfi	x0, x1, #48, #16		// set the ASID
	msr	ttbr0_el1, x0			// set TTBR0
=======
	mrs	x2, ttbr1_el1
	mmid	x1, x1				// get mm->context.id
	bfi	x2, x1, #48, #16		// set the ASID
	msr	ttbr1_el1, x2			// in TTBR1 (since TCR.A1 is set)
	isb
	msr	ttbr0_el1, x0			// now update TTBR0
>>>>>>> 0be2a951
	isb
	ret
ENDPROC(cpu_do_switch_mm)

	.section ".text.init", #alloc, #execinstr

/*
 *	__cpu_setup
 *
 *	Initialise the processor for turning the MMU on.  Return in x0 the
 *	value of the SCTLR_EL1 register.
 */
ENTRY(__cpu_setup)
	tlbi	vmalle1				// Invalidate local TLB
	dsb	nsh

	mov	x0, #3 << 20
	msr	cpacr_el1, x0			// Enable FP/ASIMD
	mov	x0, #1 << 12			// Reset mdscr_el1 and disable
	msr	mdscr_el1, x0			// access to the DCC from EL0
	isb					// Unmask debug exceptions now,
	enable_dbg				// since this is per-cpu
	/*
	 * Memory region attributes for LPAE:
	 *
	 *   n = AttrIndx[2:0]
	 *			n	MAIR
	 *   DEVICE_nGnRnE	000	00000000
	 *   DEVICE_nGnRE	001	00000100
	 *   DEVICE_GRE		010	00001100
	 *   NORMAL_NC		011	01000100
	 *   NORMAL		100	11111111
	 */
	ldr	x5, =MAIR(0x00, MT_DEVICE_nGnRnE) | \
		     MAIR(0x04, MT_DEVICE_nGnRE) | \
		     MAIR(0x0c, MT_DEVICE_GRE) | \
		     MAIR(0x44, MT_NORMAL_NC) | \
		     MAIR(0xff, MT_NORMAL)
	msr	mair_el1, x5
	/*
	 * Prepare SCTLR
	 */
	adr	x5, crval
	ldp	w5, w6, [x5]
	mrs	x0, sctlr_el1
	bic	x0, x0, x5			// clear bits
	orr	x0, x0, x6			// set bits
	/*
	 * Set/prepare TCR and TTBR. We use 512GB (39-bit) address range for
	 * both user and kernel.
	 */
	ldr	x10, =TCR_TxSZ(VA_BITS) | TCR_CACHE_FLAGS | TCR_SMP_FLAGS | \
<<<<<<< HEAD
			TCR_TG_FLAGS | TCR_ASID16 | TCR_TBI0
=======
			TCR_TG_FLAGS | TCR_ASID16 | TCR_TBI0 | TCR_A1
>>>>>>> 0be2a951
	tcr_set_idmap_t0sz	x10, x9

	/*
	 * Read the PARange bits from ID_AA64MMFR0_EL1 and set the IPS bits in
	 * TCR_EL1.
	 */
	mrs	x9, ID_AA64MMFR0_EL1
	bfi	x10, x9, #32, #3
	msr	tcr_el1, x10
	ret					// return to head.S
ENDPROC(__cpu_setup)

	/*
	 *                 n n            T
	 *       U E      WT T UD     US IHBS
	 *       CE0      XWHW CZ     ME TEEA S
	 * .... .IEE .... NEAI TE.I ..AD DEN0 ACAM
	 * 0011 0... 1101 ..0. ..0. 10.. .... .... < hardware reserved
	 * .... .1.. .... 01.1 11.1 ..01 0001 1101 < software settings
	 */
	.type	crval, #object
crval:

#ifdef CONFIG_ARM64_ICACHE_DISABLE
#define CR_IBIT		0
#else
#define CR_IBIT		0x1000
#endif

#ifdef CONFIG_ARM64_DCACHE_DISABLE
#define CR_CBIT		0
#else
#define CR_CBIT		0x4
#endif

	.word	0x000802c2	// clear
	.word	0x0405c039 | CR_IBIT | CR_CBIT	// set<|MERGE_RESOLUTION|>--- conflicted
+++ resolved
@@ -127,18 +127,12 @@
  *	- pgd_phys - physical address of new TTB
  */
 ENTRY(cpu_do_switch_mm)
-<<<<<<< HEAD
-	mmid	x1, x1				// get mm->context.id
-	bfi	x0, x1, #48, #16		// set the ASID
-	msr	ttbr0_el1, x0			// set TTBR0
-=======
 	mrs	x2, ttbr1_el1
 	mmid	x1, x1				// get mm->context.id
 	bfi	x2, x1, #48, #16		// set the ASID
 	msr	ttbr1_el1, x2			// in TTBR1 (since TCR.A1 is set)
 	isb
 	msr	ttbr0_el1, x0			// now update TTBR0
->>>>>>> 0be2a951
 	isb
 	ret
 ENDPROC(cpu_do_switch_mm)
@@ -191,11 +185,7 @@
 	 * both user and kernel.
 	 */
 	ldr	x10, =TCR_TxSZ(VA_BITS) | TCR_CACHE_FLAGS | TCR_SMP_FLAGS | \
-<<<<<<< HEAD
-			TCR_TG_FLAGS | TCR_ASID16 | TCR_TBI0
-=======
 			TCR_TG_FLAGS | TCR_ASID16 | TCR_TBI0 | TCR_A1
->>>>>>> 0be2a951
 	tcr_set_idmap_t0sz	x10, x9
 
 	/*

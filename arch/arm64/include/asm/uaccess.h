--- conflicted
+++ resolved
@@ -20,10 +20,7 @@
 
 #include <asm/alternative.h>
 #include <asm/kernel-pgtable.h>
-<<<<<<< HEAD
-=======
 #include <asm/mmu.h>
->>>>>>> 0be2a951
 #include <asm/sysreg.h>
 
 #ifndef __ASSEMBLY__
@@ -140,11 +137,6 @@
 {
 	unsigned long ttbr;
 
-<<<<<<< HEAD
-	/* reserved_ttbr0 placed at the end of swapper_pg_dir */
-	ttbr = read_sysreg(ttbr1_el1) + SWAPPER_DIR_SIZE;
-	write_sysreg(ttbr, ttbr0_el1);
-=======
 	ttbr = read_sysreg(ttbr1_el1);
 	/* reserved_ttbr0 placed at the end of swapper_pg_dir */
 	write_sysreg(ttbr + SWAPPER_DIR_SIZE, ttbr0_el1);
@@ -152,17 +144,12 @@
 	/* Set reserved ASID */
 	ttbr &= ~TTBR_ASID_MASK;
 	write_sysreg(ttbr, ttbr1_el1);
->>>>>>> 0be2a951
 	isb();
 }
 
 static inline void __uaccess_ttbr0_enable(void)
 {
-<<<<<<< HEAD
-	unsigned long flags;
-=======
 	unsigned long flags, ttbr0, ttbr1;
->>>>>>> 0be2a951
 
 	/*
 	 * Disable interrupts to avoid preemption between reading the 'ttbr0'
@@ -170,9 +157,6 @@
 	 * roll-over and an update of 'ttbr0'.
 	 */
 	local_irq_save(flags);
-<<<<<<< HEAD
-	write_sysreg(current_thread_info()->ttbr0, ttbr0_el1);
-=======
 	ttbr0 = current_thread_info()->ttbr0;
 
 	/* Restore active ASID */
@@ -183,7 +167,6 @@
 
 	/* Restore user page table */
 	write_sysreg(ttbr0, ttbr0_el1);
->>>>>>> 0be2a951
 	isb();
 	local_irq_restore(flags);
 }
@@ -471,13 +454,6 @@
 	add	\tmp1, \tmp1, #SWAPPER_DIR_SIZE	// reserved_ttbr0 at the end of swapper_pg_dir
 	msr	ttbr0_el1, \tmp1		// set reserved TTBR0_EL1
 	isb
-<<<<<<< HEAD
-	.endm
-
-	.macro	__uaccess_ttbr0_enable, tmp1
-	get_thread_info \tmp1
-	ldr	\tmp1, [\tmp1, #TSK_TI_TTBR0]	// load saved TTBR0_EL1
-=======
 	sub	\tmp1, \tmp1, #SWAPPER_DIR_SIZE
 	bic	\tmp1, \tmp1, #TTBR_ASID_MASK
 	msr	ttbr1_el1, \tmp1		// set reserved ASID
@@ -492,7 +468,6 @@
 	ror     \tmp2, \tmp2, #16
 	msr	ttbr1_el1, \tmp2		// set the active ASID
 	isb
->>>>>>> 0be2a951
 	msr	ttbr0_el1, \tmp1		// set the non-PAN TTBR0_EL1
 	isb
 	.endm
@@ -503,30 +478,18 @@
 alternative_else_nop_endif
 	.endm
 
-<<<<<<< HEAD
-	.macro	uaccess_ttbr0_enable, tmp1, tmp2
-alternative_if_not ARM64_HAS_PAN
-	save_and_disable_irq \tmp2		// avoid preemption
-	__uaccess_ttbr0_enable \tmp1
-	restore_irq \tmp2
-=======
 	.macro	uaccess_ttbr0_enable, tmp1, tmp2, tmp3
 alternative_if_not ARM64_HAS_PAN
 	save_and_disable_irq \tmp3		// avoid preemption
 	__uaccess_ttbr0_enable \tmp1, \tmp2
 	restore_irq \tmp3
->>>>>>> 0be2a951
 alternative_else_nop_endif
 	.endm
 #else
 	.macro	uaccess_ttbr0_disable, tmp1
 	.endm
 
-<<<<<<< HEAD
-	.macro	uaccess_ttbr0_enable, tmp1, tmp2
-=======
 	.macro	uaccess_ttbr0_enable, tmp1, tmp2, tmp3
->>>>>>> 0be2a951
 	.endm
 #endif
 
@@ -540,13 +503,8 @@
 alternative_else_nop_endif
 	.endm
 
-<<<<<<< HEAD
-	.macro	uaccess_enable_not_uao, tmp1, tmp2
-	uaccess_ttbr0_enable \tmp1, \tmp2
-=======
 	.macro	uaccess_enable_not_uao, tmp1, tmp2, tmp3
 	uaccess_ttbr0_enable \tmp1, \tmp2, \tmp3
->>>>>>> 0be2a951
 alternative_if ARM64_ALT_PAN_NOT_UAO
 	SET_PSTATE_PAN(0)
 alternative_else_nop_endif

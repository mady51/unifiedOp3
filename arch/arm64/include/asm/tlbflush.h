/*
 * Based on arch/arm/include/asm/tlbflush.h
 *
 * Copyright (C) 1999-2003 Russell King
 * Copyright (C) 2012 ARM Ltd.
 *
 * This program is free software; you can redistribute it and/or modify
 * it under the terms of the GNU General Public License version 2 as
 * published by the Free Software Foundation.
 *
 * This program is distributed in the hope that it will be useful,
 * but WITHOUT ANY WARRANTY; without even the implied warranty of
 * MERCHANTABILITY or FITNESS FOR A PARTICULAR PURPOSE.  See the
 * GNU General Public License for more details.
 *
 * You should have received a copy of the GNU General Public License
 * along with this program.  If not, see <http://www.gnu.org/licenses/>.
 */
#ifndef __ASM_TLBFLUSH_H
#define __ASM_TLBFLUSH_H

#ifndef __ASSEMBLY__

#include <linux/sched.h>
#include <asm/cputype.h>
#include <asm/mmu.h>

<<<<<<< HEAD
=======
/*
 * Raw TLBI operations.
 *
 * Where necessary, use the __tlbi() macro to avoid asm()
 * boilerplate. Drivers and most kernel code should use the TLB
 * management routines in preference to the macro below.
 *
 * The macro can be used as __tlbi(op) or __tlbi(op, arg), depending
 * on whether a particular TLBI operation takes an argument or
 * not. The macros handles invoking the asm with or without the
 * register argument as appropriate.
 */
#define __TLBI_0(op, arg)		asm ("tlbi " #op)
#define __TLBI_1(op, arg)		asm ("tlbi " #op ", %0" : : "r" (arg))
#define __TLBI_N(op, arg, n, ...)	__TLBI_##n(op, arg)

#define __tlbi(op, ...)		__TLBI_N(op, ##__VA_ARGS__, 1, 0)

#define __tlbi_user(op, arg) do {						\
	if (arm64_kernel_unmapped_at_el0())					\
		__tlbi(op, (arg) | USER_ASID_FLAG);				\
} while (0)

>>>>>>> 0be2a951
/*
 *	TLB Management
 *	==============
 *
 *	The TLB specific code is expected to perform whatever tests it needs
 *	to determine if it should invalidate the TLB for each call.  Start
 *	addresses are inclusive and end addresses are exclusive; it is safe to
 *	round these addresses down.
 *
 *	flush_tlb_all()
 *
 *		Invalidate the entire TLB.
 *
 *	flush_tlb_mm(mm)
 *
 *		Invalidate all TLB entries in a particular address space.
 *		- mm	- mm_struct describing address space
 *
 *	flush_tlb_range(mm,start,end)
 *
 *		Invalidate a range of TLB entries in the specified address
 *		space.
 *		- mm	- mm_struct describing address space
 *		- start - start address (may not be aligned)
 *		- end	- end address (exclusive, may not be aligned)
 *
 *	flush_tlb_page(vaddr,vma)
 *
 *		Invalidate the specified page in the specified address range.
 *		- vaddr - virtual address (may not be aligned)
 *		- vma	- vma_struct describing address range
 *
 *	flush_kern_tlb_page(kaddr)
 *
 *		Invalidate the TLB entry for the specified page.  The address
 *		will be in the kernels virtual memory space.  Current uses
 *		only require the D-TLB to be invalidated.
 *		- kaddr - Kernel virtual memory address
 */
static inline void local_flush_tlb_all(void)
{
	dsb(nshst);
<<<<<<< HEAD
	asm("tlbi	vmalle1");
=======
	__tlbi(vmalle1);
>>>>>>> 0be2a951
	dsb(nsh);
	isb();
}

static inline void flush_tlb_all(void)
{
	dsb(ishst);
	__tlbi(vmalle1is);
	dsb(ish);
	isb();
}

static inline void flush_tlb_mm(struct mm_struct *mm)
{
#ifdef CONFIG_ARCH_MSM8994_V1_TLBI_WA
	dsb();
	asm("tlbi	vmalle1is");
	dsb();
	isb();
#else
	unsigned long asid = (unsigned long)ASID(mm) << 48;

	dsb(ishst);
	__tlbi(aside1is, asid);
	__tlbi_user(aside1is, asid);
	dsb(ish);
#endif
}

static inline void flush_tlb_page(struct vm_area_struct *vma,
				  unsigned long uaddr)
{
#ifdef CONFIG_ARCH_MSM8994_V1_TLBI_WA
	dsb();
	asm("tlbi	vmalle1is");
	dsb();
	isb();
#else
	unsigned long addr = uaddr >> 12 |
		((unsigned long)ASID(vma->vm_mm) << 48);

	dsb(ishst);
<<<<<<< HEAD
	asm("tlbi	vale1is, %0" : : "r" (addr));
=======
	__tlbi(vale1is, addr);
	__tlbi_user(vale1is, addr);
>>>>>>> 0be2a951
	dsb(ish);
#endif
}

/*
 * This is meant to avoid soft lock-ups on large TLB flushing ranges and not
 * necessarily a performance improvement.
 */
#define MAX_TLB_RANGE	(1024UL << PAGE_SHIFT)

static inline void __flush_tlb_range(struct vm_area_struct *vma,
				     unsigned long start, unsigned long end,
				     bool last_level)
{
	unsigned long asid = ASID(vma->vm_mm) << 48;
	unsigned long addr;

	if ((end - start) > MAX_TLB_RANGE) {
		flush_tlb_mm(vma->vm_mm);
		return;
	}

	start = asid | (start >> 12);
	end = asid | (end >> 12);

	dsb(ishst);
	for (addr = start; addr < end; addr += 1 << (PAGE_SHIFT - 12)) {
<<<<<<< HEAD
		if (last_level)
			asm("tlbi vale1is, %0" : : "r"(addr));
		else
			asm("tlbi vae1is, %0" : : "r"(addr));
=======
		if (last_level) {
			__tlbi(vale1is, addr);
			__tlbi_user(vale1is, addr);
		} else {
			__tlbi(vae1is, addr);
			__tlbi_user(vae1is, addr);
		}
>>>>>>> 0be2a951
	}
	dsb(ish);
}

static inline void flush_tlb_range(struct vm_area_struct *vma,
				   unsigned long start, unsigned long end)
{
	__flush_tlb_range(vma, start, end, false);
}

static inline void flush_tlb_kernel_range(unsigned long start, unsigned long end)
{
	unsigned long addr;

	if ((end - start) > MAX_TLB_RANGE) {
		flush_tlb_all();
		return;
	}

	start >>= 12;
	end >>= 12;

	dsb(ishst);
	for (addr = start; addr < end; addr += 1 << (PAGE_SHIFT - 12))
		__tlbi(vaae1is, addr);
	dsb(ish);
	isb();
}

/*
 * Used to invalidate the TLB (walk caches) corresponding to intermediate page
 * table levels (pgd/pud/pmd).
 */
static inline void __flush_tlb_pgtable(struct mm_struct *mm,
				       unsigned long uaddr)
{
	unsigned long addr = uaddr >> 12 | (ASID(mm) << 48);

<<<<<<< HEAD
	asm("tlbi	vae1is, %0" : : "r" (addr));
=======
	__tlbi(vae1is, addr);
	__tlbi_user(vae1is, addr);
>>>>>>> 0be2a951
	dsb(ish);
}

#endif

#endif<|MERGE_RESOLUTION|>--- conflicted
+++ resolved
@@ -25,8 +25,6 @@
 #include <asm/cputype.h>
 #include <asm/mmu.h>
 
-<<<<<<< HEAD
-=======
 /*
  * Raw TLBI operations.
  *
@@ -50,7 +48,6 @@
 		__tlbi(op, (arg) | USER_ASID_FLAG);				\
 } while (0)
 
->>>>>>> 0be2a951
 /*
  *	TLB Management
  *	==============
@@ -93,11 +90,7 @@
 static inline void local_flush_tlb_all(void)
 {
 	dsb(nshst);
-<<<<<<< HEAD
-	asm("tlbi	vmalle1");
-=======
 	__tlbi(vmalle1);
->>>>>>> 0be2a951
 	dsb(nsh);
 	isb();
 }
@@ -140,12 +133,8 @@
 		((unsigned long)ASID(vma->vm_mm) << 48);
 
 	dsb(ishst);
-<<<<<<< HEAD
-	asm("tlbi	vale1is, %0" : : "r" (addr));
-=======
 	__tlbi(vale1is, addr);
 	__tlbi_user(vale1is, addr);
->>>>>>> 0be2a951
 	dsb(ish);
 #endif
 }
@@ -173,12 +162,6 @@
 
 	dsb(ishst);
 	for (addr = start; addr < end; addr += 1 << (PAGE_SHIFT - 12)) {
-<<<<<<< HEAD
-		if (last_level)
-			asm("tlbi vale1is, %0" : : "r"(addr));
-		else
-			asm("tlbi vae1is, %0" : : "r"(addr));
-=======
 		if (last_level) {
 			__tlbi(vale1is, addr);
 			__tlbi_user(vale1is, addr);
@@ -186,7 +169,6 @@
 			__tlbi(vae1is, addr);
 			__tlbi_user(vae1is, addr);
 		}
->>>>>>> 0be2a951
 	}
 	dsb(ish);
 }
@@ -225,12 +207,8 @@
 {
 	unsigned long addr = uaddr >> 12 | (ASID(mm) << 48);
 
-<<<<<<< HEAD
-	asm("tlbi	vae1is, %0" : : "r" (addr));
-=======
 	__tlbi(vae1is, addr);
 	__tlbi_user(vae1is, addr);
->>>>>>> 0be2a951
 	dsb(ish);
 }
 

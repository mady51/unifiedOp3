/*
 * Copyright (C) 2012 ARM Ltd.
 *
 * This program is free software; you can redistribute it and/or modify
 * it under the terms of the GNU General Public License version 2 as
 * published by the Free Software Foundation.
 *
 * This program is distributed in the hope that it will be useful,
 * but WITHOUT ANY WARRANTY; without even the implied warranty of
 * MERCHANTABILITY or FITNESS FOR A PARTICULAR PURPOSE.  See the
 * GNU General Public License for more details.
 *
 * You should have received a copy of the GNU General Public License
 * along with this program.  If not, see <http://www.gnu.org/licenses/>.
 */
#ifndef __ASM_PGTABLE_H
#define __ASM_PGTABLE_H

#include <asm/proc-fns.h>

#include <asm/memory.h>
#include <asm/pgtable-hwdef.h>

/*
 * Software defined PTE bits definition.
 */
#define PTE_VALID		(_AT(pteval_t, 1) << 0)
#define PTE_FILE		(_AT(pteval_t, 1) << 2)	/* only when !pte_present() */
#define PTE_DIRTY		(_AT(pteval_t, 1) << 55)
#define PTE_SPECIAL		(_AT(pteval_t, 1) << 56)
#define PTE_WRITE		(_AT(pteval_t, 1) << 57)
#define PTE_PROT_NONE		(_AT(pteval_t, 1) << 58) /* only when !PTE_VALID */

/*
 * VMALLOC and SPARSEMEM_VMEMMAP ranges.
 *
 * VMEMAP_SIZE: allows the whole linear region to be covered by a struct page array
 *	(rounded up to PUD_SIZE).
 * VMALLOC_START: beginning of the kernel VA space
 * VMALLOC_END: extends to the available space below vmmemmap, PCI I/O space,
 *	fixed mappings and modules
 */
#define VMEMMAP_SIZE		ALIGN((1UL << (VA_BITS - PAGE_SHIFT)) * sizeof(struct page), PUD_SIZE)

#ifndef CONFIG_KASAN
#define VMALLOC_START		(VA_START)
#else
#include <asm/kasan.h>
#define VMALLOC_START		(KASAN_SHADOW_END + SZ_64K)
#endif

#define VMALLOC_END		(PAGE_OFFSET - PUD_SIZE - VMEMMAP_SIZE - SZ_64K)

#define VMEMMAP_START		(VMALLOC_END + SZ_64K)
#define vmemmap			((struct page *)VMEMMAP_START - \
				 SECTION_ALIGN_DOWN(memstart_addr >> PAGE_SHIFT))

#define FIRST_USER_ADDRESS	0

#ifndef __ASSEMBLY__
extern void __pte_error(const char *file, int line, unsigned long val);
extern void __pmd_error(const char *file, int line, unsigned long val);
extern void __pud_error(const char *file, int line, unsigned long val);
extern void __pgd_error(const char *file, int line, unsigned long val);

<<<<<<< HEAD
#define PROT_DEFAULT		(PTE_TYPE_PAGE | PTE_AF | PTE_SHARED)
#define PROT_SECT_DEFAULT	(PMD_TYPE_SECT | PMD_SECT_AF | PMD_SECT_S)
=======
#define _PROT_DEFAULT		(PTE_TYPE_PAGE | PTE_AF | PTE_SHARED)
#define _PROT_SECT_DEFAULT	(PMD_TYPE_SECT | PMD_SECT_AF | PMD_SECT_S)

#ifdef CONFIG_UNMAP_KERNEL_AT_EL0
#define PROT_DEFAULT		(_PROT_DEFAULT | PTE_NG)
#define PROT_SECT_DEFAULT	(_PROT_SECT_DEFAULT | PMD_SECT_NG)
#else
#define PROT_DEFAULT		_PROT_DEFAULT
#define PROT_SECT_DEFAULT	_PROT_SECT_DEFAULT
#endif /* CONFIG_UNMAP_KERNEL_AT_EL0 */
>>>>>>> 0be2a951

#define PROT_DEVICE_nGnRnE	(PROT_DEFAULT | PTE_PXN | PTE_UXN | PTE_ATTRINDX(MT_DEVICE_nGnRnE))
#define PROT_DEVICE_nGnRE	(PROT_DEFAULT | PTE_PXN | PTE_UXN | PTE_ATTRINDX(MT_DEVICE_nGnRE))
#define PROT_NORMAL_NC		(PROT_DEFAULT | PTE_PXN | PTE_UXN | PTE_ATTRINDX(MT_NORMAL_NC))
#define PROT_NORMAL		(PROT_DEFAULT | PTE_PXN | PTE_UXN | PTE_ATTRINDX(MT_NORMAL))

#define PROT_SECT_DEVICE_nGnRE	(PROT_SECT_DEFAULT | PMD_SECT_PXN | PMD_SECT_UXN | PMD_ATTRINDX(MT_DEVICE_nGnRE))
#define PROT_SECT_NORMAL	(PROT_SECT_DEFAULT | PMD_SECT_PXN | PMD_SECT_UXN | PMD_ATTRINDX(MT_NORMAL))
#define PROT_SECT_NORMAL_EXEC	(PROT_SECT_DEFAULT | PMD_SECT_UXN | PMD_ATTRINDX(MT_NORMAL))

#define _PAGE_DEFAULT		(PROT_DEFAULT | PTE_ATTRINDX(MT_NORMAL))
#define _HYP_PAGE_DEFAULT	(_PAGE_DEFAULT & ~PTE_NG)

#define PAGE_KERNEL		__pgprot(_PAGE_DEFAULT | PTE_PXN | PTE_UXN | PTE_DIRTY | PTE_WRITE)
#define PAGE_KERNEL_RO		__pgprot(_PAGE_DEFAULT | PTE_PXN | PTE_UXN | PTE_DIRTY | PTE_RDONLY)
#define PAGE_KERNEL_EXEC	__pgprot(_PAGE_DEFAULT | PTE_UXN | PTE_DIRTY | PTE_WRITE)

#define PAGE_HYP		__pgprot(_HYP_PAGE_DEFAULT | PTE_HYP)
#define PAGE_HYP_DEVICE		__pgprot(PROT_DEVICE_nGnRE | PTE_HYP)

#define PAGE_S2			__pgprot(PROT_DEFAULT | PTE_S2_MEMATTR(MT_S2_NORMAL) | PTE_S2_RDONLY)
#define PAGE_S2_DEVICE		__pgprot(PROT_DEFAULT | PTE_S2_MEMATTR(MT_S2_DEVICE_nGnRE) | PTE_S2_RDONLY | PTE_UXN)

#define PAGE_NONE		__pgprot(((_PAGE_DEFAULT) & ~PTE_TYPE_MASK) | PTE_PROT_NONE | PTE_NG | PTE_PXN | PTE_UXN)
#define PAGE_SHARED		__pgprot(_PAGE_DEFAULT | PTE_USER | PTE_NG | PTE_PXN | PTE_UXN | PTE_WRITE)
#define PAGE_SHARED_EXEC	__pgprot(_PAGE_DEFAULT | PTE_USER | PTE_NG | PTE_PXN | PTE_WRITE)
#define PAGE_COPY		__pgprot(_PAGE_DEFAULT | PTE_USER | PTE_NG | PTE_PXN | PTE_UXN)
#define PAGE_COPY_EXEC		__pgprot(_PAGE_DEFAULT | PTE_USER | PTE_NG | PTE_PXN)
#define PAGE_READONLY		__pgprot(_PAGE_DEFAULT | PTE_USER | PTE_NG | PTE_PXN | PTE_UXN)
#define PAGE_READONLY_EXEC	__pgprot(_PAGE_DEFAULT | PTE_USER | PTE_NG | PTE_PXN)

#define __P000  PAGE_NONE
#define __P001  PAGE_READONLY
#define __P010  PAGE_COPY
#define __P011  PAGE_COPY
#define __P100  PAGE_READONLY_EXEC
#define __P101  PAGE_READONLY_EXEC
#define __P110  PAGE_COPY_EXEC
#define __P111  PAGE_COPY_EXEC

#define __S000  PAGE_NONE
#define __S001  PAGE_READONLY
#define __S010  PAGE_SHARED
#define __S011  PAGE_SHARED
#define __S100  PAGE_READONLY_EXEC
#define __S101  PAGE_READONLY_EXEC
#define __S110  PAGE_SHARED_EXEC
#define __S111  PAGE_SHARED_EXEC

/*
 * ZERO_PAGE is a global shared page that is always zero: used
 * for zero-mapped memory areas etc..
 */
extern unsigned long empty_zero_page[PAGE_SIZE / sizeof(unsigned long)];
#define ZERO_PAGE(vaddr)	virt_to_page(empty_zero_page)

#define pte_ERROR(pte)		__pte_error(__FILE__, __LINE__, pte_val(pte))

#define pte_pfn(pte)		((pte_val(pte) & PHYS_MASK) >> PAGE_SHIFT)

#define pfn_pte(pfn,prot)	(__pte(((phys_addr_t)(pfn) << PAGE_SHIFT) | pgprot_val(prot)))

#define pte_none(pte)		(!pte_val(pte))
#define pte_clear(mm,addr,ptep)	set_pte(ptep, __pte(0))
#define pte_page(pte)		(pfn_to_page(pte_pfn(pte)))

/* Find an entry in the third-level page table. */
#define pte_index(addr)		(((addr) >> PAGE_SHIFT) & (PTRS_PER_PTE - 1))

#define pte_offset_kernel(dir,addr)	(pmd_page_vaddr(*(dir)) + pte_index(addr))

#define pte_offset_map(dir,addr)	pte_offset_kernel((dir), (addr))
#define pte_offset_map_nested(dir,addr)	pte_offset_kernel((dir), (addr))
#define pte_unmap(pte)			do { } while (0)
#define pte_unmap_nested(pte)		do { } while (0)

/*
 * The following only work if pte_present(). Undefined behaviour otherwise.
 */
#define pte_present(pte)	(!!(pte_val(pte) & (PTE_VALID | PTE_PROT_NONE)))
#define pte_dirty(pte)		(!!(pte_val(pte) & PTE_DIRTY))
#define pte_young(pte)		(!!(pte_val(pte) & PTE_AF))
#define pte_special(pte)	(!!(pte_val(pte) & PTE_SPECIAL))
#define pte_write(pte)		(!!(pte_val(pte) & PTE_WRITE))
#define pte_exec(pte)		(!(pte_val(pte) & PTE_UXN))

#define pte_valid_user(pte) \
	((pte_val(pte) & (PTE_VALID | PTE_USER)) == (PTE_VALID | PTE_USER))
#define pte_valid_not_user(pte) \
	((pte_val(pte) & (PTE_VALID | PTE_USER)) == PTE_VALID)

static inline pte_t clear_pte_bit(pte_t pte, pgprot_t prot)
{
	pte_val(pte) &= ~pgprot_val(prot);
	return pte;
}

static inline pte_t set_pte_bit(pte_t pte, pgprot_t prot)
{
	pte_val(pte) |= pgprot_val(prot);
	return pte;
}

static inline pte_t pte_wrprotect(pte_t pte)
{
	return clear_pte_bit(pte, __pgprot(PTE_WRITE));
}

static inline pte_t pte_mkwrite(pte_t pte)
{
	return set_pte_bit(pte, __pgprot(PTE_WRITE));
}

static inline pte_t pte_mkclean(pte_t pte)
{
	return clear_pte_bit(pte, __pgprot(PTE_DIRTY));
}

static inline pte_t pte_mkdirty(pte_t pte)
{
	return set_pte_bit(pte, __pgprot(PTE_DIRTY));
}

static inline pte_t pte_mkold(pte_t pte)
{
	return clear_pte_bit(pte, __pgprot(PTE_AF));
}

static inline pte_t pte_mkyoung(pte_t pte)
{
	return set_pte_bit(pte, __pgprot(PTE_AF));
}

static inline pte_t pte_mkspecial(pte_t pte)
{
	return set_pte_bit(pte, __pgprot(PTE_SPECIAL));
}

static inline void set_pte(pte_t *ptep, pte_t pte)
{
	*ptep = pte;

	/*
	 * Only if the new pte is valid and kernel, otherwise TLB maintenance
	 * or update_mmu_cache() have the necessary barriers.
	 */
	if (pte_valid_not_user(pte)) {
		dsb(ishst);
		isb();
	}
}

extern void __sync_icache_dcache(pte_t pteval, unsigned long addr);

static inline void set_pte_at(struct mm_struct *mm, unsigned long addr,
			      pte_t *ptep, pte_t pte)
{
	if (pte_valid_user(pte)) {
		if (!pte_special(pte) && pte_exec(pte))
			__sync_icache_dcache(pte, addr);
		if (pte_dirty(pte) && pte_write(pte))
			pte_val(pte) &= ~PTE_RDONLY;
		else
			pte_val(pte) |= PTE_RDONLY;
	}

	set_pte(ptep, pte);
}

/*
 * Huge pte definitions.
 */
#define pte_huge(pte)		(!(pte_val(pte) & PTE_TABLE_BIT))
#define pte_mkhuge(pte)		(__pte(pte_val(pte) & ~PTE_TABLE_BIT))

/*
 * Hugetlb definitions.
 */
#define HUGE_MAX_HSTATE		2
#define HPAGE_SHIFT		PMD_SHIFT
#define HPAGE_SIZE		(_AC(1, UL) << HPAGE_SHIFT)
#define HPAGE_MASK		(~(HPAGE_SIZE - 1))
#define HUGETLB_PAGE_ORDER	(HPAGE_SHIFT - PAGE_SHIFT)

#define __HAVE_ARCH_PTE_SPECIAL

static inline pte_t pud_pte(pud_t pud)
{
	return __pte(pud_val(pud));
}

static inline pmd_t pud_pmd(pud_t pud)
{
	return __pmd(pud_val(pud));
}

static inline pte_t pmd_pte(pmd_t pmd)
{
	return __pte(pmd_val(pmd));
}

static inline pmd_t pte_pmd(pte_t pte)
{
	return __pmd(pte_val(pte));
}

static inline pgprot_t mk_sect_prot(pgprot_t prot)
{
	return __pgprot(pgprot_val(prot) & ~PTE_TABLE_BIT);
}

/*
 * THP definitions.
 */

#ifdef CONFIG_TRANSPARENT_HUGEPAGE
#define pmd_trans_huge(pmd)	(pmd_val(pmd) && !(pmd_val(pmd) & PMD_TABLE_BIT))
#define pmd_trans_splitting(pmd)	pte_special(pmd_pte(pmd))
#ifdef CONFIG_HAVE_RCU_TABLE_FREE
#define __HAVE_ARCH_PMDP_SPLITTING_FLUSH
struct vm_area_struct;
void pmdp_splitting_flush(struct vm_area_struct *vma, unsigned long address,
			  pmd_t *pmdp);
#endif /* CONFIG_HAVE_RCU_TABLE_FREE */
#endif /* CONFIG_TRANSPARENT_HUGEPAGE */

#define pmd_present(pmd)	pte_present(pmd_pte(pmd))
#define pmd_dirty(pmd)		pte_dirty(pmd_pte(pmd))
#define pmd_young(pmd)		pte_young(pmd_pte(pmd))
#define pmd_wrprotect(pmd)	pte_pmd(pte_wrprotect(pmd_pte(pmd)))
#define pmd_mksplitting(pmd)	pte_pmd(pte_mkspecial(pmd_pte(pmd)))
#define pmd_mkold(pmd)		pte_pmd(pte_mkold(pmd_pte(pmd)))
#define pmd_mkwrite(pmd)	pte_pmd(pte_mkwrite(pmd_pte(pmd)))
#define pmd_mkdirty(pmd)	pte_pmd(pte_mkdirty(pmd_pte(pmd)))
#define pmd_mkyoung(pmd)	pte_pmd(pte_mkyoung(pmd_pte(pmd)))
#define pmd_mknotpresent(pmd)	(__pmd(pmd_val(pmd) & ~PMD_SECT_VALID))

#define __HAVE_ARCH_PMD_WRITE
#define pmd_write(pmd)		pte_write(pmd_pte(pmd))

#define pmd_mkhuge(pmd)		(__pmd(pmd_val(pmd) & ~PMD_TABLE_BIT))

#define pmd_pfn(pmd)		(((pmd_val(pmd) & PMD_MASK) & PHYS_MASK) >> PAGE_SHIFT)
#define pfn_pmd(pfn,prot)	(__pmd(((phys_addr_t)(pfn) << PAGE_SHIFT) | pgprot_val(prot)))
#define mk_pmd(page,prot)	pfn_pmd(page_to_pfn(page),prot)

#define pmd_page(pmd)           pfn_to_page(__phys_to_pfn(pmd_val(pmd) & PHYS_MASK))
#define pud_write(pud)		pte_write(pud_pte(pud))
#define pud_pfn(pud)		(((pud_val(pud) & PUD_MASK) & PHYS_MASK) >> PAGE_SHIFT)

#define set_pmd_at(mm, addr, pmdp, pmd)	set_pte_at(mm, addr, (pte_t *)pmdp, pmd_pte(pmd))

static inline int has_transparent_hugepage(void)
{
	return 1;
}

#define __pgprot_modify(prot,mask,bits) \
	__pgprot((pgprot_val(prot) & ~(mask)) | (bits))

/*
 * Mark the prot value as uncacheable and unbufferable.
 */
#define pgprot_noncached(prot) \
	__pgprot_modify(prot, PTE_ATTRINDX_MASK, PTE_ATTRINDX(MT_DEVICE_nGnRnE) | PTE_PXN | PTE_UXN)
#define pgprot_writecombine(prot) \
	__pgprot_modify(prot, PTE_ATTRINDX_MASK, PTE_ATTRINDX(MT_NORMAL_NC) | PTE_PXN | PTE_UXN)
#define pgprot_device(prot) \
	__pgprot_modify(prot, PTE_ATTRINDX_MASK, PTE_ATTRINDX(MT_DEVICE_nGnRE) | PTE_PXN | PTE_UXN)
#define __HAVE_PHYS_MEM_ACCESS_PROT
struct file;
extern pgprot_t phys_mem_access_prot(struct file *file, unsigned long pfn,
				     unsigned long size, pgprot_t vma_prot);

#define pmd_none(pmd)		(!pmd_val(pmd))

#define pmd_bad(pmd)		(!(pmd_val(pmd) & 2))

#define pmd_table(pmd)		((pmd_val(pmd) & PMD_TYPE_MASK) == \
				 PMD_TYPE_TABLE)
#define pmd_sect(pmd)		((pmd_val(pmd) & PMD_TYPE_MASK) == \
				 PMD_TYPE_SECT)

#ifdef CONFIG_ARM64_64K_PAGES
#define pud_sect(pud)		(0)
#define pud_table(pud)		(1)
#else
#define pud_sect(pud)		((pud_val(pud) & PUD_TYPE_MASK) == \
				 PUD_TYPE_SECT)
#define pud_table(pud)		((pud_val(pud) & PUD_TYPE_MASK) == \
				 PUD_TYPE_TABLE)
#endif

static inline void set_pmd(pmd_t *pmdp, pmd_t pmd)
{
	*pmdp = pmd;
	dsb(ishst);
	isb();
}

static inline void pmd_clear(pmd_t *pmdp)
{
	set_pmd(pmdp, __pmd(0));
}

static inline pte_t *pmd_page_vaddr(pmd_t pmd)
{
	return __va(pmd_val(pmd) & PHYS_MASK & (s32)PAGE_MASK);
}

#define pmd_page(pmd)		pfn_to_page(__phys_to_pfn(pmd_val(pmd) & PHYS_MASK))

/*
 * Conversion functions: convert a page and protection to a page entry,
 * and a page entry and page directory to the page they refer to.
 */
#define mk_pte(page,prot)	pfn_pte(page_to_pfn(page),prot)

#if CONFIG_PGTABLE_LEVELS > 2

#define pmd_ERROR(pmd)		__pmd_error(__FILE__, __LINE__, pmd_val(pmd))

#define pud_none(pud)		(!pud_val(pud))
#define pud_bad(pud)		(!(pud_val(pud) & 2))
#define pud_present(pud)	(pud_val(pud))

static inline void set_pud(pud_t *pudp, pud_t pud)
{
	*pudp = pud;
	dsb(ishst);
	isb();
}

static inline void pud_clear(pud_t *pudp)
{
	set_pud(pudp, __pud(0));
}

static inline pmd_t *pud_page_vaddr(pud_t pud)
{
	return __va(pud_val(pud) & PHYS_MASK & (s32)PAGE_MASK);
}

/* Find an entry in the second-level page table. */
#define pmd_index(addr)		(((addr) >> PMD_SHIFT) & (PTRS_PER_PMD - 1))

static inline pmd_t *pmd_offset(pud_t *pud, unsigned long addr)
{
	return (pmd_t *)pud_page_vaddr(*pud) + pmd_index(addr);
}

#define pud_page(pud)           pmd_page(pud_pmd(pud))

#endif	/* CONFIG_PGTABLE_LEVELS > 2 */

#if CONFIG_PGTABLE_LEVELS > 3

#define pud_ERROR(pud)		__pud_error(__FILE__, __LINE__, pud_val(pud))

#define pgd_none(pgd)		(!pgd_val(pgd))
#define pgd_bad(pgd)		(!(pgd_val(pgd) & 2))
#define pgd_present(pgd)	(pgd_val(pgd))

static inline void set_pgd(pgd_t *pgdp, pgd_t pgd)
{
	*pgdp = pgd;
	dsb(ishst);
}

static inline void pgd_clear(pgd_t *pgdp)
{
	set_pgd(pgdp, __pgd(0));
}

static inline pud_t *pgd_page_vaddr(pgd_t pgd)
{
	return __va(pgd_val(pgd) & PHYS_MASK & (s32)PAGE_MASK);
}

/* Find an entry in the frst-level page table. */
#define pud_index(addr)		(((addr) >> PUD_SHIFT) & (PTRS_PER_PUD - 1))

static inline pud_t *pud_offset(pgd_t *pgd, unsigned long addr)
{
	return (pud_t *)pgd_page_vaddr(*pgd) + pud_index(addr);
}

#endif  /* CONFIG_PGTABLE_LEVELS > 3 */

#define pgd_ERROR(pgd)		__pgd_error(__FILE__, __LINE__, pgd_val(pgd))

/* to find an entry in a page-table-directory */
#define pgd_index(addr)		(((addr) >> PGDIR_SHIFT) & (PTRS_PER_PGD - 1))

#define pgd_offset(mm, addr)	((mm)->pgd+pgd_index(addr))

/* to find an entry in a kernel page-table-directory */
#define pgd_offset_k(addr)	pgd_offset(&init_mm, addr)

static inline pte_t pte_modify(pte_t pte, pgprot_t newprot)
{
	const pteval_t mask = PTE_USER | PTE_PXN | PTE_UXN | PTE_RDONLY |
			      PTE_PROT_NONE | PTE_VALID | PTE_WRITE;
	pte_val(pte) = (pte_val(pte) & ~mask) | (pgprot_val(newprot) & mask);
	return pte;
}

static inline pmd_t pmd_modify(pmd_t pmd, pgprot_t newprot)
{
	return pte_pmd(pte_modify(pmd_pte(pmd), newprot));
}

extern pgd_t swapper_pg_dir[PTRS_PER_PGD];
extern pgd_t idmap_pg_dir[PTRS_PER_PGD];
extern pgd_t tramp_pg_dir[PTRS_PER_PGD];

/*
 * Encode and decode a swap entry:
 *	bits 0-1:	present (must be zero)
 *	bit  2:		PTE_FILE
 *	bits 3-8:	swap type
 *	bits 9-57:	swap offset
 */
#define __SWP_TYPE_SHIFT	3
#define __SWP_TYPE_BITS		6
#define __SWP_OFFSET_BITS	49
#define __SWP_TYPE_MASK		((1 << __SWP_TYPE_BITS) - 1)
#define __SWP_OFFSET_SHIFT	(__SWP_TYPE_BITS + __SWP_TYPE_SHIFT)
#define __SWP_OFFSET_MASK	((1UL << __SWP_OFFSET_BITS) - 1)

#define __swp_type(x)		(((x).val >> __SWP_TYPE_SHIFT) & __SWP_TYPE_MASK)
#define __swp_offset(x)		(((x).val >> __SWP_OFFSET_SHIFT) & __SWP_OFFSET_MASK)
#define __swp_entry(type,offset) ((swp_entry_t) { ((type) << __SWP_TYPE_SHIFT) | ((offset) << __SWP_OFFSET_SHIFT) })

#define __pte_to_swp_entry(pte)	((swp_entry_t) { pte_val(pte) })
#define __swp_entry_to_pte(swp)	((pte_t) { (swp).val })

/*
 * Ensure that there are not more swap files than can be encoded in the kernel
 * PTEs.
 */
#define MAX_SWAPFILES_CHECK() BUILD_BUG_ON(MAX_SWAPFILES_SHIFT > __SWP_TYPE_BITS)

/*
 * Encode and decode a file entry:
 *	bits 0-1:	present (must be zero)
 *	bit  2:		PTE_FILE
 *	bits 3-57:	file offset / PAGE_SIZE
 */
#define pte_file(pte)		(pte_val(pte) & PTE_FILE)
#define pte_to_pgoff(x)		(pte_val(x) >> 3)
#define pgoff_to_pte(x)		__pte(((x) << 3) | PTE_FILE)

#define PTE_FILE_MAX_BITS	55

extern int kern_addr_valid(unsigned long addr);

#include <asm-generic/pgtable.h>

#define pgtable_cache_init() do { } while (0)

/*
 * On AArch64, the cache coherency is handled via the set_pte_at() function.
 */
static inline void update_mmu_cache(struct vm_area_struct *vma,
				    unsigned long addr, pte_t *ptep)
{
	/*
	 * We don't do anything here, so there's a very small chance of
	 * us retaking a user fault which we just fixed up. The alternative
	 * is doing a dsb(ishst), but that penalises the fastpath.
	 */
}

#define update_mmu_cache_pmd(vma, address, pmd) do { } while (0)

#endif /* !__ASSEMBLY__ */

#endif /* __ASM_PGTABLE_H */<|MERGE_RESOLUTION|>--- conflicted
+++ resolved
@@ -63,10 +63,6 @@
 extern void __pud_error(const char *file, int line, unsigned long val);
 extern void __pgd_error(const char *file, int line, unsigned long val);
 
-<<<<<<< HEAD
-#define PROT_DEFAULT		(PTE_TYPE_PAGE | PTE_AF | PTE_SHARED)
-#define PROT_SECT_DEFAULT	(PMD_TYPE_SECT | PMD_SECT_AF | PMD_SECT_S)
-=======
 #define _PROT_DEFAULT		(PTE_TYPE_PAGE | PTE_AF | PTE_SHARED)
 #define _PROT_SECT_DEFAULT	(PMD_TYPE_SECT | PMD_SECT_AF | PMD_SECT_S)
 
@@ -77,7 +73,6 @@
 #define PROT_DEFAULT		_PROT_DEFAULT
 #define PROT_SECT_DEFAULT	_PROT_SECT_DEFAULT
 #endif /* CONFIG_UNMAP_KERNEL_AT_EL0 */
->>>>>>> 0be2a951
 
 #define PROT_DEVICE_nGnRnE	(PROT_DEFAULT | PTE_PXN | PTE_UXN | PTE_ATTRINDX(MT_DEVICE_nGnRnE))
 #define PROT_DEVICE_nGnRE	(PROT_DEFAULT | PTE_PXN | PTE_UXN | PTE_ATTRINDX(MT_DEVICE_nGnRE))

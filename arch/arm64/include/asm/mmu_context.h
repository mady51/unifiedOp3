/*
 * Based on arch/arm/include/asm/mmu_context.h
 *
 * Copyright (C) 1996 Russell King.
 * Copyright (C) 2012 ARM Ltd.
 *
 * This program is free software; you can redistribute it and/or modify
 * it under the terms of the GNU General Public License version 2 as
 * published by the Free Software Foundation.
 *
 * This program is distributed in the hope that it will be useful,
 * but WITHOUT ANY WARRANTY; without even the implied warranty of
 * MERCHANTABILITY or FITNESS FOR A PARTICULAR PURPOSE.  See the
 * GNU General Public License for more details.
 *
 * You should have received a copy of the GNU General Public License
 * along with this program.  If not, see <http://www.gnu.org/licenses/>.
 */
#ifndef __ASM_MMU_CONTEXT_H
#define __ASM_MMU_CONTEXT_H

#include <linux/compiler.h>
#include <linux/sched.h>

#include <asm/cacheflush.h>
#include <asm/cpufeature.h>
#include <asm/proc-fns.h>
#include <asm-generic/mm_hooks.h>
#include <asm/cputype.h>
#include <asm/pgtable.h>
#include <linux/msm_rtb.h>

#ifdef CONFIG_PID_IN_CONTEXTIDR
static inline void contextidr_thread_switch(struct task_struct *next)
{
	pid_t pid = task_pid_nr(next);
	asm(
	"	msr	contextidr_el1, %0\n"
	"	isb"
	:
	: "r" (pid));
	uncached_logk(LOGK_CTXID, (void *)(u64)pid);

}
#else
static inline void contextidr_thread_switch(struct task_struct *next)
{
	uncached_logk(LOGK_CTXID, (void *)(u64)task_pid_nr(next));
}
#endif

/*
 * Set TTBR0 to empty_zero_page. No translations will be possible via TTBR0.
 */
static inline void cpu_set_reserved_ttbr0(void)
{
	unsigned long ttbr = virt_to_phys(empty_zero_page);

	asm(
	"	msr	ttbr0_el1, %0			// set TTBR0\n"
	"	isb"
	:
	: "r" (ttbr));
}

<<<<<<< HEAD
=======
static inline void cpu_switch_mm(pgd_t *pgd, struct mm_struct *mm)
{
	BUG_ON(pgd == swapper_pg_dir);
	cpu_set_reserved_ttbr0();
	cpu_do_switch_mm(virt_to_phys(pgd),mm);
}

>>>>>>> 0be2a951
/*
 * TCR.T0SZ value to use when the ID map is active. Usually equals
 * TCR_T0SZ(VA_BITS), unless system RAM is positioned very high in
 * physical memory, in which case it will be smaller.
 */
extern u64 idmap_t0sz;
<<<<<<< HEAD

static inline bool __cpu_uses_extended_idmap(void)
{
	return (!IS_ENABLED(CONFIG_ARM64_VA_BITS_48) &&
		unlikely(idmap_t0sz != TCR_T0SZ(VA_BITS)));
}

/*
 * Set TCR.T0SZ to its default value (based on VA_BITS)
 */
static inline void cpu_set_default_tcr_t0sz(void)
{
	unsigned long tcr;

	if (!__cpu_uses_extended_idmap())
		return;

	asm volatile (
	"	mrs	%0, tcr_el1	;"
	"	bfi	%0, %1, %2, %3	;"
	"	msr	tcr_el1, %0	;"
	"	isb"
	: "=&r" (tcr)
	: "r"(TCR_T0SZ(VA_BITS)), "I"(TCR_T0SZ_OFFSET), "I"(TCR_TxSZ_WIDTH));
}
=======

static inline bool __cpu_uses_extended_idmap(void)
{
	return (!IS_ENABLED(CONFIG_ARM64_VA_BITS_48) &&
		unlikely(idmap_t0sz != TCR_T0SZ(VA_BITS)));
}

/*
 * Set TCR.T0SZ to its default value (based on VA_BITS)
 */
static inline void cpu_set_default_tcr_t0sz(void)
{
	unsigned long tcr;

	if (!__cpu_uses_extended_idmap())
		return;

	asm volatile (
	"	mrs	%0, tcr_el1	;"
	"	bfi	%0, %1, %2, %3	;"
	"	msr	tcr_el1, %0	;"
	"	isb"
	: "=&r" (tcr)
	: "r"(TCR_T0SZ(VA_BITS)), "I"(TCR_T0SZ_OFFSET), "I"(TCR_TxSZ_WIDTH));
}

/*
 * It would be nice to return ASIDs back to the allocator, but unfortunately
 * that introduces a race with a generation rollover where we could erroneously
 * free an ASID allocated in a future generation. We could workaround this by
 * freeing the ASID from the context of the dying mm (e.g. in arch_exit_mmap),
 * but we'd then need to make sure that we didn't dirty any TLBs afterwards.
 * Setting a reserved TTBR0 or EPD0 would work, but it all gets ugly when you
 * take CPU migration into account.
 */
#define destroy_context(mm)		do { } while(0)
void check_and_switch_context(struct mm_struct *mm, unsigned int cpu);

#define init_new_context(tsk,mm)	({ atomic64_set(&(mm)->context.id, 0); 0; })
>>>>>>> 0be2a951

/*
 * It would be nice to return ASIDs back to the allocator, but unfortunately
 * that introduces a race with a generation rollover where we could erroneously
 * free an ASID allocated in a future generation. We could workaround this by
 * freeing the ASID from the context of the dying mm (e.g. in arch_exit_mmap),
 * but we'd then need to make sure that we didn't dirty any TLBs afterwards.
 * Setting a reserved TTBR0 or EPD0 would work, but it all gets ugly when you
 * take CPU migration into account.
 */
#define destroy_context(mm)		do { } while(0)
void check_and_switch_context(struct mm_struct *mm, unsigned int cpu);

#define init_new_context(tsk,mm)	({ atomic64_set(&(mm)->context.id, 0); 0; })

/*
 * This is called when "tsk" is about to enter lazy TLB mode.
 *
 * mm:  describes the currently active mm context
 * tsk: task which is entering lazy tlb
 * cpu: cpu number which is entering lazy tlb
 *
 * tsk->mm will be NULL
 */
static inline void
enter_lazy_tlb(struct mm_struct *mm, struct task_struct *tsk)
{
}

#ifdef CONFIG_ARM64_SW_TTBR0_PAN
static inline void update_saved_ttbr0(struct task_struct *tsk,
				      struct mm_struct *mm)
{
	if (system_uses_ttbr0_pan()) {
		BUG_ON(mm->pgd == swapper_pg_dir);
		task_thread_info(tsk)->ttbr0 =
			virt_to_phys(mm->pgd) | ASID(mm) << 48;
	}
}
#else
static inline void update_saved_ttbr0(struct task_struct *tsk,
				      struct mm_struct *mm)
{
}
#endif

static inline void __switch_mm(struct mm_struct *next)
{
	unsigned int cpu = smp_processor_id();

	/*
	 * init_mm.pgd does not contain any user mappings and it is always
	 * active for kernel addresses in TTBR1. Just set the reserved TTBR0.
	 */
	if (next == &init_mm) {
		cpu_set_reserved_ttbr0();
		return;
	}

	check_and_switch_context(next, cpu);
}

static inline void
switch_mm(struct mm_struct *prev, struct mm_struct *next,
	  struct task_struct *tsk)
{
	if (prev != next)
		__switch_mm(next);

	/*
	 * Update the saved TTBR0_EL1 of the scheduled-in task as the previous
	 * value may have not been initialised yet (activate_mm caller) or the
	 * ASID has changed since the last run (following the context switch
	 * of another thread of the same process). Avoid setting the reserved
	 * TTBR0_EL1 to swapper_pg_dir (init_mm; e.g. via idle_task_exit).
	 */
	if (next != &init_mm)
		update_saved_ttbr0(tsk, next);
}

#define deactivate_mm(tsk,mm)	do { } while (0)
#define activate_mm(prev,next)	switch_mm(prev, next, current)

#endif<|MERGE_RESOLUTION|>--- conflicted
+++ resolved
@@ -63,8 +63,6 @@
 	: "r" (ttbr));
 }
 
-<<<<<<< HEAD
-=======
 static inline void cpu_switch_mm(pgd_t *pgd, struct mm_struct *mm)
 {
 	BUG_ON(pgd == swapper_pg_dir);
@@ -72,14 +70,12 @@
 	cpu_do_switch_mm(virt_to_phys(pgd),mm);
 }
 
->>>>>>> 0be2a951
 /*
  * TCR.T0SZ value to use when the ID map is active. Usually equals
  * TCR_T0SZ(VA_BITS), unless system RAM is positioned very high in
  * physical memory, in which case it will be smaller.
  */
 extern u64 idmap_t0sz;
-<<<<<<< HEAD
 
 static inline bool __cpu_uses_extended_idmap(void)
 {
@@ -105,47 +101,6 @@
 	: "=&r" (tcr)
 	: "r"(TCR_T0SZ(VA_BITS)), "I"(TCR_T0SZ_OFFSET), "I"(TCR_TxSZ_WIDTH));
 }
-=======
-
-static inline bool __cpu_uses_extended_idmap(void)
-{
-	return (!IS_ENABLED(CONFIG_ARM64_VA_BITS_48) &&
-		unlikely(idmap_t0sz != TCR_T0SZ(VA_BITS)));
-}
-
-/*
- * Set TCR.T0SZ to its default value (based on VA_BITS)
- */
-static inline void cpu_set_default_tcr_t0sz(void)
-{
-	unsigned long tcr;
-
-	if (!__cpu_uses_extended_idmap())
-		return;
-
-	asm volatile (
-	"	mrs	%0, tcr_el1	;"
-	"	bfi	%0, %1, %2, %3	;"
-	"	msr	tcr_el1, %0	;"
-	"	isb"
-	: "=&r" (tcr)
-	: "r"(TCR_T0SZ(VA_BITS)), "I"(TCR_T0SZ_OFFSET), "I"(TCR_TxSZ_WIDTH));
-}
-
-/*
- * It would be nice to return ASIDs back to the allocator, but unfortunately
- * that introduces a race with a generation rollover where we could erroneously
- * free an ASID allocated in a future generation. We could workaround this by
- * freeing the ASID from the context of the dying mm (e.g. in arch_exit_mmap),
- * but we'd then need to make sure that we didn't dirty any TLBs afterwards.
- * Setting a reserved TTBR0 or EPD0 would work, but it all gets ugly when you
- * take CPU migration into account.
- */
-#define destroy_context(mm)		do { } while(0)
-void check_and_switch_context(struct mm_struct *mm, unsigned int cpu);
-
-#define init_new_context(tsk,mm)	({ atomic64_set(&(mm)->context.id, 0); 0; })
->>>>>>> 0be2a951
 
 /*
  * It would be nice to return ASIDs back to the allocator, but unfortunately

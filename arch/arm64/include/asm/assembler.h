--- conflicted
+++ resolved
@@ -321,8 +321,6 @@
 	mrs	\rd, sp_el0
 	.endm
 
-<<<<<<< HEAD
-=======
 	/*
 	 * mov_q - move an immediate constant into a 64-bit register using
 	 *         between 2 and 4 movz/movk instructions (depending on the
@@ -343,5 +341,4 @@
 	movk	\reg, :abs_g0_nc:\val
 	.endm
 
->>>>>>> 0be2a951
 #endif	/* __ASM_ASSEMBLER_H */
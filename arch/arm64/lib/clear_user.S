/*
 * Based on arch/arm/lib/clear_user.S
 *
 * Copyright (C) 2012 ARM Ltd.
 *
 * This program is free software; you can redistribute it and/or modify
 * it under the terms of the GNU General Public License version 2 as
 * published by the Free Software Foundation.
 *
 * This program is distributed in the hope that it will be useful,
 * but WITHOUT ANY WARRANTY; without even the implied warranty of
 * MERCHANTABILITY or FITNESS FOR A PARTICULAR PURPOSE.  See the
 * GNU General Public License for more details.
 *
 * You should have received a copy of the GNU General Public License
 * along with this program.  If not, see <http://www.gnu.org/licenses/>.
 */
#include <linux/linkage.h>

#include <asm/uaccess.h>

	.text

/* Prototype: int __clear_user(void *addr, size_t sz)
 * Purpose  : clear some user memory
 * Params   : addr - user memory address to clear
 *          : sz   - number of bytes to clear
 * Returns  : number of bytes NOT cleared
 *
 * Alignment fixed up by hardware.
 */
ENTRY(__clear_user)
<<<<<<< HEAD
	uaccess_enable_not_uao x2, x3
=======
	uaccess_enable_not_uao x2, x3, x4
>>>>>>> 0be2a951
	mov	x2, x1			// save the size for fixup return
	subs	x1, x1, #8
	b.mi	2f
1:
uao_user_alternative 9f, str, sttr, xzr, x0, 8
	subs	x1, x1, #8
	b.pl	1b
2:	adds	x1, x1, #4
	b.mi	3f
uao_user_alternative 9f, str, sttr, wzr, x0, 4
	sub	x1, x1, #4
3:	adds	x1, x1, #2
	b.mi	4f
uao_user_alternative 9f, strh, sttrh, wzr, x0, 2
	sub	x1, x1, #2
4:	adds	x1, x1, #1
	b.mi	5f
uao_user_alternative 9f, strb, sttrb, wzr, x0, 0
5:	mov	x0, #0
	uaccess_disable_not_uao x2
	ret
ENDPROC(__clear_user)

	.section .fixup,"ax"
	.align	2
9:	mov	x0, x2			// return the original size
	ret
	.previous<|MERGE_RESOLUTION|>--- conflicted
+++ resolved
@@ -30,11 +30,7 @@
  * Alignment fixed up by hardware.
  */
 ENTRY(__clear_user)
-<<<<<<< HEAD
-	uaccess_enable_not_uao x2, x3
-=======
 	uaccess_enable_not_uao x2, x3, x4
->>>>>>> 0be2a951
 	mov	x2, x1			// save the size for fixup return
 	subs	x1, x1, #8
 	b.mi	2f

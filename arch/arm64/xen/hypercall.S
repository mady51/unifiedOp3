/******************************************************************************
 * hypercall.S
 *
 * Xen hypercall wrappers
 *
 * Stefano Stabellini <stefano.stabellini@eu.citrix.com>, Citrix, 2012
 *
 * This program is free software; you can redistribute it and/or
 * modify it under the terms of the GNU General Public License version 2
 * as published by the Free Software Foundation; or, when distributed
 * separately from the Linux kernel or incorporated into other
 * software packages, subject to the following license:
 *
 * Permission is hereby granted, free of charge, to any person obtaining a copy
 * of this source file (the "Software"), to deal in the Software without
 * restriction, including without limitation the rights to use, copy, modify,
 * merge, publish, distribute, sublicense, and/or sell copies of the Software,
 * and to permit persons to whom the Software is furnished to do so, subject to
 * the following conditions:
 *
 * The above copyright notice and this permission notice shall be included in
 * all copies or substantial portions of the Software.
 *
 * THE SOFTWARE IS PROVIDED "AS IS", WITHOUT WARRANTY OF ANY KIND, EXPRESS OR
 * IMPLIED, INCLUDING BUT NOT LIMITED TO THE WARRANTIES OF MERCHANTABILITY,
 * FITNESS FOR A PARTICULAR PURPOSE AND NONINFRINGEMENT. IN NO EVENT SHALL THE
 * AUTHORS OR COPYRIGHT HOLDERS BE LIABLE FOR ANY CLAIM, DAMAGES OR OTHER
 * LIABILITY, WHETHER IN AN ACTION OF CONTRACT, TORT OR OTHERWISE, ARISING
 * FROM, OUT OF OR IN CONNECTION WITH THE SOFTWARE OR THE USE OR OTHER DEALINGS
 * IN THE SOFTWARE.
 */

/*
 * The Xen hypercall calling convention is very similar to the procedure
 * call standard for the ARM 64-bit architecture: the first parameter is
 * passed in x0, the second in x1, the third in x2, the fourth in x3 and
 * the fifth in x4.
 *
 * The hypercall number is passed in x16.
 *
 * The return value is in x0.
 *
 * The hvc ISS is required to be 0xEA1, that is the Xen specific ARM
 * hypercall tag.
 *
 * Parameter structs passed to hypercalls are laid out according to
 * the ARM 64-bit EABI standard.
 */

#include <linux/linkage.h>
#include <asm/assembler.h>
#include <asm/uaccess.h>
#include <xen/interface/xen.h>


#define XEN_IMM 0xEA1

#define HYPERCALL_SIMPLE(hypercall)		\
ENTRY(HYPERVISOR_##hypercall)			\
	mov x16, #__HYPERVISOR_##hypercall;	\
	hvc XEN_IMM;				\
	ret;					\
ENDPROC(HYPERVISOR_##hypercall)

#define HYPERCALL0 HYPERCALL_SIMPLE
#define HYPERCALL1 HYPERCALL_SIMPLE
#define HYPERCALL2 HYPERCALL_SIMPLE
#define HYPERCALL3 HYPERCALL_SIMPLE
#define HYPERCALL4 HYPERCALL_SIMPLE
#define HYPERCALL5 HYPERCALL_SIMPLE

                .text

HYPERCALL2(xen_version);
HYPERCALL3(console_io);
HYPERCALL3(grant_table_op);
HYPERCALL2(sched_op);
HYPERCALL2(event_channel_op);
HYPERCALL2(hvm_op);
HYPERCALL2(memory_op);
HYPERCALL2(physdev_op);
HYPERCALL3(vcpu_op);
HYPERCALL1(tmem_op);
HYPERCALL2(multicall);

ENTRY(privcmd_call)
	mov x16, x0
	mov x0, x1
	mov x1, x2
	mov x2, x3
	mov x3, x4
	mov x4, x5
	/*
	 * Privcmd calls are issued by the userspace. The kernel needs to
	 * enable access to TTBR0_EL1 as the hypervisor would issue stage 1
	 * translations to user memory via AT instructions. Since AT
	 * instructions are not affected by the PAN bit (ARMv8.1), we only
	 * need the explicit uaccess_enable/disable if the TTBR0 PAN emulation
	 * is enabled (it implies that hardware UAO and PAN disabled).
	 */
<<<<<<< HEAD
	uaccess_ttbr0_enable x6, x7
=======
	uaccess_ttbr0_enable x6, x7, x8
>>>>>>> 0be2a951
	hvc XEN_IMM

	/*
	 * Disable userspace access from kernel once the hyp call completed.
	 */
	uaccess_ttbr0_disable x6
	ret
ENDPROC(privcmd_call);<|MERGE_RESOLUTION|>--- conflicted
+++ resolved
@@ -98,11 +98,7 @@
 	 * need the explicit uaccess_enable/disable if the TTBR0 PAN emulation
 	 * is enabled (it implies that hardware UAO and PAN disabled).
 	 */
-<<<<<<< HEAD
-	uaccess_ttbr0_enable x6, x7
-=======
 	uaccess_ttbr0_enable x6, x7, x8
->>>>>>> 0be2a951
 	hvc XEN_IMM
 
 	/*

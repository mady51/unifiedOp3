--- conflicted
+++ resolved
@@ -1130,11 +1130,7 @@
 	return retval;
 }
 
-<<<<<<< HEAD
-#ifdef CONFIG_PM
-=======
 #ifdef CONFIG_PM_SLEEP
->>>>>>> 9450d57e
 static int atmel_ac97c_suspend(struct device *pdev)
 {
 	struct snd_card *card = dev_get_drvdata(pdev);

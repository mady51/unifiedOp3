--- conflicted
+++ resolved
@@ -1903,11 +1903,7 @@
         adf_nbuf_pull_head(msdu, HTT_RX_STD_DESC_RESERVATION);
 
         adf_dp_trace_set_track(msdu, ADF_RX);
-<<<<<<< HEAD
-        ADF_NBUF_CB_RX_PACKET_TRACE(msdu) = NBUF_TX_PKT_DATA_TRACK;
-=======
         NBUF_SET_PACKET_TRACK(msdu, NBUF_TX_PKT_DATA_TRACK);
->>>>>>> f9b3052d
         ol_rx_log_packet(pdev, peer_id, msdu);
         DPTRACE(adf_dp_trace(msdu,
                 ADF_DP_TRACE_RX_HTT_PACKET_PTR_RECORD,

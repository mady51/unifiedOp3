--- conflicted
+++ resolved
@@ -492,11 +492,7 @@
         /* merge extcap IE */
         if (extcap_present &&
             psessionEntry->limSystemRole != eLIM_STA_IN_IBSS_ROLE)
-<<<<<<< HEAD
-            lim_merge_extcap_struct(&pBcn2->ExtCap, &extracted_extcap);
-=======
             lim_merge_extcap_struct(&pBcn2->ExtCap, &extracted_extcap, true);
->>>>>>> f9b3052d
 
     }
 

/*
 * Copyright (c) 2012-2016 The Linux Foundation. All rights reserved.
 *
 * Previously licensed under the ISC license by Qualcomm Atheros, Inc.
 *
 *
 * Permission to use, copy, modify, and/or distribute this software for
 * any purpose with or without fee is hereby granted, provided that the
 * above copyright notice and this permission notice appear in all
 * copies.
 *
 * THE SOFTWARE IS PROVIDED "AS IS" AND THE AUTHOR DISCLAIMS ALL
 * WARRANTIES WITH REGARD TO THIS SOFTWARE INCLUDING ALL IMPLIED
 * WARRANTIES OF MERCHANTABILITY AND FITNESS. IN NO EVENT SHALL THE
 * AUTHOR BE LIABLE FOR ANY SPECIAL, DIRECT, INDIRECT, OR CONSEQUENTIAL
 * DAMAGES OR ANY DAMAGES WHATSOEVER RESULTING FROM LOSS OF USE, DATA OR
 * PROFITS, WHETHER IN AN ACTION OF CONTRACT, NEGLIGENCE OR OTHER
 * TORTIOUS ACTION, ARISING OUT OF OR IN CONNECTION WITH THE USE OR
 * PERFORMANCE OF THIS SOFTWARE.
 */

/*
 * This file was originally distributed by Qualcomm Atheros, Inc.
 * under proprietary terms before Copyright ownership was assigned
 * to the Linux Foundation.
 */

#if !defined( HDD_CONFIG_H__ )
#define HDD_CONFIG_H__

/**===========================================================================

  \file  hdd_Config.h

  \brief Android WLAN Adapter Configuration functions

  ==========================================================================*/

/* $HEADER$ */

/*---------------------------------------------------------------------------
  Include files
  -------------------------------------------------------------------------*/
#include <wlan_hdd_includes.h>
#include <wlan_hdd_wmm.h>
#include <vos_types.h>
#include <csrApi.h>
#include <wlan_hdd_tgt_cfg.h>

#define FW_MODULE_LOG_LEVEL_STRING_LENGTH  (255)
#define TX_SCHED_WRR_PARAM_STRING_LENGTH   (50)
#define TX_SCHED_WRR_PARAMS_NUM            (5)

#ifdef DHCP_SERVER_OFFLOAD
#define IPADDR_NUM_ENTRIES     (4)
#define IPADDR_STRING_LENGTH   (16)
#endif

//Number of items that can be configured
#define MAX_CFG_INI_ITEMS   1024

#ifdef SAP_AUTH_OFFLOAD
/* 802.11 pre-share key length */
#define WLAN_PSK_STRING_LENGTH   (64)
#endif /* SAP_AUTH_OFFLOAD */

// Defines for all of the things we read from the configuration (registry).

#define CFG_RTS_THRESHOLD_NAME                 "RTSThreshold"
#define CFG_RTS_THRESHOLD_MIN                  WNI_CFG_RTS_THRESHOLD_STAMIN // min is 0, meaning always use RTS.
#define CFG_RTS_THRESHOLD_MAX                  WNI_CFG_RTS_THRESHOLD_STAMAX // max is the max frame size
#define CFG_RTS_THRESHOLD_DEFAULT              WNI_CFG_RTS_THRESHOLD_STADEF

#define CFG_FRAG_THRESHOLD_NAME                "gFragmentationThreshold"
#define CFG_FRAG_THRESHOLD_MIN                 WNI_CFG_FRAGMENTATION_THRESHOLD_STAMIN
#define CFG_FRAG_THRESHOLD_MAX                 WNI_CFG_FRAGMENTATION_THRESHOLD_STAMAX
#define CFG_FRAG_THRESHOLD_DEFAULT             WNI_CFG_FRAGMENTATION_THRESHOLD_STADEF

#define CFG_OPERATING_CHANNEL_NAME             "gOperatingChannel"
#define CFG_OPERATING_CHANNEL_MIN              ( 0 )
#define CFG_OPERATING_CHANNEL_MAX              ( 14 )
#define CFG_OPERATING_CHANNEL_DEFAULT          ( 1 )

#define CFG_SHORT_SLOT_TIME_ENABLED_NAME       "gShortSlotTimeEnabled"
#define CFG_SHORT_SLOT_TIME_ENABLED_MIN        WNI_CFG_SHORT_SLOT_TIME_STAMIN
#define CFG_SHORT_SLOT_TIME_ENABLED_MAX        WNI_CFG_SHORT_SLOT_TIME_STAMAX
#define CFG_SHORT_SLOT_TIME_ENABLED_DEFAULT    WNI_CFG_SHORT_SLOT_TIME_STADEF

#define CFG_11D_SUPPORT_ENABLED_NAME           "g11dSupportEnabled"
#define CFG_11D_SUPPORT_ENABLED_MIN            WNI_CFG_11D_ENABLED_STAMIN
#define CFG_11D_SUPPORT_ENABLED_MAX            WNI_CFG_11D_ENABLED_STAMAX
#define CFG_11D_SUPPORT_ENABLED_DEFAULT        WNI_CFG_11D_ENABLED_STADEF    // Default is ON

#define CFG_11H_SUPPORT_ENABLED_NAME           "g11hSupportEnabled"
#define CFG_11H_SUPPORT_ENABLED_MIN            ( 0 )
#define CFG_11H_SUPPORT_ENABLED_MAX            ( 1 )
#define CFG_11H_SUPPORT_ENABLED_DEFAULT        ( 1 ) // Default is ON

#define CFG_ENFORCE_11D_CHANNELS_NAME          "gEnforce11dChannel"
#define CFG_ENFORCE_11D_CHANNELS_MIN           ( 0 )
#define CFG_ENFORCE_11D_CHANNELS_MAX           ( 1 )
#define CFG_ENFORCE_11D_CHANNELS_DEFAULT       ( 0 )

//COUNTRY Code Priority
#define CFG_COUNTRY_CODE_PRIORITY_NAME         "gCountryCodePriority"
#define CFG_COUNTRY_CODE_PRIORITY_MIN          ( 0 )
#define CFG_COUNTRY_CODE_PRIORITY_MAX          ( 1 )
#define CFG_COUNTRY_CODE_PRIORITY_DEFAULT      ( 0 )

#define CFG_ENFORCE_COUNTRY_CODE_MATCH_NAME    "gEnforceCountryCodeMatch"
#define CFG_ENFORCE_COUNTRY_CODE_MATCH_MIN     ( 0 )
#define CFG_ENFORCE_COUNTRY_CODE_MATCH_MAX     ( 1 )
#define CFG_ENFORCE_COUNTRY_CODE_MATCH_DEFAULT ( 0 )

#define CFG_ENFORCE_DEFAULT_DOMAIN_NAME        "gEnforceDefaultDomain"
#define CFG_ENFORCE_DEFAULT_DOMAIN_MIN         ( 0 )
#define CFG_ENFORCE_DEFAULT_DOMAIN_MAX         ( 1 )
#define CFG_ENFORCE_DEFAULT_DOMAIN_DEFAULT     ( 0 )

#define CFG_HEARTBEAT_THRESH_24_NAME           "gHeartbeat24"
#define CFG_HEARTBEAT_THRESH_24_MIN            WNI_CFG_HEART_BEAT_THRESHOLD_STAMIN
#define CFG_HEARTBEAT_THRESH_24_MAX            WNI_CFG_HEART_BEAT_THRESHOLD_STAMAX
#define CFG_HEARTBEAT_THRESH_24_DEFAULT        WNI_CFG_HEART_BEAT_THRESHOLD_STADEF

#define CFG_POWER_USAGE_NAME                   "gPowerUsage"
#define CFG_POWER_USAGE_MIN                    "Min" //Minimum Power Save
#define CFG_POWER_USAGE_MAX                    "Max" //Maximum Power Save
#define CFG_POWER_USAGE_DEFAULT                "Mod" //Moderate Power Save

//Enable suspend on Android
#define CFG_ENABLE_SUSPEND_NAME                "gEnableSuspend"
#define CFG_ENABLE_SUSPEND_MIN                 ( 0 ) //No support for suspend
#define CFG_ENABLE_SUSPEND_MAX                 ( 3 ) //Map to Deep Sleep
#define CFG_ENABLE_SUSPEND_DEFAULT             ( 1 ) //Map to Standby

//Driver start/stop command mappings
#define CFG_ENABLE_ENABLE_DRIVER_STOP_NAME     "gEnableDriverStop"
#define CFG_ENABLE_ENABLE_DRIVER_STOP_MIN      ( 0 ) //No support for stop
#define CFG_ENABLE_ENABLE_DRIVER_STOP_MAX      ( 2 ) //Map to Deep Sleep
#define CFG_ENABLE_ENABLE_DRIVER_STOP_DEFAULT  ( 0 )

#define CFG_WOWL_PATTERN_NAME                  "gWowlPattern"
#define CFG_WOWL_PATTERN_DEFAULT               ""

//IMPS = IdleModePowerSave
#define CFG_ENABLE_IMPS_NAME                   "gEnableImps"
#define CFG_ENABLE_IMPS_MIN                    ( 0 )
#define CFG_ENABLE_IMPS_MAX                    ( 1 )
#define CFG_ENABLE_IMPS_DEFAULT                ( 1 )

#define CFG_IMPS_MINIMUM_SLEEP_TIME_NAME       "gImpsMinSleepTime"
#define CFG_IMPS_MINIMUM_SLEEP_TIME_MIN        ( 0 )
#define CFG_IMPS_MINIMUM_SLEEP_TIME_MAX        ( 65535 )
#define CFG_IMPS_MINIMUM_SLEEP_TIME_DEFAULT    ( 5 )

#define CFG_IMPS_MODERATE_SLEEP_TIME_NAME      "gImpsModSleepTime"
#define CFG_IMPS_MODERATE_SLEEP_TIME_MIN       ( 0 )
#define CFG_IMPS_MODERATE_SLEEP_TIME_MAX       ( 65535 )
#define CFG_IMPS_MODERATE_SLEEP_TIME_DEFAULT   ( 10)

#define CFG_IMPS_MAXIMUM_SLEEP_TIME_NAME       "gImpsMaxSleepTime"
#define CFG_IMPS_MAXIMUM_SLEEP_TIME_MIN        ( 0 )
#define CFG_IMPS_MAXIMUM_SLEEP_TIME_MAX        ( 65535 )
#define CFG_IMPS_MAXIMUM_SLEEP_TIME_DEFAULT    ( 15 )

//BMPS = BeaconModePowerSave
#define CFG_ENABLE_BMPS_NAME                   "gEnableBmps"
#define CFG_ENABLE_BMPS_MIN                    ( 0 )
#define CFG_ENABLE_BMPS_MAX                    ( 1 )
#define CFG_ENABLE_BMPS_DEFAULT                ( 1 )

#define CFG_BMPS_MINIMUM_LI_NAME               "gBmpsMinListenInterval"
#define CFG_BMPS_MINIMUM_LI_MIN                ( 1 )
#define CFG_BMPS_MINIMUM_LI_MAX                ( 65535 )
#define CFG_BMPS_MINIMUM_LI_DEFAULT            ( 1 )

#define CFG_BMPS_MODERATE_LI_NAME              "gBmpsModListenInterval"
#define CFG_BMPS_MODERATE_LI_MIN               ( 1 )
#define CFG_BMPS_MODERATE_LI_MAX               ( 65535 )
#define CFG_BMPS_MODERATE_LI_DEFAULT           ( 1 )

#define CFG_BMPS_MAXIMUM_LI_NAME               "gBmpsMaxListenInterval"
#define CFG_BMPS_MAXIMUM_LI_MIN                ( 1 )
#define CFG_BMPS_MAXIMUM_LI_MAX                ( 65535 )
#define CFG_BMPS_MAXIMUM_LI_DEFAULT            ( 1 )

// gEnableAutoBmpsTimer has been previously published as an externally
// configurable parameter. See analysis of CR 178211 for detailed info
// on why we want to *always* set this to 1 i.e. we no longer want
// this parameter to be configurable. the clean solution would be for
// users to not define this item in winreg so that the default value
// (which needs to be changed to 1) gets picked up but we cannot rely on that
// since this item has been published already hence the proposed
// solution to change the name of the item along with the change in the
// default value. also we could decide to not read this item from registry
// but leaving open the option of being able to configure this item for
// ASW's internal use
#define CFG_ENABLE_AUTO_BMPS_TIMER_NAME        "gEnableAutoBmpsTimer_INTERNAL"
#define CFG_ENABLE_AUTO_BMPS_TIMER_MIN         ( 0 )
#define CFG_ENABLE_AUTO_BMPS_TIMER_MAX         ( 1 )
#define CFG_ENABLE_AUTO_BMPS_TIMER_DEFAULT     ( 1 )

#define CFG_AUTO_BMPS_TIMER_VALUE_NAME         "gAutoBmpsTimerValue"
#define CFG_AUTO_BMPS_TIMER_VALUE_MIN          ( 1000 )
#define CFG_AUTO_BMPS_TIMER_VALUE_MAX          ( 4294967295UL )
#define CFG_AUTO_BMPS_TIMER_VALUE_DEFAULT      ( 1000 )

#define CFG_MAX_RX_AMPDU_FACTOR_NAME           "gMaxRxAmpduFactor"
#define CFG_MAX_RX_AMPDU_FACTOR_MIN            WNI_CFG_MAX_RX_AMPDU_FACTOR_STAMIN
#define CFG_MAX_RX_AMPDU_FACTOR_MAX            WNI_CFG_MAX_RX_AMPDU_FACTOR_STAMAX
#define CFG_MAX_RX_AMPDU_FACTOR_DEFAULT        WNI_CFG_MAX_RX_AMPDU_FACTOR_STADEF

/* Configuration option for HT MPDU density (Table 8-125 802.11-2012)
 * 0 for no restriction
 * 1 for 1/4 micro sec
 * 2 for 1/2 micro sec
 * 3 for 1 micro sec
 * 4 for 2 micro sec
 * 5 for 4 micro sec
 * 6 for 8 micro sec
 * 7 for 16 micro sec
 */
#define CFG_HT_MPDU_DENSITY_NAME               "ght_mpdu_density"
#define CFG_HT_MPDU_DENSITY_MIN                WNI_CFG_MPDU_DENSITY_STAMIN
#define CFG_HT_MPDU_DENSITY_MAX                WNI_CFG_MPDU_DENSITY_STAMAX
#define CFG_HT_MPDU_DENSITY_DEFAULT            WNI_CFG_MPDU_DENSITY_STADEF

//Configuration added to enable/disable CTS2SELF in
//Adaptive RX drain feature
#define CFG_ENABLE_ADAPT_RX_DRAIN_NAME     "gEnableAdaptRxDrain"
#define CFG_ENABLE_ADAPT_RX_DRAIN_MIN       WNI_CFG_ENABLE_ADAPT_RX_DRAIN_STAMIN
#define CFG_ENABLE_ADAPT_RX_DRAIN_MAX       WNI_CFG_ENABLE_ADAPT_RX_DRAIN_STAMAX
#define CFG_ENABLE_ADAPT_RX_DRAIN_DEFAULT   WNI_CFG_ENABLE_ADAPT_RX_DRAIN_STADEF


#define CFG_REG_CHANGE_DEF_COUNTRY_NAME          "gRegulatoryChangeCountry"
#define CFG_REG_CHANGE_DEF_COUNTRY_DEFAULT       ( 0 )
#define CFG_REG_CHANGE_DEF_COUNTRY_MIN           ( 0 )
#define CFG_REG_CHANGE_DEF_COUNTRY_MAX           ( 1 )

/*
 * Enabling gIgnorePeerHTopMode will enable 11g
 * protection only when there is a 11g AP in vicinity
 */
#define CFG_IGNORE_PEER_HT_MODE_NAME       "gIgnorePeerHTopMode"
#define CFG_IGNORE_PEER_HT_MODE_MIN        (0)
#define CFG_IGNORE_PEER_HT_MODE_MAX        (1)
#define CFG_IGNORE_PEER_HT_MODE_DEFAULT    (0)


#define CFG_ADVERTISE_CONCURRENT_OPERATION_NAME    "gAdvertiseConcurrentOperation"
#define CFG_ADVERTISE_CONCURRENT_OPERATION_DEFAULT ( 1 )
#define CFG_ADVERTISE_CONCURRENT_OPERATION_MIN     ( 0 )
#define CFG_ADVERTISE_CONCURRENT_OPERATION_MAX     ( 1 )

/*
 * Force softap to 11n, when gSapForce11NFor11AC is set to 1 from ini
 * despite of hostapd.conf request for 11ac
 */
#define CFG_SAP_FORCE_11N_FOR_11AC_NAME    "gSapForce11NFor11AC"
#define CFG_SAP_FORCE_11N_FOR_11AC_MIN     (0)
#define CFG_SAP_FORCE_11N_FOR_11AC_MAX     (1)
#define CFG_SAP_FORCE_11N_FOR_11AC_DEFAULT (0)

typedef enum
{
    eHDD_DOT11_MODE_AUTO = 0, //covers all things we support
    eHDD_DOT11_MODE_abg,      //11a/b/g only, no HT, no proprietary
    eHDD_DOT11_MODE_11b,
    eHDD_DOT11_MODE_11g,
    eHDD_DOT11_MODE_11n,
    eHDD_DOT11_MODE_11g_ONLY,
    eHDD_DOT11_MODE_11n_ONLY,
    eHDD_DOT11_MODE_11b_ONLY,
    eHDD_DOT11_MODE_11ac_ONLY,
    eHDD_DOT11_MODE_11ac,
    eHDD_DOT11_MODE_11a,
}eHddDot11Mode;

enum
{
	WLAN_HDD_RX_HANDLE_MIN       = 0,
	WLAN_HDD_RX_HANDLE_IRQ       = WLAN_HDD_RX_HANDLE_MIN,
	WLAN_HDD_RX_HANDLE_RX_THREAD = 1,
	WLAN_HDD_RX_HANDLE_RPS       = 2,
	WLAN_HDD_RX_HANDLE_MAX       = WLAN_HDD_RX_HANDLE_RPS
};

#define CFG_DOT11_MODE_NAME                    "gDot11Mode"
#define CFG_DOT11_MODE_MIN                     eHDD_DOT11_MODE_AUTO
#ifdef WLAN_FEATURE_11AC
#define CFG_DOT11_MODE_DEFAULT                 eHDD_DOT11_MODE_11ac
#else
#define CFG_DOT11_MODE_DEFAULT                 eHDD_DOT11_MODE_11n
#endif
#define CFG_DOT11_MODE_MAX                     eHDD_DOT11_MODE_11a

#define CFG_CHANNEL_BONDING_MODE_24GHZ_NAME    "gChannelBondingMode24GHz"
#define CFG_CHANNEL_BONDING_MODE_MIN           WNI_CFG_CHANNEL_BONDING_MODE_STAMIN
#define CFG_CHANNEL_BONDING_MODE_MAX           WNI_CFG_CHANNEL_BONDING_MODE_STAMAX
#define CFG_CHANNEL_BONDING_MODE_DEFAULT       WNI_CFG_CHANNEL_BONDING_MODE_STADEF

#define CFG_CHANNEL_BONDING_MODE_5GHZ_NAME     "gChannelBondingMode5GHz"
#define CFG_CHANNEL_BONDING_MODE_MIN           WNI_CFG_CHANNEL_BONDING_MODE_STAMIN
#define CFG_CHANNEL_BONDING_MODE_MAX           WNI_CFG_CHANNEL_BONDING_MODE_STAMAX
#define CFG_CHANNEL_BONDING_MODE_DEFAULT       WNI_CFG_CHANNEL_BONDING_MODE_STADEF

#define CFG_FIXED_RATE_NAME                    "gFixedRate"
#define CFG_FIXED_RATE_MIN                     WNI_CFG_FIXED_RATE_STAMIN
#define CFG_FIXED_RATE_MAX                     WNI_CFG_FIXED_RATE_STAMAX
#define CFG_FIXED_RATE_DEFAULT                 WNI_CFG_FIXED_RATE_STADEF

#define CFG_SHORT_GI_20MHZ_NAME                "gShortGI20Mhz"
#define CFG_SHORT_GI_20MHZ_MIN                 WNI_CFG_SHORT_GI_20MHZ_STAMIN
#define CFG_SHORT_GI_20MHZ_MAX                 WNI_CFG_SHORT_GI_20MHZ_STAMAX
#define CFG_SHORT_GI_20MHZ_DEFAULT             WNI_CFG_SHORT_GI_20MHZ_STADEF

#define CFG_BLOCK_ACK_AUTO_SETUP_NAME          "gBlockAckAutoSetup"
#define CFG_BLOCK_ACK_AUTO_SETUP_MIN           ( 0 )
#define CFG_BLOCK_ACK_AUTO_SETUP_MAX           ( 1 )
#define CFG_BLOCK_ACK_AUTO_SETUP_DEFAULT       ( 1 )

#define CFG_SCAN_RESULT_AGE_COUNT_NAME         "gScanResultAgeCount"
#define CFG_SCAN_RESULT_AGE_COUNT_MIN          ( 1 )
#define CFG_SCAN_RESULT_AGE_COUNT_MAX          ( 100 )
#define CFG_SCAN_RESULT_AGE_COUNT_DEFAULT      ( 3 )

//All in seconds
//Not Connect, No Power Save
#define CFG_SCAN_RESULT_AGE_TIME_NCNPS_NAME    "gScanResultAgeNCNPS"
#define CFG_SCAN_RESULT_AGE_TIME_NCNPS_MIN     ( 10 )
#define CFG_SCAN_RESULT_AGE_TIME_NCNPS_MAX     ( 10000 )
#define CFG_SCAN_RESULT_AGE_TIME_NCNPS_DEFAULT ( 50 )
//Not Connect, Power Save
#define CFG_SCAN_RESULT_AGE_TIME_NCPS_NAME     "gScanResultAgeNCPS"
#define CFG_SCAN_RESULT_AGE_TIME_NCPS_MIN      ( 10 )
#define CFG_SCAN_RESULT_AGE_TIME_NCPS_MAX      ( 10000 )
#define CFG_SCAN_RESULT_AGE_TIME_NCPS_DEFAULT  ( 300 )
//Connect, No Power Save
#define CFG_SCAN_RESULT_AGE_TIME_CNPS_NAME     "gScanResultAgeCNPS"
#define CFG_SCAN_RESULT_AGE_TIME_CNPS_MIN      ( 10 )
#define CFG_SCAN_RESULT_AGE_TIME_CNPS_MAX      ( 10000 )
#define CFG_SCAN_RESULT_AGE_TIME_CNPS_DEFAULT  ( 150 )
//Connect, Power Save
#define CFG_SCAN_RESULT_AGE_TIME_CPS_NAME      "gScanResultAgeCPS"
#define CFG_SCAN_RESULT_AGE_TIME_CPS_MIN       ( 10 )
#define CFG_SCAN_RESULT_AGE_TIME_CPS_MAX       ( 10000 )
#define CFG_SCAN_RESULT_AGE_TIME_CPS_DEFAULT   ( 600 )

#define CFG_RSSI_CATEGORY_GAP_NAME             "gRssiCatGap"
#define CFG_RSSI_CATEGORY_GAP_MIN              ( 5 )
#define CFG_RSSI_CATEGORY_GAP_MAX              ( 100 )
#define CFG_RSSI_CATEGORY_GAP_DEFAULT          ( 5 )

#if  defined (WLAN_FEATURE_VOWIFI_11R) || defined (FEATURE_WLAN_ESE) || defined(FEATURE_WLAN_LFR)
#define CFG_ROAM_PREFER_5GHZ                   "gRoamPrefer5GHz"
#define CFG_ROAM_PREFER_5GHZ_MIN              ( 0 )
#define CFG_ROAM_PREFER_5GHZ_MAX              ( 1 )
#define CFG_ROAM_PREFER_5GHZ_DEFAULT          ( 1 )

/*
    To enable, set gRoamIntraBand=1 (Roaming within band)
    To disable, set gRoamIntraBand=0 (Roaming across band)
*/
#define CFG_ROAM_INTRA_BAND                   "gRoamIntraBand"
#define CFG_ROAM_INTRA_BAND_MIN               ( 0 )
#define CFG_ROAM_INTRA_BAND_MAX               ( 1 )
#define CFG_ROAM_INTRA_BAND_DEFAULT           ( 0 )
#endif

#define CFG_SHORT_PREAMBLE_NAME                "gShortPreamble"
#define CFG_SHORT_PREAMBLE_MIN                 WNI_CFG_SHORT_PREAMBLE_STAMIN
#define CFG_SHORT_PREAMBLE_MAX                 WNI_CFG_SHORT_PREAMBLE_STAMAX
#define CFG_SHORT_PREAMBLE_DEFAULT             WNI_CFG_SHORT_PREAMBLE_STADEF

#define CFG_IBSS_BSSID_NAME                    "gIbssBssid"
#define CFG_IBSS_BSSID_MIN                     "000000000000"
#define CFG_IBSS_BSSID_MAX                     "ffffffffffff"
#define CFG_IBSS_BSSID_DEFAULT                 "000AF5040506"

#define CFG_INTF0_MAC_ADDR_NAME                  "Intf0MacAddress"
#define CFG_INTF0_MAC_ADDR_MIN                   "000000000000"
#define CFG_INTF0_MAC_ADDR_MAX                   "ffffffffffff"
#define CFG_INTF0_MAC_ADDR_DEFAULT               "000AF5898980"

#define CFG_INTF1_MAC_ADDR_NAME                  "Intf1MacAddress"
#define CFG_INTF1_MAC_ADDR_MIN                   "000000000000"
#define CFG_INTF1_MAC_ADDR_MAX                   "ffffffffffff"
#define CFG_INTF1_MAC_ADDR_DEFAULT               "000AF5898981"

#define CFG_INTF2_MAC_ADDR_NAME                  "Intf2MacAddress"
#define CFG_INTF2_MAC_ADDR_MIN                   "000000000000"
#define CFG_INTF2_MAC_ADDR_MAX                   "ffffffffffff"
#define CFG_INTF2_MAC_ADDR_DEFAULT               "000AF5898982"

#define CFG_INTF3_MAC_ADDR_NAME                  "Intf3MacAddress"
#define CFG_INTF3_MAC_ADDR_MIN                   "000000000000"
#define CFG_INTF3_MAC_ADDR_MAX                   "ffffffffffff"
#define CFG_INTF3_MAC_ADDR_DEFAULT               "000AF5898983"

#define CFG_AP_QOS_UAPSD_MODE_NAME             "gEnableApUapsd" // ACs to setup U-APSD for at assoc
#define CFG_AP_QOS_UAPSD_MODE_MIN              ( 0 )
#define CFG_AP_QOS_UAPSD_MODE_MAX              ( 1 )
#define CFG_AP_QOS_UAPSD_MODE_DEFAULT          ( 1 )

#define CFG_AP_COUNTRY_CODE                    "gAPCntryCode"
#define CFG_AP_COUNTRY_CODE_MIN                "USI"
#define CFG_AP_COUNTRY_CODE_MAX                "USI"
#define CFG_AP_COUNTRY_CODE_DEFAULT            "FFF"

#define CFG_AP_ENABLE_RANDOM_BSSID_NAME            "gEnableApRandomBssid"
#define CFG_AP_ENABLE_RANDOM_BSSID_MIN             ( 0 )
#define CFG_AP_ENABLE_RANDOM_BSSID_MAX             ( 1 )
#define CFG_AP_ENABLE_RANDOM_BSSID_DEFAULT         ( 0 )

#define CFG_AP_ENABLE_PROTECTION_MODE_NAME            "gEnableApProt"
#define CFG_AP_ENABLE_PROTECTION_MODE_MIN             ( 0 )
#define CFG_AP_ENABLE_PROTECTION_MODE_MAX             ( 1 )
#define CFG_AP_ENABLE_PROTECTION_MODE_DEFAULT         ( 1 )

// Bit map for CFG_AP_PROTECTION_MODE_DEFAULT
// LOWER byte for associated stations
// UPPER byte for overlapping stations
// each byte will have the following info
// bit15 bit14 bit13     bit12  bit11 bit10    bit9     bit8
// OBSS  RIFS  LSIG_TXOP NON_GF HT20  FROM_11G FROM_11B FROM_11A
// bit7  bit6  bit5      bit4   bit3  bit2     bit1     bit0
// OBSS  RIFS  LSIG_TXOP NON_GF HT_20 FROM_11G FROM_11B FROM_11A
#define CFG_AP_PROTECTION_MODE_NAME            "gApProtection"
#define CFG_AP_PROTECTION_MODE_MIN             ( 0x0 )
#define CFG_AP_PROTECTION_MODE_MAX             ( 0xFFFF )
#define CFG_AP_PROTECTION_MODE_DEFAULT         ( 0xBFFF )

#define CFG_AP_OBSS_PROTECTION_MODE_NAME       "gEnableApOBSSProt"
#define CFG_AP_OBSS_PROTECTION_MODE_MIN        ( 0 )
#define CFG_AP_OBSS_PROTECTION_MODE_MAX        ( 1 )
#define CFG_AP_OBSS_PROTECTION_MODE_DEFAULT    ( 0 )

#define CFG_AP_STA_SECURITY_SEPERATION_NAME    "gDisableIntraBssFwd"
#define CFG_AP_STA_SECURITY_SEPERATION_MIN     ( 0 )
#define CFG_AP_STA_SECURITY_SEPERATION_MAX     ( 1 )
#define CFG_AP_STA_SECURITY_SEPERATION_DEFAULT ( 0 )

#define CFG_AP_LISTEN_MODE_NAME               "gEnablePhyAgcListenMode"
#define CFG_AP_LISTEN_MODE_MIN                (0)
#define CFG_AP_LISTEN_MODE_MAX                (128)
#define CFG_AP_LISTEN_MODE_DEFAULT            (128)

#define CFG_AP_AUTO_SHUT_OFF                "gAPAutoShutOff"
#define CFG_AP_AUTO_SHUT_OFF_MIN            ( 0 )
#define CFG_AP_AUTO_SHUT_OFF_MAX            ( 4294967295UL )
#define CFG_AP_AUTO_SHUT_OFF_DEFAULT        ( 0 )

#ifdef FEATURE_WLAN_AUTO_SHUTDOWN
#define CFG_WLAN_AUTO_SHUTDOWN              "gWlanAutoShutdown"
#define CFG_WLAN_AUTO_SHUTDOWN_MIN          ( 0 )
#define CFG_WLAN_AUTO_SHUTDOWN_MAX          ( 86400 ) /* Max 1 day timeout */
#define CFG_WLAN_AUTO_SHUTDOWN_DEFAULT      ( 0 )
#endif

#ifdef FEATURE_WLAN_MCC_TO_SCC_SWITCH
#define CFG_WLAN_MCC_TO_SCC_SWITCH_MODE          "gWlanMccToSccSwitchMode"
#define CFG_WLAN_MCC_TO_SCC_SWITCH_MODE_MIN      ( VOS_MCC_TO_SCC_SWITCH_DISABLE)
#define CFG_WLAN_MCC_TO_SCC_SWITCH_MODE_MAX      ( VOS_MCC_TO_SCC_SWITCH_FORCE )
#define CFG_WLAN_MCC_TO_SCC_SWITCH_MODE_DEFAULT  (VOS_MCC_TO_SCC_SWITCH_DISABLE)
#endif


#define CFG_FRAMES_PROCESSING_TH_MODE_NAME     "gMinFramesProcThres"
#define CFG_FRAMES_PROCESSING_TH_MIN           ( 0 )
#define CFG_FRAMES_PROCESSING_TH_MAX           ( 39 )
#define CFG_FRAMES_PROCESSING_TH_DEFAULT       ( 0 )

#define CFG_DISABLE_PACKET_FILTER "gDisablePacketFilter"
#define CFG_DISABLE_PACKET_FILTER_MIN       (0)
#define CFG_DISABLE_PACKET_FILTER_MAX               (0x1)
#define CFG_DISABLE_PACKET_FILTER_DEFAULT           (0)

#define CFG_ENABLE_LTE_COEX              "gEnableLTECoex"
#define CFG_ENABLE_LTE_COEX_MIN               ( 0 )
#define CFG_ENABLE_LTE_COEX_MAX               ( 1 )
#define CFG_ENABLE_LTE_COEX_DEFAULT           ( 0 )

#define CFG_AP_KEEP_ALIVE_PERIOD_NAME          "gApKeepAlivePeriod"
#define CFG_AP_KEEP_ALIVE_PERIOD_MIN           WNI_CFG_AP_KEEP_ALIVE_TIMEOUT_STAMIN
#define CFG_AP_KEEP_ALIVE_PERIOD_MAX           WNI_CFG_AP_KEEP_ALIVE_TIMEOUT_STAMAX
#define CFG_AP_KEEP_ALIVE_PERIOD_DEFAULT       WNI_CFG_AP_KEEP_ALIVE_TIMEOUT_STADEF

#define CFG_GO_KEEP_ALIVE_PERIOD_NAME          "gGoKeepAlivePeriod"
#define CFG_GO_KEEP_ALIVE_PERIOD_MIN           WNI_CFG_GO_KEEP_ALIVE_TIMEOUT_STAMIN
#define CFG_GO_KEEP_ALIVE_PERIOD_MAX           WNI_CFG_GO_KEEP_ALIVE_TIMEOUT_STAMAX
#define CFG_GO_KEEP_ALIVE_PERIOD_DEFAULT       WNI_CFG_GO_KEEP_ALIVE_TIMEOUT_STADEF

#define CFG_AP_LINK_MONITOR_PERIOD_NAME          "gApLinkMonitorPeriod"
#define CFG_AP_LINK_MONITOR_PERIOD_MIN           ( 3 )
#define CFG_AP_LINK_MONITOR_PERIOD_MAX           ( 50 )
#define CFG_AP_LINK_MONITOR_PERIOD_DEFAULT       ( 10 )

/* gGoLinkMonitorPeriod is period where link is idle and where
 * we send NULL frame
 */
#define CFG_GO_LINK_MONITOR_PERIOD_NAME          "gGoLinkMonitorPeriod"
#define CFG_GO_LINK_MONITOR_PERIOD_MIN           ( 3 )
#define CFG_GO_LINK_MONITOR_PERIOD_MAX           ( 50 )
#define CFG_GO_LINK_MONITOR_PERIOD_DEFAULT       ( 10 )


#define CFG_BEACON_INTERVAL_NAME               "gBeaconInterval"
#define CFG_BEACON_INTERVAL_MIN                WNI_CFG_BEACON_INTERVAL_STAMIN
#define CFG_BEACON_INTERVAL_MAX                WNI_CFG_BEACON_INTERVAL_STAMAX
#define CFG_BEACON_INTERVAL_DEFAULT            WNI_CFG_BEACON_INTERVAL_STADEF

//Additional Handoff related Parameters
#define CFG_ENABLE_IDLE_SCAN_NAME             "gEnableIdleScan"
#define CFG_ENABLE_IDLE_SCAN_MIN              ( 0 )
#define CFG_ENABLE_IDLE_SCAN_MAX              ( 1 )
#define CFG_ENABLE_IDLE_SCAN_DEFAULT          ( 1 )

#define CFG_ROAMING_TIME_NAME                 "gRoamingTime"
#define CFG_ROAMING_TIME_MIN                  ( 0 )
#define CFG_ROAMING_TIME_MAX                  ( 4294967UL )
#define CFG_ROAMING_TIME_DEFAULT              ( 10 )

#define CFG_VCC_RSSI_TRIGGER_NAME             "gVccRssiTrigger"
#define CFG_VCC_RSSI_TRIGGER_MIN              ( 0 )
#define CFG_VCC_RSSI_TRIGGER_MAX              ( 80 )
#define CFG_VCC_RSSI_TRIGGER_DEFAULT          ( 80 )

#define CFG_VCC_UL_MAC_LOSS_THRESH_NAME       "gVccUlMacLossThresh"
#define CFG_VCC_UL_MAC_LOSS_THRESH_MIN        ( 0 )
#define CFG_VCC_UL_MAC_LOSS_THRESH_MAX        ( 9 )
#define CFG_VCC_UL_MAC_LOSS_THRESH_DEFAULT    ( 9 )

#define CFG_PASSIVE_MAX_CHANNEL_TIME_NAME      "gPassiveMaxChannelTime"
#define CFG_PASSIVE_MAX_CHANNEL_TIME_MIN       ( 0 )
#define CFG_PASSIVE_MAX_CHANNEL_TIME_MAX       ( 10000 )
#define CFG_PASSIVE_MAX_CHANNEL_TIME_DEFAULT   ( 110 )

#define CFG_PASSIVE_MIN_CHANNEL_TIME_NAME      "gPassiveMinChannelTime"
#define CFG_PASSIVE_MIN_CHANNEL_TIME_MIN       ( 0 )
#define CFG_PASSIVE_MIN_CHANNEL_TIME_MAX       ( 10000 )
#define CFG_PASSIVE_MIN_CHANNEL_TIME_DEFAULT   ( 60 )

#define CFG_ACTIVE_MAX_CHANNEL_TIME_NAME       "gActiveMaxChannelTime"
#define CFG_ACTIVE_MAX_CHANNEL_TIME_MIN        ( 0 )
#define CFG_ACTIVE_MAX_CHANNEL_TIME_MAX        ( 10000 )
#define CFG_ACTIVE_MAX_CHANNEL_TIME_DEFAULT    ( 40 )

#define CFG_ACTIVE_MIN_CHANNEL_TIME_NAME       "gActiveMinChannelTime"
#define CFG_ACTIVE_MIN_CHANNEL_TIME_MIN        ( 0 )
#define CFG_ACTIVE_MIN_CHANNEL_TIME_MAX        ( 10000 )
#define CFG_ACTIVE_MIN_CHANNEL_TIME_DEFAULT    ( 20 )

#define CFG_RETRY_LIMIT_ZERO_NAME       "gRetryLimitZero"
#define CFG_RETRY_LIMIT_ZERO_MIN        ( 0 )
#define CFG_RETRY_LIMIT_ZERO_MAX        ( 15 )
#define CFG_RETRY_LIMIT_ZERO_DEFAULT    ( 5 )

#define CFG_RETRY_LIMIT_ONE_NAME       "gRetryLimitOne"
#define CFG_RETRY_LIMIT_ONE_MIN        ( 0 )
#define CFG_RETRY_LIMIT_ONE_MAX        ( 15 )
#define CFG_RETRY_LIMIT_ONE_DEFAULT    ( 10 )

#define CFG_RETRY_LIMIT_TWO_NAME       "gRetryLimitTwo"
#define CFG_RETRY_LIMIT_TWO_MIN        ( 0 )
#define CFG_RETRY_LIMIT_TWO_MAX        ( 15 )
#define CFG_RETRY_LIMIT_TWO_DEFAULT    ( 15 )

#define CFG_DISABLE_AGG_WITH_BTC_NAME       "gDisableAggWithBTC"
#define CFG_DISABLE_AGG_WITH_BTC_MIN        ( 0 )
#define CFG_DISABLE_AGG_WITH_BTC_MAX        ( 1 )
#define CFG_DISABLE_AGG_WITH_BTC_DEFAULT    ( 1 )

#ifdef WLAN_AP_STA_CONCURRENCY

#define CFG_PASSIVE_MAX_CHANNEL_TIME_CONC_NAME      "gPassiveMaxChannelTimeConc"
#define CFG_PASSIVE_MAX_CHANNEL_TIME_CONC_MIN       ( 0 )
#define CFG_PASSIVE_MAX_CHANNEL_TIME_CONC_MAX       ( 10000 )
#define CFG_PASSIVE_MAX_CHANNEL_TIME_CONC_DEFAULT   ( 110 )

#define CFG_PASSIVE_MIN_CHANNEL_TIME_CONC_NAME      "gPassiveMinChannelTimeConc"
#define CFG_PASSIVE_MIN_CHANNEL_TIME_CONC_MIN       ( 0 )
#define CFG_PASSIVE_MIN_CHANNEL_TIME_CONC_MAX       ( 10000 )
#define CFG_PASSIVE_MIN_CHANNEL_TIME_CONC_DEFAULT   ( 60 )

#define CFG_ACTIVE_MAX_CHANNEL_TIME_CONC_NAME       "gActiveMaxChannelTimeConc"
#define CFG_ACTIVE_MAX_CHANNEL_TIME_CONC_MIN        ( 0 )
#define CFG_ACTIVE_MAX_CHANNEL_TIME_CONC_MAX        ( 10000 )
#define CFG_ACTIVE_MAX_CHANNEL_TIME_CONC_DEFAULT    ( 40 )

#define CFG_ACTIVE_MIN_CHANNEL_TIME_CONC_NAME       "gActiveMinChannelTimeConc"
#define CFG_ACTIVE_MIN_CHANNEL_TIME_CONC_MIN        ( 0 )
#define CFG_ACTIVE_MIN_CHANNEL_TIME_CONC_MAX        ( 10000 )
#define CFG_ACTIVE_MIN_CHANNEL_TIME_CONC_DEFAULT    ( 20 )

#define CFG_REST_TIME_CONC_NAME                     "gRestTimeConc"
#define CFG_REST_TIME_CONC_MIN                      ( 0 )
#define CFG_REST_TIME_CONC_MAX                      ( 10000 )
#define CFG_REST_TIME_CONC_DEFAULT                  ( 100 )

/* Mininum time spent on home channel before moving to a new channel to scan */
#define CFG_MIN_REST_TIME_NAME                      "gMinRestTimeConc"
#define CFG_MIN_REST_TIME_MIN                       ( 0 )
#define CFG_MIN_REST_TIME_MAX                       ( 50 )
#define CFG_MIN_REST_TIME_DEFAULT                   ( 50 )

/* Data inactivity time in msec on bss channel that will be used
 * by scan engine in firmware.
 * for example if this value is 25ms then firmware will check for
 * data inactivity every 25ms till gRestTimeConc is reached.
 * If inactive then scan engine will move from home channel to
 * scan the next frequency.
 */
#define CFG_IDLE_TIME_NAME                          "gIdleTimeConc"
#define CFG_IDLE_TIME_MIN                           ( 0 )
#define CFG_IDLE_TIME_MAX                           ( 25 )
#define CFG_IDLE_TIME_DEFAULT                       ( 25 )

#define CFG_NUM_STA_CHAN_COMBINED_CONC_NAME             "gNumStaChanCombinedConc"
#define CFG_NUM_STA_CHAN_COMBINED_CONC_MIN              ( 1 )
#define CFG_NUM_STA_CHAN_COMBINED_CONC_MAX              ( 255 )
#define CFG_NUM_STA_CHAN_COMBINED_CONC_DEFAULT          ( 3 )

#define CFG_NUM_P2P_CHAN_COMBINED_CONC_NAME             "gNumP2PChanCombinedConc"
#define CFG_NUM_P2P_CHAN_COMBINED_CONC_MIN              ( 1 )
#define CFG_NUM_P2P_CHAN_COMBINED_CONC_MAX              ( 255 )
#define CFG_NUM_P2P_CHAN_COMBINED_CONC_DEFAULT          ( 1 )
#endif

#define CFG_MAX_PS_POLL_NAME                   "gMaxPsPoll"
#define CFG_MAX_PS_POLL_MIN                    WNI_CFG_MAX_PS_POLL_STAMIN
#define CFG_MAX_PS_POLL_MAX                    WNI_CFG_MAX_PS_POLL_STAMAX
#define CFG_MAX_PS_POLL_DEFAULT                WNI_CFG_MAX_PS_POLL_STADEF

#define CFG_MAX_TX_POWER_NAME                   "gTxPowerCap"
#define CFG_MAX_TX_POWER_MIN                    WNI_CFG_CURRENT_TX_POWER_LEVEL_STAMIN
#define CFG_MAX_TX_POWER_MAX                    WNI_CFG_CURRENT_TX_POWER_LEVEL_STAMAX
//Not to use CFG default because if no registry setting, this is ignored by SME.
#define CFG_MAX_TX_POWER_DEFAULT                WNI_CFG_CURRENT_TX_POWER_LEVEL_STAMAX

#define CFG_TX_POWER_CTRL_NAME                 "gAllowTPCfromAP"
#define CFG_TX_POWER_CTRL_DEFAULT              (1)
#define CFG_TX_POWER_CTRL_MIN                  (0)
#define CFG_TX_POWER_CTRL_MAX                  (1)

#define CFG_LOW_GAIN_OVERRIDE_NAME             "gLowGainOverride"
#define CFG_LOW_GAIN_OVERRIDE_MIN              WNI_CFG_LOW_GAIN_OVERRIDE_STAMIN
#define CFG_LOW_GAIN_OVERRIDE_MAX              WNI_CFG_LOW_GAIN_OVERRIDE_STAMAX
#define CFG_LOW_GAIN_OVERRIDE_DEFAULT          WNI_CFG_LOW_GAIN_OVERRIDE_STADEF

#define CFG_RSSI_FILTER_PERIOD_NAME            "gRssiFilterPeriod"
#define CFG_RSSI_FILTER_PERIOD_MIN             WNI_CFG_RSSI_FILTER_PERIOD_STAMIN
#define CFG_RSSI_FILTER_PERIOD_MAX             WNI_CFG_RSSI_FILTER_PERIOD_STAMAX
// Increased this value for Non-ESE AP. This is cause FW RSSI Monitoring
// the consumer of this value is ON by default. So to impact power numbers
// we are setting this to a high value.
#define CFG_RSSI_FILTER_PERIOD_DEFAULT         WNI_CFG_RSSI_FILTER_PERIOD_STADEF

#define CFG_IGNORE_DTIM_NAME                   "gIgnoreDtim"
#define CFG_IGNORE_DTIM_MIN                    WNI_CFG_IGNORE_DTIM_STAMIN
#define CFG_IGNORE_DTIM_MAX                    WNI_CFG_IGNORE_DTIM_STAMAX
#define CFG_IGNORE_DTIM_DEFAULT                WNI_CFG_IGNORE_DTIM_STADEF

#define CFG_MAX_LI_MODULATED_DTIM_NAME         "gMaxLIModulatedDTIM"
#define CFG_MAX_LI_MODULATED_DTIM_MIN          ( 1 )
#define CFG_MAX_LI_MODULATED_DTIM_MAX          ( 10 )
#define CFG_MAX_LI_MODULATED_DTIM_DEFAULT      ( 10 )

#define CFG_RX_ANT_CONFIGURATION_NAME          "gNumRxAnt"
#define CFG_RX_ANT_CONFIGURATION_NAME_MIN      ( 1 )
#define CFG_RX_ANT_CONFIGURATION_NAME_MAX      ( 2 )
#define CFG_RX_ANT_CONFIGURATION_NAME_DEFAULT  ( 2 )

#define CFG_FW_HEART_BEAT_MONITORING_NAME      "gEnableFWHeartBeatMonitoring"
#define CFG_FW_HEART_BEAT_MONITORING_MIN       ( 0 )
#define CFG_FW_HEART_BEAT_MONITORING_MAX       ( 1 )
#define CFG_FW_HEART_BEAT_MONITORING_DEFAULT   ( 1 )

#define CFG_FW_BEACON_FILTERING_NAME           "gEnableFWBeaconFiltering"
#define CFG_FW_BEACON_FILTERING_MIN            ( 0 )
#define CFG_FW_BEACON_FILTERING_MAX            ( 1 )
#define CFG_FW_BEACON_FILTERING_DEFAULT        ( 1 )

#define CFG_FW_RSSI_MONITORING_NAME            "gEnableFWRssiMonitoring"
#define CFG_FW_RSSI_MONITORING_MIN             ( 0 )
#define CFG_FW_RSSI_MONITORING_MAX             ( 1 )
#define CFG_FW_RSSI_MONITORING_DEFAULT         ( 1 )

/* enable use of long duration RTS-CTS protection when SAP goes off channel
 * in MCC mode
 */
#define CFG_FW_MCC_RTS_CTS_PROT_NAME           "gFWMccRtsCtsProtection"
#define CFG_FW_MCC_RTS_CTS_PROT_MIN            (0)
#define CFG_FW_MCC_RTS_CTS_PROT_MAX            (1)
#define CFG_FW_MCC_RTS_CTS_PROT_DEFAULT        (0)

/* Enable use of broadcast probe response to increase the detectability of
 * SAP in MCC mode
 */
#define CFG_FW_MCC_BCAST_PROB_RESP_NAME        "gFWMccBCastProbeResponse"
#define CFG_FW_MCC_BCAST_PROB_RESP_MIN         (0)
#define CFG_FW_MCC_BCAST_PROB_RESP_MAX         (1)
#define CFG_FW_MCC_BCAST_PROB_RESP_DEFAULT     (0)

#define CFG_DATA_INACTIVITY_TIMEOUT_NAME       "gDataInactivityTimeout"
#define CFG_DATA_INACTIVITY_TIMEOUT_MIN        ( 1 )
#define CFG_DATA_INACTIVITY_TIMEOUT_MAX        ( 255 )
#define CFG_DATA_INACTIVITY_TIMEOUT_DEFAULT    ( 20 )

#define CFG_NTH_BEACON_FILTER_NAME             "gNthBeaconFilter"
#define CFG_NTH_BEACON_FILTER_MIN              ( WNI_CFG_NTH_BEACON_FILTER_STAMIN )
#define CFG_NTH_BEACON_FILTER_MAX              ( WNI_CFG_NTH_BEACON_FILTER_STAMAX )
#define CFG_NTH_BEACON_FILTER_DEFAULT          ( WNI_CFG_NTH_BEACON_FILTER_STADEF )

#define CFG_RF_SETTLING_TIME_CLK_NAME          "rfSettlingTimeUs"
#define CFG_RF_SETTLING_TIME_CLK_MIN           ( 0 )
#define CFG_RF_SETTLING_TIME_CLK_MAX           ( 60000 )
#define CFG_RF_SETTLING_TIME_CLK_DEFAULT       ( 1500 )

#define CFG_INFRA_STA_KEEP_ALIVE_PERIOD_NAME          "gStaKeepAlivePeriod"
#define CFG_INFRA_STA_KEEP_ALIVE_PERIOD_MIN           ( 0 )
#define CFG_INFRA_STA_KEEP_ALIVE_PERIOD_MAX           ( 65535)
#define CFG_INFRA_STA_KEEP_ALIVE_PERIOD_DEFAULT       ( 30 )

//WMM configuration
#define CFG_QOS_WMM_MODE_NAME                             "WmmIsEnabled"
#define CFG_QOS_WMM_MODE_MIN                               (0)
#define CFG_QOS_WMM_MODE_MAX                               (2) //HDD_WMM_NO_QOS
#define CFG_QOS_WMM_MODE_DEFAULT                           (0) //HDD_WMM_AUTO

#define CFG_QOS_WMM_80211E_ENABLED_NAME                   "80211eIsEnabled"
#define CFG_QOS_WMM_80211E_ENABLED_MIN                     (0)
#define CFG_QOS_WMM_80211E_ENABLED_MAX                     (1)
#define CFG_QOS_WMM_80211E_ENABLED_DEFAULT                 (0)

#define CFG_QOS_WMM_UAPSD_MASK_NAME                        "UapsdMask" // ACs to setup U-APSD for at assoc
#define CFG_QOS_WMM_UAPSD_MASK_MIN                         (0x00)
#define CFG_QOS_WMM_UAPSD_MASK_MAX                         (0xFF)
#define CFG_QOS_WMM_UAPSD_MASK_DEFAULT                     (0x00)

#define CFG_QOS_WMM_INFRA_UAPSD_VO_SRV_INTV_NAME           "InfraUapsdVoSrvIntv"
#define CFG_QOS_WMM_INFRA_UAPSD_VO_SRV_INTV_MIN             (0)
#define CFG_QOS_WMM_INFRA_UAPSD_VO_SRV_INTV_MAX             (4294967295UL )
#define CFG_QOS_WMM_INFRA_UAPSD_VO_SRV_INTV_DEFAULT         (20)

#define CFG_QOS_WMM_INFRA_UAPSD_VO_SUS_INTV_NAME           "InfraUapsdVoSuspIntv"
#define CFG_QOS_WMM_INFRA_UAPSD_VO_SUS_INTV_MIN             (0)
#define CFG_QOS_WMM_INFRA_UAPSD_VO_SUS_INTV_MAX             (4294967295UL )
#define CFG_QOS_WMM_INFRA_UAPSD_VO_SUS_INTV_DEFAULT         (2000)

#define CFG_QOS_WMM_INFRA_UAPSD_VI_SRV_INTV_NAME           "InfraUapsdViSrvIntv"
#define CFG_QOS_WMM_INFRA_UAPSD_VI_SRV_INTV_MIN             (0)
#define CFG_QOS_WMM_INFRA_UAPSD_VI_SRV_INTV_MAX             (4294967295UL)
#define CFG_QOS_WMM_INFRA_UAPSD_VI_SRV_INTV_DEFAULT         (300)

#define CFG_QOS_WMM_INFRA_UAPSD_VI_SUS_INTV_NAME           "InfraUapsdViSuspIntv"
#define CFG_QOS_WMM_INFRA_UAPSD_VI_SUS_INTV_MIN             (0)
#define CFG_QOS_WMM_INFRA_UAPSD_VI_SUS_INTV_MAX             (4294967295UL)
#define CFG_QOS_WMM_INFRA_UAPSD_VI_SUS_INTV_DEFAULT         (2000)

#define CFG_QOS_WMM_INFRA_UAPSD_BE_SRV_INTV_NAME           "InfraUapsdBeSrvIntv"
#define CFG_QOS_WMM_INFRA_UAPSD_BE_SRV_INTV_MIN             (0)
#define CFG_QOS_WMM_INFRA_UAPSD_BE_SRV_INTV_MAX             (4294967295UL)
#define CFG_QOS_WMM_INFRA_UAPSD_BE_SRV_INTV_DEFAULT         (300)

#define CFG_QOS_WMM_INFRA_UAPSD_BE_SUS_INTV_NAME           "InfraUapsdBeSuspIntv"
#define CFG_QOS_WMM_INFRA_UAPSD_BE_SUS_INTV_MIN             (0)
#define CFG_QOS_WMM_INFRA_UAPSD_BE_SUS_INTV_MAX             (4294967295UL)
#define CFG_QOS_WMM_INFRA_UAPSD_BE_SUS_INTV_DEFAULT         (2000)

#define CFG_QOS_WMM_INFRA_UAPSD_BK_SRV_INTV_NAME           "InfraUapsdBkSrvIntv"
#define CFG_QOS_WMM_INFRA_UAPSD_BK_SRV_INTV_MIN             (0)
#define CFG_QOS_WMM_INFRA_UAPSD_BK_SRV_INTV_MAX             (4294967295UL)
#define CFG_QOS_WMM_INFRA_UAPSD_BK_SRV_INTV_DEFAULT         (300)

#define CFG_QOS_WMM_INFRA_UAPSD_BK_SUS_INTV_NAME           "InfraUapsdBkSuspIntv"
#define CFG_QOS_WMM_INFRA_UAPSD_BK_SUS_INTV_MIN             (0)
#define CFG_QOS_WMM_INFRA_UAPSD_BK_SUS_INTV_MAX             (4294967295UL)
#define CFG_QOS_WMM_INFRA_UAPSD_BK_SUS_INTV_DEFAULT         (2000)

#ifdef FEATURE_WLAN_ESE
#define CFG_QOS_WMM_INFRA_INACTIVITY_INTERVAL_NAME         "InfraInactivityInterval"
#define CFG_QOS_WMM_INFRA_INACTIVITY_INTERVAL_MIN           (0)
#define CFG_QOS_WMM_INFRA_INACTIVITY_INTERVAL_MAX           (4294967295UL)
#define CFG_QOS_WMM_INFRA_INACTIVITY_INTERVAL_DEFAULT       (0) //disabled

#define CFG_ESE_FEATURE_ENABLED_NAME                       "EseEnabled"
#define CFG_ESE_FEATURE_ENABLED_MIN                         (0)
#define CFG_ESE_FEATURE_ENABLED_MAX                         (1)
#define CFG_ESE_FEATURE_ENABLED_DEFAULT                     (0) //disabled
#endif // FEATURE_WLAN_ESE

#ifdef FEATURE_WLAN_LFR
#define CFG_LFR_FEATURE_ENABLED_NAME                       "FastRoamEnabled"
#define CFG_LFR_FEATURE_ENABLED_MIN                         (0)
#define CFG_LFR_FEATURE_ENABLED_MAX                         (1)
#define CFG_LFR_FEATURE_ENABLED_DEFAULT                     (0) //disabled

#define CFG_LFR_MAWC_FEATURE_ENABLED_NAME                   "MAWCEnabled"
#define CFG_LFR_MAWC_FEATURE_ENABLED_MIN                    (0)
#define CFG_LFR_MAWC_FEATURE_ENABLED_MAX                    (1)
#define CFG_LFR_MAWC_FEATURE_ENABLED_DEFAULT                (0) /* disabled */
#endif // FEATURE_WLAN_LFR

#if  defined (WLAN_FEATURE_VOWIFI_11R) || defined (FEATURE_WLAN_ESE) || defined(FEATURE_WLAN_LFR)
// This flag will control fasttransition in case of 11r and ese.
// Basically with this the whole neighbor roam, pre-auth, reassoc
// can be turned ON/OFF.
// With this turned OFF 11r will completely not work.
// For 11r this flag has to be ON.
// For ESE fastroam will not work.
#define CFG_FAST_TRANSITION_ENABLED_NAME                    "FastTransitionEnabled"
#define CFG_FAST_TRANSITION_ENABLED_NAME_MIN                (0)
#define CFG_FAST_TRANSITION_ENABLED_NAME_MAX                (1)
#define CFG_FAST_TRANSITION_ENABLED_NAME_DEFAULT            (1) //Enabled

/* This parameter is used to decide whether to Roam or not.
 * AP1 is the currently associated AP and AP2 is chosen for roaming.
 * The Roaming will happen only if AP2 has better Signal Quality and it has a RSSI better than AP1
 * in terms of RoamRssiDiff,and RoamRssiDiff is the number of units (typically measured in dB) AP2
 * is better than AP1.
 * This check is not done if the value is Zero */
#define CFG_ROAM_RSSI_DIFF_NAME                             "RoamRssiDiff"
#define CFG_ROAM_RSSI_DIFF_MIN                              (0)
#define CFG_ROAM_RSSI_DIFF_MAX                              (30)
#define CFG_ROAM_RSSI_DIFF_DEFAULT                          (5)

/*
 * Following a scan and if potential roam candidate(s) are found,
 * then determine whether to register for reassoc threshold or roam
 * immediately based on this configuration parameter. If the RSSI
 * of any available candidate is better than the currently associated
 * AP by at least gImmediateRoamRssiDiff, then being to roam
 * immediately.
 * NOTE: Value of 0 means that immediate roaming is enabled by default
 */
#define CFG_IMMEDIATE_ROAM_RSSI_DIFF_NAME                   "gImmediateRoamRssiDiff"
#define CFG_IMMEDIATE_ROAM_RSSI_DIFF_MIN                    (0)
#define CFG_IMMEDIATE_ROAM_RSSI_DIFF_MAX                    (125)
#define CFG_IMMEDIATE_ROAM_RSSI_DIFF_DEFAULT                (0)

/*This parameter is used to set Wireless Extended Security Mode.*/
#define CFG_ENABLE_WES_MODE_NAME                            "gWESModeEnabled"
#define CFG_ENABLE_WES_MODE_NAME_MIN                        (0)
#define CFG_ENABLE_WES_MODE_NAME_MAX                        (1)
#define CFG_ENABLE_WES_MODE_NAME_DEFAULT                    (0)

#define CFG_ROAM_SCAN_N_PROBES                             "gRoamScanNProbes"
#define CFG_ROAM_SCAN_N_PROBES_MIN                          (1)
#define CFG_ROAM_SCAN_N_PROBES_MAX                          (10)
#define CFG_ROAM_SCAN_N_PROBES_DEFAULT                      (2)

#define CFG_ROAM_SCAN_HOME_AWAY_TIME                        "gRoamScanHomeAwayTime"
#define CFG_ROAM_SCAN_HOME_AWAY_TIME_MIN                    (0)   // 0 for disable
#define CFG_ROAM_SCAN_HOME_AWAY_TIME_MAX                    (300)
#define CFG_ROAM_SCAN_HOME_AWAY_TIME_DEFAULT                (CFG_ROAM_SCAN_HOME_AWAY_TIME_MIN)
                                                                  // disabled by default

#endif /* (WLAN_FEATURE_VOWIFI_11R) || defined (FEATURE_WLAN_ESE) || defined(FEATURE_WLAN_LFR) */

#ifdef FEATURE_WLAN_OKC
#define CFG_OKC_FEATURE_ENABLED_NAME                       "OkcEnabled"
#define CFG_OKC_FEATURE_ENABLED_MIN                        (0)
#define CFG_OKC_FEATURE_ENABLED_MAX                        (1)
#define CFG_OKC_FEATURE_ENABLED_DEFAULT                    (1)
#endif

#ifdef WLAN_FEATURE_ROAM_SCAN_OFFLOAD
#define CFG_ROAM_SCAN_OFFLOAD_ENABLED                       "gRoamScanOffloadEnabled"
#define CFG_ROAM_SCAN_OFFLOAD_ENABLED_MIN                   (0)
#define CFG_ROAM_SCAN_OFFLOAD_ENABLED_MAX                   (1)
#define CFG_ROAM_SCAN_OFFLOAD_ENABLED_DEFAULT               (1)
#endif

#define CFG_QOS_WMM_PKT_CLASSIFY_BASIS_NAME                "PktClassificationBasis" // DSCP or 802.1Q
#define CFG_QOS_WMM_PKT_CLASSIFY_BASIS_MIN                  (0)
#define CFG_QOS_WMM_PKT_CLASSIFY_BASIS_MAX                  (1)
#define CFG_QOS_WMM_PKT_CLASSIFY_BASIS_DEFAULT              (0) //DSCP

/* default TSPEC parameters for AC_VO */
#define CFG_QOS_WMM_INFRA_DIR_AC_VO_NAME                   "InfraDirAcVo"
#define CFG_QOS_WMM_INFRA_DIR_AC_VO_MIN                     (0)
#define CFG_QOS_WMM_INFRA_DIR_AC_VO_MAX                     (3)
#define CFG_QOS_WMM_INFRA_DIR_AC_VO_DEFAULT                 (3) //WLAN_QCT_CUST_WMM_TSDIR_BOTH

#define CFG_QOS_WMM_INFRA_NOM_MSDU_SIZE_AC_VO_NAME         "InfraNomMsduSizeAcVo"
#define CFG_QOS_WMM_INFRA_NOM_MSDU_SIZE_AC_VO_MIN           (0x0)
#define CFG_QOS_WMM_INFRA_NOM_MSDU_SIZE_AC_VO_MAX           (0xFFFF)
#define CFG_QOS_WMM_INFRA_NOM_MSDU_SIZE_AC_VO_DEFAULT       (0x80D0)

#define CFG_QOS_WMM_INFRA_MEAN_DATA_RATE_AC_VO_NAME        "InfraMeanDataRateAcVo"
#define CFG_QOS_WMM_INFRA_MEAN_DATA_RATE_AC_VO_MIN          (0x0)
#define CFG_QOS_WMM_INFRA_MEAN_DATA_RATE_AC_VO_MAX          (0xFFFFFFFF)
#define CFG_QOS_WMM_INFRA_MEAN_DATA_RATE_AC_VO_DEFAULT      (0x14500)

#define CFG_QOS_WMM_INFRA_MIN_PHY_RATE_AC_VO_NAME          "InfraMinPhyRateAcVo"
#define CFG_QOS_WMM_INFRA_MIN_PHY_RATE_AC_VO_MIN            (0x0)
#define CFG_QOS_WMM_INFRA_MIN_PHY_RATE_AC_VO_MAX            (0xFFFFFFFF)
#define CFG_QOS_WMM_INFRA_MIN_PHY_RATE_AC_VO_DEFAULT        (0x5B8D80)

#define CFG_QOS_WMM_INFRA_SBA_AC_VO_NAME                   "InfraSbaAcVo"
#define CFG_QOS_WMM_INFRA_SBA_AC_VO_MIN                     (0x2001)
#define CFG_QOS_WMM_INFRA_SBA_AC_VO_MAX                     (0xFFFF)
#define CFG_QOS_WMM_INFRA_SBA_AC_VO_DEFAULT                 (0x2001)

/* default TSPEC parameters for AC_VI */
#define CFG_QOS_WMM_INFRA_DIR_AC_VI_NAME                   "InfraDirAcVi"
#define CFG_QOS_WMM_INFRA_DIR_AC_VI_MIN                     (0)
#define CFG_QOS_WMM_INFRA_DIR_AC_VI_MAX                     (3)
#define CFG_QOS_WMM_INFRA_DIR_AC_VI_DEFAULT                 (3) //WLAN_QCT_CUST_WMM_TSDIR_BOTH

#define CFG_QOS_WMM_INFRA_NOM_MSDU_SIZE_AC_VI_NAME         "InfraNomMsduSizeAcVi"
#define CFG_QOS_WMM_INFRA_NOM_MSDU_SIZE_AC_VI_MIN           (0x0)
#define CFG_QOS_WMM_INFRA_NOM_MSDU_SIZE_AC_VI_MAX           (0xFFFF)
#define CFG_QOS_WMM_INFRA_NOM_MSDU_SIZE_AC_VI_DEFAULT       (0x85DC)

#define CFG_QOS_WMM_INFRA_MEAN_DATA_RATE_AC_VI_NAME        "InfraMeanDataRateAcVi"
#define CFG_QOS_WMM_INFRA_MEAN_DATA_RATE_AC_VI_MIN          (0x0)
#define CFG_QOS_WMM_INFRA_MEAN_DATA_RATE_AC_VI_MAX          (0xFFFFFFFF)
#define CFG_QOS_WMM_INFRA_MEAN_DATA_RATE_AC_VI_DEFAULT      (0x57E40)

#define CFG_QOS_WMM_INFRA_MIN_PHY_RATE_AC_VI_NAME          "InfraMinPhyRateAcVi"
#define CFG_QOS_WMM_INFRA_MIN_PHY_RATE_AC_VI_MIN            (0x0)
#define CFG_QOS_WMM_INFRA_MIN_PHY_RATE_AC_VI_MAX            (0xFFFFFFFF)
#define CFG_QOS_WMM_INFRA_MIN_PHY_RATE_AC_VI_DEFAULT        (0x5B8D80)

#define CFG_QOS_WMM_INFRA_SBA_AC_VI_NAME                   "InfraSbaAcVi"
#define CFG_QOS_WMM_INFRA_SBA_AC_VI_MIN                     (0x2001)
#define CFG_QOS_WMM_INFRA_SBA_AC_VI_MAX                     (0xFFFF)
#define CFG_QOS_WMM_INFRA_SBA_AC_VI_DEFAULT                 (0x2001)

/* default TSPEC parameters for AC_BE*/
#define CFG_QOS_WMM_INFRA_DIR_AC_BE_NAME                   "InfraDirAcBe"
#define CFG_QOS_WMM_INFRA_DIR_AC_BE_MIN                     (0)
#define CFG_QOS_WMM_INFRA_DIR_AC_BE_MAX                     (3)
#define CFG_QOS_WMM_INFRA_DIR_AC_BE_DEFAULT                 (3) //WLAN_QCT_CUST_WMM_TSDIR_BOTH

#define CFG_QOS_WMM_INFRA_NOM_MSDU_SIZE_AC_BE_NAME         "InfraNomMsduSizeAcBe"
#define CFG_QOS_WMM_INFRA_NOM_MSDU_SIZE_AC_BE_MIN           (0x0)
#define CFG_QOS_WMM_INFRA_NOM_MSDU_SIZE_AC_BE_MAX           (0xFFFF)
#define CFG_QOS_WMM_INFRA_NOM_MSDU_SIZE_AC_BE_DEFAULT       (0x85DC)

#define CFG_QOS_WMM_INFRA_MEAN_DATA_RATE_AC_BE_NAME        "InfraMeanDataRateAcBe"
#define CFG_QOS_WMM_INFRA_MEAN_DATA_RATE_AC_BE_MIN          (0x0)
#define CFG_QOS_WMM_INFRA_MEAN_DATA_RATE_AC_BE_MAX          (0xFFFFFFFF)
#define CFG_QOS_WMM_INFRA_MEAN_DATA_RATE_AC_BE_DEFAULT      (0x493E0)

#define CFG_QOS_WMM_INFRA_MIN_PHY_RATE_AC_BE_NAME          "InfraMinPhyRateAcBe"
#define CFG_QOS_WMM_INFRA_MIN_PHY_RATE_AC_BE_MIN            (0x0)
#define CFG_QOS_WMM_INFRA_MIN_PHY_RATE_AC_BE_MAX            (0xFFFFFFFF)
#define CFG_QOS_WMM_INFRA_MIN_PHY_RATE_AC_BE_DEFAULT        (0x5B8D80)

#define CFG_QOS_WMM_INFRA_SBA_AC_BE_NAME                   "InfraSbaAcBe"
#define CFG_QOS_WMM_INFRA_SBA_AC_BE_MIN                     (0x2001)
#define CFG_QOS_WMM_INFRA_SBA_AC_BE_MAX                     (0xFFFF)
#define CFG_QOS_WMM_INFRA_SBA_AC_BE_DEFAULT                 (0x2001)

/* default TSPEC parameters for AC_Bk*/
#define CFG_QOS_WMM_INFRA_DIR_AC_BK_NAME                   "InfraDirAcBk"
#define CFG_QOS_WMM_INFRA_DIR_AC_BK_MIN                     (0)
#define CFG_QOS_WMM_INFRA_DIR_AC_BK_MAX                     (3)
#define CFG_QOS_WMM_INFRA_DIR_AC_BK_DEFAULT                 (3) //WLAN_QCT_CUST_WMM_TSDIR_BOTH

#define CFG_QOS_WMM_INFRA_NOM_MSDU_SIZE_AC_BK_NAME         "InfraNomMsduSizeAcBk"
#define CFG_QOS_WMM_INFRA_NOM_MSDU_SIZE_AC_BK_MIN           (0x0)
#define CFG_QOS_WMM_INFRA_NOM_MSDU_SIZE_AC_BK_MAX           (0xFFFF)
#define CFG_QOS_WMM_INFRA_NOM_MSDU_SIZE_AC_BK_DEFAULT       (0x85DC)

#define CFG_QOS_WMM_INFRA_MEAN_DATA_RATE_AC_BK_NAME        "InfraMeanDataRateAcBk"
#define CFG_QOS_WMM_INFRA_MEAN_DATA_RATE_AC_BK_MIN          (0x0)
#define CFG_QOS_WMM_INFRA_MEAN_DATA_RATE_AC_BK_MAX          (0xFFFFFFFF)
#define CFG_QOS_WMM_INFRA_MEAN_DATA_RATE_AC_BK_DEFAULT      (0x493E0)

#define CFG_QOS_WMM_INFRA_MIN_PHY_RATE_AC_BK_NAME          "InfraMinPhyRateAcBk"
#define CFG_QOS_WMM_INFRA_MIN_PHY_RATE_AC_BK_MIN            (0x0)
#define CFG_QOS_WMM_INFRA_MIN_PHY_RATE_AC_BK_MAX            (0xFFFFFFFF)
#define CFG_QOS_WMM_INFRA_MIN_PHY_RATE_AC_BK_DEFAULT        (0x5B8D80)

#define CFG_QOS_WMM_INFRA_SBA_AC_BK_NAME                   "InfraSbaAcBk"
#define CFG_QOS_WMM_INFRA_SBA_AC_BK_MIN                     (0x2001)
#define CFG_QOS_WMM_INFRA_SBA_AC_BK_MAX                     (0xFFFF)
#define CFG_QOS_WMM_INFRA_SBA_AC_BK_DEFAULT                 (0x2001)

// TL configuration
#define CFG_TL_DELAYED_TRGR_FRM_INT_NAME                   "DelayedTriggerFrmInt"
#define CFG_TL_DELAYED_TRGR_FRM_INT_MIN                     1
#define CFG_TL_DELAYED_TRGR_FRM_INT_MAX                     (4294967295UL)
#define CFG_TL_DELAYED_TRGR_FRM_INT_DEFAULT                 3000

#if defined WLAN_FEATURE_VOWIFI
#define CFG_RRM_ENABLE_NAME                              "gRrmEnable"
#define CFG_RRM_ENABLE_MIN                               (0)
#define CFG_RRM_ENABLE_MAX                               (1)
#define CFG_RRM_ENABLE_DEFAULT                           (0)

#define CFG_RRM_OPERATING_CHAN_MAX_DURATION_NAME         "gRrmOperChanMax" //section 11.10.3 IEEE std. 802.11k-2008
#define CFG_RRM_OPERATING_CHAN_MAX_DURATION_MIN          (0)             //Maxduration = 2^(maxDuration - 4) * bcnIntvl.
#define CFG_RRM_OPERATING_CHAN_MAX_DURATION_MAX          (7)
#define CFG_RRM_OPERATING_CHAN_MAX_DURATION_DEFAULT      (4)             //max duration = 2^0 * bcnIntvl (100% of bcn intvl)

#define CFG_RRM_NON_OPERATING_CHAN_MAX_DURATION_NAME     "gRrmNonOperChanMax" //Same as above.
#define CFG_RRM_NON_OPERATING_CHAN_MAX_DURATION_MIN      (0)
#define CFG_RRM_NON_OPERATING_CHAN_MAX_DURATION_MAX      (7)
#define CFG_RRM_NON_OPERATING_CHAN_MAX_DURATION_DEFAULT  (4)

#define CFG_RRM_MEAS_RANDOMIZATION_INTVL_NAME            "gRrmRandnIntvl"
#define CFG_RRM_MEAS_RANDOMIZATION_INTVL_MIN             (10)
#define CFG_RRM_MEAS_RANDOMIZATION_INTVL_MAX             (100)
#define CFG_RRM_MEAS_RANDOMIZATION_INTVL_DEFAULT         (100)

/**
 * This INI is used to configure RM enabled capabilities IE.
 * Using this INI, we can set/unset any of the bits in 5 bytes
 * (last 4bytes are reserved). Bit details are updated as per
 * Draft version of 11mc spec. (Draft P802.11REVmc_D4.2)
 *
 * Bitwise details are defined as bit mask in rrmGlobal.h
 * Comma is used as a separator for each byte.
 */
#define CFG_RM_CAPABILITY_NAME            "rm_capability"
#define CFG_RM_CAPABILITY_DEFAULT         "73,00,91,00,04"
#endif

#define CFG_QOS_IMPLICIT_SETUP_ENABLED_NAME                 "ImplicitQosIsEnabled"
#define CFG_QOS_IMPLICIT_SETUP_ENABLED_MIN                  (0)
#define CFG_QOS_IMPLICIT_SETUP_ENABLED_MAX                  (1)
#define CFG_QOS_IMPLICIT_SETUP_ENABLED_DEFAULT              (1)

#define CFG_ENABLE_LOGP_NAME                                "gEnableLogp"
#define CFG_ENABLE_LOGP_MIN                                 ( 0 )
#define CFG_ENABLE_LOGP_MAX                                 ( 1 )
#define CFG_ENABLE_LOGP_DEFAULT                             ( 0 )

#define CFG_BTC_EXECUTION_MODE_NAME                         "BtcExecutionMode"
#define CFG_BTC_EXECUTION_MODE_MIN                          ( 0 )
#define CFG_BTC_EXECUTION_MODE_MAX                          ( 5 )
#define CFG_BTC_EXECUTION_MODE_DEFAULT                      ( 0 )

#define CFG_MWS_COEX_CONFIG1_NAME            "mwsCoexConfig1"
#define CFG_MWS_COEX_CONFIGX_MIN             ( 0 )
#define CFG_MWS_COEX_CONFIGX_MAX             ( 0xFFFFFFFF )
#define CFG_MWS_COEX_CONFIGX_DEFAULT         ( 0 )
#define CFG_MWS_COEX_CONFIG2_NAME            "mwsCoexConfig2"
#define CFG_MWS_COEX_CONFIG3_NAME            "mwsCoexConfig3"
#define CFG_MWS_COEX_CONFIG4_NAME            "mwsCoexConfig4"
#define CFG_MWS_COEX_CONFIG5_NAME            "mwsCoexConfig5"
#define CFG_MWS_COEX_CONFIG6_NAME            "mwsCoexConfig6"

#if defined WLAN_FEATURE_VOWIFI_11R
#define CFG_FT_RESOURCE_REQ_NAME                        "gFTResourceReqSupported"
#define CFG_FT_RESOURCE_REQ_MIN                         (0)
#define CFG_FT_RESOURCE_REQ_MAX                         (1)
#define CFG_FT_RESOURCE_REQ_DEFAULT                     (0)
#endif

/*
 * Enable/Disable to initiate BUG report in case of fatal event
 * Default: Enable
 */
#define CFG_ENABLE_FATAL_EVENT_TRIGGER                 "gEnableFatalEvent"
#define CFG_ENABLE_FATAL_EVENT_TRIGGER_MIN             (0)
#define CFG_ENABLE_FATAL_EVENT_TRIGGER_MAX             (1)
#define CFG_ENABLE_FATAL_EVENT_TRIGGER_DEFAULT         (1)

#define CFG_TELE_BCN_TRANS_LI_NAME                   "telescopicBeaconTransListenInterval"
#define CFG_TELE_BCN_TRANS_LI_MIN                    ( 0 )
#define CFG_TELE_BCN_TRANS_LI_MAX                    ( 7 )
#define CFG_TELE_BCN_TRANS_LI_DEFAULT                ( 3 )

#define CFG_TELE_BCN_TRANS_LI_NUM_IDLE_BCNS_NAME     "telescopicBeaconTransListenIntervalNumIdleBcns"
#define CFG_TELE_BCN_TRANS_LI_NUM_IDLE_BCNS_MIN      ( 5 )
#define CFG_TELE_BCN_TRANS_LI_NUM_IDLE_BCNS_MAX      ( 255 )
#define CFG_TELE_BCN_TRANS_LI_NUM_IDLE_BCNS_DEFAULT  ( 10 )

#define CFG_TELE_BCN_MAX_LI_NAME                     "telescopicBeaconMaxListenInterval"
#define CFG_TELE_BCN_MAX_LI_MIN                      ( 0 )
#define CFG_TELE_BCN_MAX_LI_MAX                      ( 7 )
#define CFG_TELE_BCN_MAX_LI_DEFAULT                  ( 5 )

#define CFG_TELE_BCN_MAX_LI_NUM_IDLE_BCNS_NAME       "telescopicBeaconMaxListenIntervalNumIdleBcns"
#define CFG_TELE_BCN_MAX_LI_NUM_IDLE_BCNS_MIN        ( 5 )
#define CFG_TELE_BCN_MAX_LI_NUM_IDLE_BCNS_MAX        ( 255 )
#define CFG_TELE_BCN_MAX_LI_NUM_IDLE_BCNS_DEFAULT    ( 15 )

#define CFG_BCN_EARLY_TERM_WAKE_NAME                 "beaconEarlyTerminationWakeInterval"
#define CFG_BCN_EARLY_TERM_WAKE_MIN                  ( 2 )
#define CFG_BCN_EARLY_TERM_WAKE_MAX                  ( 255 )
#define CFG_BCN_EARLY_TERM_WAKE_DEFAULT              ( 3 )

#ifdef WLAN_FEATURE_NEIGHBOR_ROAMING
#define CFG_NEIGHBOR_SCAN_TIMER_PERIOD_NAME             "gNeighborScanTimerPeriod"
#define CFG_NEIGHBOR_SCAN_TIMER_PERIOD_MIN              (3)
#define CFG_NEIGHBOR_SCAN_TIMER_PERIOD_MAX              (300)
#define CFG_NEIGHBOR_SCAN_TIMER_PERIOD_DEFAULT          (200)

#define CFG_NEIGHBOR_REASSOC_RSSI_THRESHOLD_NAME              "gNeighborReassocThreshold"
#define CFG_NEIGHBOR_REASSOC_RSSI_THRESHOLD_MIN               (10)
#define CFG_NEIGHBOR_REASSOC_RSSI_THRESHOLD_MAX               (125)
#define CFG_NEIGHBOR_REASSOC_RSSI_THRESHOLD_DEFAULT           (83)

#define CFG_NEIGHBOR_LOOKUP_RSSI_THRESHOLD_NAME      "gNeighborLookupThreshold"
#define CFG_NEIGHBOR_LOOKUP_RSSI_THRESHOLD_MIN       (10)
#define CFG_NEIGHBOR_LOOKUP_RSSI_THRESHOLD_MAX       (120)
#define CFG_NEIGHBOR_LOOKUP_RSSI_THRESHOLD_DEFAULT   (78)

#define CFG_DELAY_BEFORE_VDEV_STOP_NAME      "gDelayBeforeVdevStop"
#define CFG_DELAY_BEFORE_VDEV_STOP_MIN       (2)
#define CFG_DELAY_BEFORE_VDEV_STOP_MAX       (200)
#define CFG_DELAY_BEFORE_VDEV_STOP_DEFAULT   (20)

/*
 * This parameter is the drop in RSSI value that will trigger a precautionary
 * scan by firmware.
 * MAX value is choose so that this type of scan can be disabled by user.
 */
#define CFG_ROAM_RESCAN_RSSI_DIFF_NAME                  "gRoamRescanRssiDiff"
#define CFG_ROAM_RESCAN_RSSI_DIFF_MIN                   (0)
#define CFG_ROAM_RESCAN_RSSI_DIFF_MAX                   (100)
#define CFG_ROAM_RESCAN_RSSI_DIFF_DEFAULT               (5)

/*
 * This parameter is the continuous packets dropping threshold that will trigger
 * kickout peer event from fw.
 * MIN value will disable the kickout feature.
 */
#define CFG_DROPPED_PKT_DISCONNECT_TH_NAME      "gDroppedPktDisconnectTh"
#define CFG_DROPPED_PKT_DISCONNECT_TH_MIN       (0)
#define CFG_DROPPED_PKT_DISCONNECT_TH_MAX       (1024)
#define CFG_DROPPED_PKT_DISCONNECT_TH_DEFAULT   (512)

/*
 * This parameter is the RSSI diff above neighbor lookup threshold, when
 * opportunistic scan should be triggered.
 * MAX value is choose so that this type of scan can be always enabled by user.
 * MIN value will cause opportunistic scan to be triggered in neighbor lookup
 * RSSI range.
 */
#define CFG_OPPORTUNISTIC_SCAN_THRESHOLD_DIFF_NAME            "gOpportunisticThresholdDiff"
#define CFG_OPPORTUNISTIC_SCAN_THRESHOLD_DIFF_MIN             (0)
#define CFG_OPPORTUNISTIC_SCAN_THRESHOLD_DIFF_MAX             (127)
#define CFG_OPPORTUNISTIC_SCAN_THRESHOLD_DIFF_DEFAULT         (0)

#define CFG_NEIGHBOR_SCAN_CHAN_LIST_NAME                      "gNeighborScanChannelList"
#define CFG_NEIGHBOR_SCAN_CHAN_LIST_DEFAULT                   ""

#define CFG_NEIGHBOR_SCAN_MIN_CHAN_TIME_NAME                  "gNeighborScanChannelMinTime"
#define CFG_NEIGHBOR_SCAN_MIN_CHAN_TIME_MIN                   (10)
#define CFG_NEIGHBOR_SCAN_MIN_CHAN_TIME_MAX                   (40)
#define CFG_NEIGHBOR_SCAN_MIN_CHAN_TIME_DEFAULT               (20)

#define CFG_NEIGHBOR_SCAN_MAX_CHAN_TIME_NAME                  "gNeighborScanChannelMaxTime"
#define CFG_NEIGHBOR_SCAN_MAX_CHAN_TIME_MIN                   (3)
#define CFG_NEIGHBOR_SCAN_MAX_CHAN_TIME_MAX                   (300)
#define CFG_NEIGHBOR_SCAN_MAX_CHAN_TIME_DEFAULT               (30)

#define CFG_11R_NEIGHBOR_REQ_MAX_TRIES_NAME           "gMaxNeighborReqTries"
#define CFG_11R_NEIGHBOR_REQ_MAX_TRIES_MIN            (1)
#define CFG_11R_NEIGHBOR_REQ_MAX_TRIES_MAX            (4)
#define CFG_11R_NEIGHBOR_REQ_MAX_TRIES_DEFAULT        (3)


#define CFG_NEIGHBOR_SCAN_RESULTS_REFRESH_PERIOD_NAME         "gNeighborScanRefreshPeriod"
#define CFG_NEIGHBOR_SCAN_RESULTS_REFRESH_PERIOD_MIN          (1000)
#define CFG_NEIGHBOR_SCAN_RESULTS_REFRESH_PERIOD_MAX          (60000)
#define CFG_NEIGHBOR_SCAN_RESULTS_REFRESH_PERIOD_DEFAULT      (20000)

#define CFG_EMPTY_SCAN_REFRESH_PERIOD_NAME         "gEmptyScanRefreshPeriod"
#define CFG_EMPTY_SCAN_REFRESH_PERIOD_MIN          (0)
#define CFG_EMPTY_SCAN_REFRESH_PERIOD_MAX          (60000)
#define CFG_EMPTY_SCAN_REFRESH_PERIOD_DEFAULT      (0)

#define CFG_ROAM_BMISS_FIRST_BCNT_NAME                  "gRoamBmissFirstBcnt"
#define CFG_ROAM_BMISS_FIRST_BCNT_MIN                   (5)
#define CFG_ROAM_BMISS_FIRST_BCNT_MAX                   (100)
#define CFG_ROAM_BMISS_FIRST_BCNT_DEFAULT               (10)

#define CFG_ROAM_BMISS_FINAL_BCNT_NAME                  "gRoamBmissFinalBcnt"
#define CFG_ROAM_BMISS_FINAL_BCNT_MIN                   (5)
#define CFG_ROAM_BMISS_FINAL_BCNT_MAX                   (100)
#define CFG_ROAM_BMISS_FINAL_BCNT_DEFAULT               (10)

#define CFG_ROAM_BEACON_RSSI_WEIGHT_NAME                "gRoamBeaconRssiWeight"
#define CFG_ROAM_BEACON_RSSI_WEIGHT_MIN                 (0)
#define CFG_ROAM_BEACON_RSSI_WEIGHT_MAX                 (16)
#define CFG_ROAM_BEACON_RSSI_WEIGHT_DEFAULT             (14)
#endif /* WLAN_FEATURE_NEIGHBOR_ROAMING */

#define CFG_QOS_WMM_BURST_SIZE_DEFN_NAME                        "burstSizeDefinition"
#define CFG_QOS_WMM_BURST_SIZE_DEFN_MIN                         (0)
#define CFG_QOS_WMM_BURST_SIZE_DEFN_MAX                         (1)
#define CFG_QOS_WMM_BURST_SIZE_DEFN_DEFAULT                     (0)

#define CFG_QOS_WMM_TS_INFO_ACK_POLICY_NAME                        "tsInfoAckPolicy"
#define CFG_QOS_WMM_TS_INFO_ACK_POLICY_MIN                         (0x00)
#define CFG_QOS_WMM_TS_INFO_ACK_POLICY_MAX                         (0x01)
#define CFG_QOS_WMM_TS_INFO_ACK_POLICY_DEFAULT                     (0x00)

#define CFG_SINGLE_TID_RC_NAME    "SingleTIDRC"
#define CFG_SINGLE_TID_RC_MIN     (0) /* Separate replay counter for all TID */
#define CFG_SINGLE_TID_RC_MAX     (1) /* Single replay counter for all TID */
#define CFG_SINGLE_TID_RC_DEFAULT (1)

#define CFG_MCAST_BCAST_FILTER_SETTING_NAME          "McastBcastFilter"
#define CFG_MCAST_BCAST_FILTER_SETTING_MIN           (0)
#define CFG_MCAST_BCAST_FILTER_SETTING_MAX           (3)
#define CFG_MCAST_BCAST_FILTER_SETTING_DEFAULT       (0)

#define CFG_DYNAMIC_PSPOLL_VALUE_NAME          "gDynamicPSPollvalue"
#define CFG_DYNAMIC_PSPOLL_VALUE_MIN           (0)
#define CFG_DYNAMIC_PSPOLL_VALUE_MAX           (255)
#define CFG_DYNAMIC_PSPOLL_VALUE_DEFAULT       (0)

#define CFG_TELE_BCN_WAKEUP_EN_NAME            "gTelescopicBeaconWakeupEn"
#define CFG_TELE_BCN_WAKEUP_EN_MIN             (0)
#define CFG_TELE_BCN_WAKEUP_EN_MAX             (1)
#define CFG_TELE_BCN_WAKEUP_EN_DEFAULT         (0)

#define CFG_QOS_ADDTS_WHEN_ACM_IS_OFF_NAME                 "gAddTSWhenACMIsOff"
#define CFG_QOS_ADDTS_WHEN_ACM_IS_OFF_MIN                  (0)
#define CFG_QOS_ADDTS_WHEN_ACM_IS_OFF_MAX                  (1) //Send AddTs even when ACM is not set for the AC
#define CFG_QOS_ADDTS_WHEN_ACM_IS_OFF_DEFAULT              (0)

/*
 * This flag will take effect only when Runtime PM is active.
 * APPS will be awake during runtime PM, if any user space application
 * needs the broadcast packets OEM's can enable gRuntimePmEnableBcastPattern.
 * FW will filter the broadcast packets and wakeup host to deliver them during
 * runtime suspend.
 */

#define CFG_ENABLE_HOST_BROADCAST_NAME              "gRuntimePmEnableBcastPattern"
#define CFG_ENABLE_HOST_BROADCAST_MIN               (0)
#define CFG_ENABLE_HOST_BROADCAST_MAX               (1)
#define CFG_ENABLE_HOST_BROADCAST_DEFAULT           (0)


#define CFG_VALIDATE_SCAN_LIST_NAME                 "gValidateScanList"
#define CFG_VALIDATE_SCAN_LIST_MIN                  (0)
#define CFG_VALIDATE_SCAN_LIST_MAX                  (1)
#define CFG_VALIDATE_SCAN_LIST_DEFAULT              (0)

#define CFG_NULLDATA_AP_RESP_TIMEOUT_NAME       "gNullDataApRespTimeout"
#define CFG_NULLDATA_AP_RESP_TIMEOUT_MIN        ( WNI_CFG_PS_NULLDATA_AP_RESP_TIMEOUT_STAMIN )
#define CFG_NULLDATA_AP_RESP_TIMEOUT_MAX        ( WNI_CFG_PS_NULLDATA_AP_RESP_TIMEOUT_STAMAX )
#define CFG_NULLDATA_AP_RESP_TIMEOUT_DEFAULT    ( WNI_CFG_PS_NULLDATA_AP_RESP_TIMEOUT_STADEF )

#define CFG_AP_DATA_AVAIL_POLL_PERIOD_NAME      "gApDataAvailPollInterval"
#define CFG_AP_DATA_AVAIL_POLL_PERIOD_MIN       ( WNI_CFG_AP_DATA_AVAIL_POLL_PERIOD_STAMIN )
#define CFG_AP_DATA_AVAIL_POLL_PERIOD_MAX       ( WNI_CFG_AP_DATA_AVAIL_POLL_PERIOD_STAMAX )
#define CFG_AP_DATA_AVAIL_POLL_PERIOD_DEFAULT   ( WNI_CFG_AP_DATA_AVAIL_POLL_PERIOD_STADEF )

#define CFG_ENABLE_HOST_ARPOFFLOAD_NAME         "hostArpOffload"
#define CFG_ENABLE_HOST_ARPOFFLOAD_MIN          ( 0 )
#define CFG_ENABLE_HOST_ARPOFFLOAD_MAX          ( 1 )
#define CFG_ENABLE_HOST_ARPOFFLOAD_DEFAULT      ( 1 )

#define CFG_ENABLE_HOST_SSDP_NAME              "ssdp"
#define CFG_ENABLE_HOST_SSDP_MIN               ( 0 )
#define CFG_ENABLE_HOST_SSDP_MAX               ( 1 )
#define CFG_ENABLE_HOST_SSDP_DEFAULT           ( 1 )

#ifdef FEATURE_RUNTIME_PM
#define CFG_ENABLE_RUNTIME_PM                  "gRuntimePM"
#define CFG_ENABLE_RUNTIME_PM_MIN              ( 0 )
#define CFG_ENABLE_RUNTIME_PM_MAX              ( 1 )
#define CFG_ENABLE_RUNTIME_PM_DEFAULT          ( 0 )

#define CFG_RUNTIME_PM_AUTO_NAME               "gRuntimePMDelay"
#define CFG_RUNTIME_PM_AUTO_MIN                ( 100 )
#define CFG_RUNTIME_PM_AUTO_MAX                ( 10000 )
#define CFG_RUNTIME_PM_AUTO_DEFAULT            ( 500 )
#endif

#ifdef FEATURE_SECURE_FIRMWARE
#define CFG_ENABLE_FW_HASH_CHECK_NAME          "gEnableFWHashCheck"
#define CFG_ENABLE_FW_HASH_CHECK_MIN           ( 0 )
#define CFG_ENABLE_FW_HASH_CHECK_MAX           ( 1 )
#define CFG_ENABLE_FW_HASH_CHECK_DEFAULT       ( 1 )
#endif

#define CFG_ENABLE_HOST_NSOFFLOAD_NAME         "hostNSOffload"
#define CFG_ENABLE_HOST_NSOFFLOAD_MIN          ( 0 )
#define CFG_ENABLE_HOST_NSOFFLOAD_MAX          ( 1 )
#define CFG_ENABLE_HOST_NSOFFLOAD_DEFAULT      ( 1 )


#define CFG_BAND_CAPABILITY_NAME          "BandCapability"
#define CFG_BAND_CAPABILITY_MIN           (0)
#define CFG_BAND_CAPABILITY_MAX           (2)
#define CFG_BAND_CAPABILITY_DEFAULT       (0)

#define CFG_ENABLE_BEACON_EARLY_TERMINATION_NAME          "enableBeaconEarlyTermination"
#define CFG_ENABLE_BEACON_EARLY_TERMINATION_MIN           ( 0 )
#define CFG_ENABLE_BEACON_EARLY_TERMINATION_MAX           ( 1 )
#define CFG_ENABLE_BEACON_EARLY_TERMINATION_DEFAULT       ( 0 )

#define CFG_ENABLE_BYPASS_11D_NAME                 "gEnableBypass11d"
#define CFG_ENABLE_BYPASS_11D_MIN                  ( 0 )
#define CFG_ENABLE_BYPASS_11D_MAX                  ( 1 )
#define CFG_ENABLE_BYPASS_11D_DEFAULT              ( 1 )

#define CFG_ENABLE_DFS_CHNL_SCAN_NAME              "gEnableDFSChnlScan"
#define CFG_ENABLE_DFS_CHNL_SCAN_MIN               ( 0 )
#define CFG_ENABLE_DFS_CHNL_SCAN_MAX               ( 1 )
#define CFG_ENABLE_DFS_CHNL_SCAN_DEFAULT           ( 1 )

#define CFG_ENABLE_DFS_PNO_CHNL_SCAN_NAME              "gEnableDFSPnoChnlScan"
#define CFG_ENABLE_DFS_PNO_CHNL_SCAN_MIN               ( 0 )
#define CFG_ENABLE_DFS_PNO_CHNL_SCAN_MAX               ( 1 )
#define CFG_ENABLE_DFS_PNO_CHNL_SCAN_DEFAULT           ( 1 )

#define CFG_ENABLE_RAMDUMP_COLLECTION              "gEnableDumpCollect"
#define CFG_ENABLE_RAMDUMP_COLLECTION_MIN          ( 0 )
#define CFG_ENABLE_RAMDUMP_COLLECTION_MAX          ( 1 )
#define CFG_ENABLE_RAMDUMP_COLLECTION_DEFAULT      ( 1 )

typedef enum
{
    eHDD_LINK_SPEED_REPORT_ACTUAL = 0,
    eHDD_LINK_SPEED_REPORT_MAX = 1,
    eHDD_LINK_SPEED_REPORT_MAX_SCALED = 2,
}eHddLinkSpeedReportType;
#ifdef WLAN_FEATURE_11AC
#define CFG_VHT_CHANNEL_WIDTH                "gVhtChannelWidth"
#define CFG_VHT_CHANNEL_WIDTH_MIN            ( 0 )
#define CFG_VHT_CHANNEL_WIDTH_MAX            ( 2 )
#define CFG_VHT_CHANNEL_WIDTH_DEFAULT        ( 2 )

#define CFG_VHT_ENABLE_RX_MCS_8_9               "gVhtRxMCS"
#define CFG_VHT_ENABLE_RX_MCS_8_9_MIN           ( 0 )
#define CFG_VHT_ENABLE_RX_MCS_8_9_MAX           ( 2 )
#define CFG_VHT_ENABLE_RX_MCS_8_9_DEFAULT       ( 0 )

#define CFG_VHT_ENABLE_TX_MCS_8_9               "gVhtTxMCS"
#define CFG_VHT_ENABLE_TX_MCS_8_9_MIN           ( 0 )
#define CFG_VHT_ENABLE_TX_MCS_8_9_MAX           ( 2 )
#define CFG_VHT_ENABLE_TX_MCS_8_9_DEFAULT       ( 0 )

#define CFG_VHT_ENABLE_RX_MCS2x2_8_9               "gVhtRxMCS2x2"
#define CFG_VHT_ENABLE_RX_MCS2x2_8_9_MIN           ( 0 )
#define CFG_VHT_ENABLE_RX_MCS2x2_8_9_MAX           ( 2 )
#define CFG_VHT_ENABLE_RX_MCS2x2_8_9_DEFAULT       ( 0 )

#define CFG_VHT_ENABLE_TX_MCS2x2_8_9               "gVhtTxMCS2x2"
#define CFG_VHT_ENABLE_TX_MCS2x2_8_9_MIN           ( 0 )
#define CFG_VHT_ENABLE_TX_MCS2x2_8_9_MAX           ( 2 )
#define CFG_VHT_ENABLE_TX_MCS2x2_8_9_DEFAULT       ( 0 )

#define CFG_VHT_ENABLE_2x2_CAP_FEATURE         "gEnable2x2"
#define CFG_VHT_ENABLE_2x2_CAP_FEATURE_MIN     ( 0 )
#define CFG_VHT_ENABLE_2x2_CAP_FEATURE_MAX     ( 1 )
#define CFG_VHT_ENABLE_2x2_CAP_FEATURE_DEFAULT ( 0 )

#define CFG_ENABLE_VHT_DYNAMIC_STA_CHAINMASK    "gEnableDynamicSTAChainMask"
#define CFG_ENABLE_VHT_DYNAMIC_STA_CHAINMASK_MIN     (0)
#define CFG_ENABLE_VHT_DYNAMIC_STA_CHAINMASK_MAX     (1)
#define CFG_ENABLE_VHT_DYNAMIC_STA_CHAINMASK_DEFAULT (0)

/*
 * Valid chain mask values.
 * 01 - enables chain0
 * 02 - enables chain1
 * 03 - enables both chain 0 and chain 1
 */
#define CFG_CHAIN_MASK_2G         "gChainMask_2g"
#define CFG_CHAIN_MASK_2G_MIN     ( 1 )
#define CFG_CHAIN_MASK_2G_MAX     ( 3 )
#define CFG_CHAIN_MASK_2G_DEFAULT ( 3 )

#define CFG_CHAIN_MASK_5G         "gChainMask_5g"
#define CFG_CHAIN_MASK_5G_MIN     ( 1 )
#define CFG_CHAIN_MASK_5G_MAX     ( 3 )
#define CFG_CHAIN_MASK_5G_DEFAULT ( 3 )
/*
 * NSS cfg bit definition.
 * STA          BIT[0:1]
 * SAP          BIT[2:3]
 * P2P_GO       BIT[4:5]
 * P2P_CLIENT   BIT[6:7]
 * IBSS         BIT[8:9]
 * TDLS         BIT[10:11]
 * P2P_DEVICE   BIT[12:13]
 * OCB          BIT[14:15]
 */
#define CFG_VDEV_TYPE_NSS_2G         "gVdevTypeNss_2g"
#define CFG_VDEV_TYPE_NSS_2G_MIN     ( 0x5555 )
#define CFG_VDEV_TYPE_NSS_2G_MAX     ( 0xAAAA )
#define CFG_VDEV_TYPE_NSS_2G_DEFAULT ( 0xAAAA )

#define CFG_VDEV_TYPE_NSS_5G         "gVdevTypeNss_5g"
#define CFG_VDEV_TYPE_NSS_5G_MIN     ( 0x5555 )
#define CFG_VDEV_TYPE_NSS_5G_MAX     ( 0xAAAA )
#define CFG_VDEV_TYPE_NSS_5G_DEFAULT ( 0xAAAA )

#define CFG_VHT_ENABLE_MU_BFORMEE_CAP_FEATURE         "gEnableMuBformee"
#define CFG_VHT_ENABLE_MU_BFORMEE_CAP_FEATURE_MIN     ( 0 )
#define CFG_VHT_ENABLE_MU_BFORMEE_CAP_FEATURE_MAX     ( 1 )
#define CFG_VHT_ENABLE_MU_BFORMEE_CAP_FEATURE_DEFAULT ( 1 )

#define CFG_VHT_ENABLE_PAID_FEATURE             "gEnablePAID"
#define CFG_VHT_ENABLE_PAID_FEATURE_MIN         ( 0 )
#define CFG_VHT_ENABLE_PAID_FEATURE_MAX         ( 1 )
#define CFG_VHT_ENABLE_PAID_FEATURE_DEFAULT     ( 0 )

#define CFG_VHT_ENABLE_GID_FEATURE              "gEnableGID"
#define CFG_VHT_ENABLE_GID_FEATURE_MIN          ( 0 )
#define CFG_VHT_ENABLE_GID_FEATURE_MAX          ( 1 )
#define CFG_VHT_ENABLE_GID_FEATURE_DEFAULT      ( 0 )
#endif

#define CFG_VHT_ENABLE_1x1_TX_CHAINMASK         "gSetTxChainmask1x1"
#define CFG_VHT_ENABLE_1x1_TX_CHAINMASK_MIN     ( 1 )
#define CFG_VHT_ENABLE_1x1_TX_CHAINMASK_MAX     ( 2 )
#define CFG_VHT_ENABLE_1x1_TX_CHAINMASK_DEFAULT ( 1 )

#define CFG_VHT_ENABLE_1x1_RX_CHAINMASK         "gSetRxChainmask1x1"
#define CFG_VHT_ENABLE_1x1_RX_CHAINMASK_MIN     ( 1 )
#define CFG_VHT_ENABLE_1x1_RX_CHAINMASK_MAX     ( 2 )
#define CFG_VHT_ENABLE_1x1_RX_CHAINMASK_DEFAULT ( 1 )

#define CFG_ENABLE_AMPDUPS_FEATURE              "gEnableAMPDUPS"
#define CFG_ENABLE_AMPDUPS_FEATURE_MIN          ( 0 )
#define CFG_ENABLE_AMPDUPS_FEATURE_MAX          ( 1 )
#define CFG_ENABLE_AMPDUPS_FEATURE_DEFAULT      ( 0 )

#define CFG_HT_ENABLE_SMPS_CAP_FEATURE          "gEnableHtSMPS"
#define CFG_HT_ENABLE_SMPS_CAP_FEATURE_MIN      ( 0 )
#define CFG_HT_ENABLE_SMPS_CAP_FEATURE_MAX      ( 1 )
#define CFG_HT_ENABLE_SMPS_CAP_FEATURE_DEFAULT  ( 0 )

#define CFG_HT_SMPS_CAP_FEATURE                 "gHtSMPS"
#define CFG_HT_SMPS_CAP_FEATURE_MIN             ( 0 )
#define CFG_HT_SMPS_CAP_FEATURE_MAX             ( 3 )
#define CFG_HT_SMPS_CAP_FEATURE_DEFAULT         ( 3 )

#define CFG_DISABLE_DFS_CH_SWITCH                 "gDisableDFSChSwitch"
#define CFG_DISABLE_DFS_CH_SWITCH_MIN             ( 0 )
#define CFG_DISABLE_DFS_CH_SWITCH_MAX             ( 1 )
#define CFG_DISABLE_DFS_CH_SWITCH_DEFAULT         ( 0 )

#define CFG_ENABLE_DFS_MASTER_CAPABILITY               "gEnableDFSMasterCap"
#define CFG_ENABLE_DFS_MASTER_CAPABILITY_MIN           ( 0 )
#define CFG_ENABLE_DFS_MASTER_CAPABILITY_MAX           ( 1 )
#define CFG_ENABLE_DFS_MASTER_CAPABILITY_DEFAULT       ( 0 )

/*
 * This parameter indicates if SAP preferred
 * channel are INDOOR/OUTDOOR Channels.
 * 0- Indicates no preferred channel location or
 *    no preferred channel restrictions.
 * 1- Indicates Use only Indoor channels only.
 * 2- Indicates Use outdoor channels only.
 */
#define CFG_SAP_PREFERRED_CHANNEL_LOCATION          "gSapPreferredChanLocation"
#define CFG_SAP_PREFERRED_CHANNEL_LOCATION_MIN      ( 0 )
#define CFG_SAP_PREFERRED_CHANNEL_LOCATION_MAX      ( 2 )
#define CFG_SAP_PREFERRED_CHANNEL_LOCATION_DEFAULT  ( 0 )

#define CFG_DISABLE_DFS_JAPAN_W53                      "gDisableDfsJapanW53"
#define CFG_DISABLE_DFS_JAPAN_W53_MIN                  ( 0 )
#define CFG_DISABLE_DFS_JAPAN_W53_MAX                  ( 1 )
#define CFG_DISABLE_DFS_JAPAN_W53_DEFAULT              ( 0 )

#define CFG_ENABLE_DFS_PHYERR_FILTEROFFLOAD_NAME       "dfsPhyerrFilterOffload"
#define CFG_ENABLE_DFS_PHYERR_FILTEROFFLOAD_MIN        ( 0 )
#define CFG_ENABLE_DFS_PHYERR_FILTEROFFLOAD_MAX        ( 1 )
#define CFG_ENABLE_DFS_PHYERR_FILTEROFFLOAD_DEFAULT    ( 0 )

#define CFG_REPORT_MAX_LINK_SPEED                  "gReportMaxLinkSpeed"
#define CFG_REPORT_MAX_LINK_SPEED_MIN              ( eHDD_LINK_SPEED_REPORT_ACTUAL )
#define CFG_REPORT_MAX_LINK_SPEED_MAX              ( eHDD_LINK_SPEED_REPORT_MAX_SCALED )
#define CFG_REPORT_MAX_LINK_SPEED_DEFAULT          ( eHDD_LINK_SPEED_REPORT_MAX_SCALED )

/*
 * RSSI Thresholds
 * Used when eHDD_LINK_SPEED_REPORT_SCALED is selected
 */
#define CFG_LINK_SPEED_RSSI_HIGH                   "gLinkSpeedRssiHigh"
#define CFG_LINK_SPEED_RSSI_HIGH_MIN               ( -127 )
#define CFG_LINK_SPEED_RSSI_HIGH_MAX               (  0 )
#define CFG_LINK_SPEED_RSSI_HIGH_DEFAULT           ( -55 )

#define CFG_LINK_SPEED_RSSI_MID                    "gLinkSpeedRssiMed"
#define CFG_LINK_SPEED_RSSI_MID_MIN                ( -127 )
#define CFG_LINK_SPEED_RSSI_MID_MAX                (  0 )
#define CFG_LINK_SPEED_RSSI_MID_DEFAULT            ( -65 )

#define CFG_LINK_SPEED_RSSI_LOW                    "gLinkSpeedRssiLow"
#define CFG_LINK_SPEED_RSSI_LOW_MIN                ( -127 )
#define CFG_LINK_SPEED_RSSI_LOW_MAX                (  0 )
#define CFG_LINK_SPEED_RSSI_LOW_DEFAULT            ( -80 )

#define CFG_P2P_DEVICE_ADDRESS_ADMINISTRATED_NAME                "isP2pDeviceAddrAdministrated"
#define CFG_P2P_DEVICE_ADDRESS_ADMINISTRATED_MIN                 ( 0 )
#define CFG_P2P_DEVICE_ADDRESS_ADMINISTRATED_MAX                 ( 1 )
#define CFG_P2P_DEVICE_ADDRESS_ADMINISTRATED_DEFAULT             ( 1 )


#define CFG_ENABLE_SSR                      "gEnableSSR"
#define CFG_ENABLE_SSR_MIN                  ( 0 )
#define CFG_ENABLE_SSR_MAX                  ( 1 )
#define CFG_ENABLE_SSR_DEFAULT              ( 1 )

#define CFG_ENABLE_OVERLAP_CH               "gEnableOverLapCh"
#define CFG_ENABLE_OVERLAP_CH_MIN           ( 0 )
#define CFG_ENABLE_OVERLAP_CH_MAX           ( 1 )
#define CFG_ENABLE_OVERLAP_CH_DEFAULT       ( 0 )

#define CFG_PPS_ENABLE_5G_EBT                 "gEnable5gEBT"
#define CFG_PPS_ENABLE_5G_EBT_FEATURE_MIN     ( 0 )
#define CFG_PPS_ENABLE_5G_EBT_FEATURE_MAX     ( 1 )
#define CFG_PPS_ENABLE_5G_EBT_FEATURE_DEFAULT ( 0 )

#define CFG_ENABLE_MEMORY_DEEP_SLEEP          "gEnableMemDeepSleep"
#define CFG_ENABLE_MEMORY_DEEP_SLEEP_MIN      ( 0 )
#define CFG_ENABLE_MEMORY_DEEP_SLEEP_MAX      ( 1 )
#define CFG_ENABLE_MEMORY_DEEP_SLEEP_DEFAULT  ( 1 )

/* In cfg.dat 1=1MBPS, 2=2MBPS, 3=5_5MBPS, 4=11MBPS, 5=6MBPS, 6=9MBPS,
 * 7=12MBPS, 8=18MBPS, 9=24MBPS. But 6=9MBPS and 8=18MBPS are not basic
 * 11g rates and should not be set by gDefaultRateIndex24Ghz.
*/

#define CFG_DEFAULT_RATE_INDEX_24GH               "gDefaultRateIndex24Ghz"
#define CFG_DEFAULT_RATE_INDEX_24GH_MIN           ( 1 )
#define CFG_DEFAULT_RATE_INDEX_24GH_MAX           ( 9 )
#define CFG_DEFAULT_RATE_INDEX_24GH_DEFAULT       ( 1 )


#define CFG_ENABLE_PACKET_LOG            "gEnablePacketLog"
#define CFG_ENABLE_PACKET_LOG_MIN        (0)
#define CFG_ENABLE_PACKET_LOG_MAX        (1)
#define CFG_ENABLE_PACKET_LOG_DEFAULT    (1)

/* gFwDebugLogType takes values from enum dbglog_process_t,
 * make default value as DBGLOG_PROCESS_NET_RAW to give the
 * logs to net link since cnss_diag service is started at boot
 * time by default.
 */
#define CFG_ENABLE_FW_LOG_TYPE            "gFwDebugLogType"
#define CFG_ENABLE_FW_LOG_TYPE_MIN        ( 0 )
#define CFG_ENABLE_FW_LOG_TYPE_MAX        ( 255 )
#define CFG_ENABLE_FW_LOG_TYPE_DEFAULT    ( 3 )

/* gFwDebugLogLevel takes values from enum DBGLOG_LOG_LVL,
 * make default value as DBGLOG_WARN to enable error and
 * warning logs by default.
 */
#define CFG_ENABLE_FW_DEBUG_LOG_LEVEL          "gFwDebugLogLevel"
#define CFG_ENABLE_FW_DEBUG_LOG_LEVEL_MIN      ( 0 )
#define CFG_ENABLE_FW_DEBUG_LOG_LEVEL_MAX      ( 255 )
#define CFG_ENABLE_FW_DEBUG_LOG_LEVEL_DEFAULT  ( 4 )

/* For valid values of log levels check enum DBGLOG_LOG_LVL and
 * for valid values of module ids check enum WLAN_MODULE_ID.
 */
#define CFG_ENABLE_FW_MODULE_LOG_LEVEL    "gFwDebugModuleLoglevel"
#define CFG_ENABLE_FW_MODULE_LOG_DEFAULT  ""

/* gEnableRTSProfiles for configuring different RTS profiles
 * to firmware.
 * Following are the valid values for the rtsprofile:
 * RTSCTS_DISABLED                           0
 * RTSCTS_ENABLED_4_SECOND_RATESERIES        17
 * CTS2SELF_ENABLED_4_SECOND_RATESERIES      18
 * RTSCTS_ENABLED_4_SWRETRIES                33
 * CTS2SELF_ENABLED_4_SWRETRIES              34
 */
#define CFG_ENABLE_FW_RTS_PROFILE              "gEnableRTSProfiles"
#define CFG_ENABLE_FW_RTS_PROFILE_MIN          (0)
#define CFG_ENABLE_FW_RTS_PROFILE_MAX          (34)
#define CFG_ENABLE_FW_RTS_PROFILE_DEFAULT      (33)

#ifdef FEATURE_GREEN_AP
#define CFG_ENABLE_GREEN_AP_FEATURE                "gEnableGreenAp"
#define CFG_ENABLE_GREEN_AP_FEATURE_MIN            (0)
#define CFG_ENABLE_GREEN_AP_FEATURE_MAX            (1)
#define CFG_ENABLE_GREEN_AP_FEATURE_DEFAULT        (1)

/* Enhanced Green AP (EGAP) flags/params */
#define CFG_ENABLE_EGAP_ENABLE_FEATURE             "gEnableEGAP"
#define CFG_ENABLE_EGAP_ENABLE_FEATURE_MIN         (0)
#define CFG_ENABLE_EGAP_ENABLE_FEATURE_MAX         (1)
#define CFG_ENABLE_EGAP_ENABLE_FEATURE_DEFAULT     (0)

#define CFG_ENABLE_EGAP_INACT_TIME_FEATURE         "gEGAPInactTime"
#define CFG_ENABLE_EGAP_INACT_TIME_FEATURE_MIN     (0)
#define CFG_ENABLE_EGAP_INACT_TIME_FEATURE_MAX     (300000)
#define CFG_ENABLE_EGAP_INACT_TIME_FEATURE_DEFAULT (1000)

#define CFG_ENABLE_EGAP_WAIT_TIME_FEATURE          "gEGAPWaitTime"
#define CFG_ENABLE_EGAP_WAIT_TIME_FEATURE_MIN      (0)
#define CFG_ENABLE_EGAP_WAIT_TIME_FEATURE_MAX      (300000)
#define CFG_ENABLE_EGAP_WAIT_TIME_FEATURE_DEFAULT  (100)

#define CFG_ENABLE_EGAP_FLAGS_FEATURE              "gEGAPFeatures"
#define CFG_ENABLE_EGAP_FLAGS_FEATURE_MIN          (0)
#define CFG_ENABLE_EGAP_FLAGS_FEATURE_MAX          (15)
#define CFG_ENABLE_EGAP_FLAGS_FEATURE_DEFAULT      (7)
/* end Enhanced Green AP flags/params */

#endif

/*
 * This INI item is used to control subsystem restart(SSR) test framework
 * Set its value to 1 to enable APPS trigerred SSR testing
 */
#define CFG_ENABLE_CRASH_INJECT         "gEnableForceTargetAssert"
#define CFG_ENABLE_CRASH_INJECT_MIN     (0)
#define CFG_ENABLE_CRASH_INJECT_MAX     (1)
#define CFG_ENABLE_CRASH_INJECT_DEFAULT (0)

#ifdef FEATURE_WLAN_FORCE_SAP_SCC
#define CFG_SAP_SCC_CHAN_AVOIDANCE         "gSapSccChanAvoidance"
#define CFG_SAP_SCC_CHAN_AVOIDANCE_MIN     ( 0 )
#define CFG_SAP_SCC_CHAN_AVOIDANCE_MAX     ( 1 )
#define CFG_SAP_SCC_CHAN_AVOIDANCE_DEFAULT ( 0 )
#endif /* FEATURE_WLAN_FORCE_SAP_SCC */

#ifdef IPA_UC_STA_OFFLOAD
#define CFG_IPA_UC_STA_OFFLOAD             "gIpaUcStaOffload"
#define CFG_IPA_UC_STA_OFFLOAD_MIN         ( 0 )
#define CFG_IPA_UC_STA_OFFLOAD_MAX         ( 1 )
#define CFG_IPA_UC_STA_OFFLOAD_DEFAULT     ( 0 )
#endif /* IPA_UC_STA_OFFLOAD */

/*
 * VOS Trace Enable Control
 * Notes:
 *  the MIN/MAX/DEFAULT values apply for all modules
 *  the DEFAULT value is outside the valid range.  if the DEFAULT
 *    value is not overridden, then no change will be made to the
 *    "built in" default values compiled into the code
 *  values are a bitmap indicating which log levels are to enabled
 *    (must match order of vos_trace_level enumerations)
 *    00000001  FATAL
 *    00000010  ERROR
 *    00000100  WARN
 *    00001000  INFO
 *    00010000  INFO HIGH
 *    00100000  INFO MED
 *    01000000  INFO LOW
 *    10000000  DEBUG
 *
 *  hence a value of 0xFF would set all bits (enable all logs)
 */

#define CFG_VOS_TRACE_ENABLE_TL_NAME      "vosTraceEnableTL"
#define CFG_VOS_TRACE_ENABLE_WDI_NAME     "vosTraceEnableWDI"
#define CFG_VOS_TRACE_ENABLE_HDD_NAME     "vosTraceEnableHDD"
#define CFG_VOS_TRACE_ENABLE_SME_NAME     "vosTraceEnableSME"
#define CFG_VOS_TRACE_ENABLE_PE_NAME      "vosTraceEnablePE"
#define CFG_VOS_TRACE_ENABLE_PMC_NAME     "vosTraceEnablePMC"
#define CFG_VOS_TRACE_ENABLE_WDA_NAME     "vosTraceEnableWDA"
#define CFG_VOS_TRACE_ENABLE_SYS_NAME     "vosTraceEnableSYS"
#define CFG_VOS_TRACE_ENABLE_VOSS_NAME    "vosTraceEnableVOSS"
#define CFG_VOS_TRACE_ENABLE_SAP_NAME     "vosTraceEnableSAP"
#define CFG_VOS_TRACE_ENABLE_HDD_SAP_NAME "vosTraceEnableHDDSAP"
#define CFG_VOS_TRACE_ENABLE_CFG_NAME     "vosTraceEnableCFG"
#define CFG_VOS_TRACE_ENABLE_ADF_NAME     "vosTraceEnableADF"
#define CFG_VOS_TRACE_ENABLE_TXRX_NAME    "vosTraceEnableTXRX"
#define CFG_VOS_TRACE_ENABLE_HTC_NAME     "vosTraceEnableHTC"
#define CFG_VOS_TRACE_ENABLE_HIF_NAME     "vosTraceEnableHIF"
#define CFG_VOS_TRACE_ENABLE_HDD_SAP_DATA_NAME     "vosTraceEnableHDDSAPDATA"
#define CFG_VOS_TRACE_ENABLE_HDD_DATA_NAME         "vosTraceEnableHDDDATA"

#define CFG_VOS_TRACE_ENABLE_MIN          (0)
#define CFG_VOS_TRACE_ENABLE_MAX          (0xff)
#define CFG_VOS_TRACE_ENABLE_DEFAULT      (0xffff)

#define HDD_MCASTBCASTFILTER_FILTER_NONE                       0x00
#define HDD_MCASTBCASTFILTER_FILTER_ALL_MULTICAST              0x01
#define HDD_MCASTBCASTFILTER_FILTER_ALL_BROADCAST              0x02
#define HDD_MCASTBCASTFILTER_FILTER_ALL_MULTICAST_BROADCAST    0x03
#define HDD_MULTICAST_FILTER_LIST                              0x04
#define HDD_MULTICAST_FILTER_LIST_CLEAR                        0x05

/*
 * Driver Force ACS is reintroduced for android SAP legacy configuration method.
 * If Driver force acs is enabled, channel/ hw config from hostapd is ignored.
 * Driver uses INI params dot11Mode, channel bonding mode and vht chan width
 * to derive ACS HW mode and operating BW.
 *
 * Non android platforms shall not use force ACS method and rely on hostapd
 * driven ACS method for concurrent SAP ACS configuration, OBSS etc.
 */

#define CFG_FORCE_SAP_ACS                  "gApAutoChannelSelection"
#define CFG_FORCE_SAP_ACS_MIN              (0)
#define CFG_FORCE_SAP_ACS_MAX              (1)
#define CFG_FORCE_SAP_ACS_DEFAULT          (0)

#define CFG_FORCE_SAP_ACS_START_CH         "gAPChannelSelectStartChannel"
#define CFG_FORCE_SAP_ACS_START_CH_MIN     (0)
#define CFG_FORCE_SAP_ACS_START_CH_MAX     (0xFF)
#define CFG_FORCE_SAP_ACS_START_CH_DEFAULT (1)

#define CFG_FORCE_SAP_ACS_END_CH           "gAPChannelSelectEndChannel"
#define CFG_FORCE_SAP_ACS_END_CH_MIN       (0)
#define CFG_FORCE_SAP_ACS_END_CH_MAX       (0xFF)
#define CFG_FORCE_SAP_ACS_END_CH_DEFAULT   (11)

/* ACS Scan band preference
 * 0 -- No preference
 * 1 -- Scan 2.4G first
 * 2 -- Scan 5G first
*/
#define CFG_SAP_SCAN_BAND_PREFERENCE              "gAcsScanBandPreference"
#define CFG_SAP_SCAN_BAND_PREFERENCE_MIN          (0)
#define CFG_SAP_SCAN_BAND_PREFERENCE_MAX          (2)
#define CFG_SAP_SCAN_BAND_PREFERENCE_DEFAULT      (0)
#define CFG_ACS_BAND_SWITCH_THRESHOLD             "gACSBandSwitchThreshold"
#define CFG_ACS_BAND_SWITCH_THRESHOLD_MIN         (0)
#define CFG_ACS_BAND_SWITCH_THRESHOLD_MAX         (4444)
/* 2 BSS, maximum RSSI -90 */
#define CFG_ACS_BAND_SWITCH_THRESHOLD_DEFAULT     (296)

/*BMPS Logic
 * Notes:
 * 1 - Then Host driver and above layers control the PS mechanism
 * 0 - Diver/Core Stack internally control the Power saving mechanism
 */
#define CFG_ANDRIOD_POWER_SAVE_NAME      "isAndroidPsEn"
#define CFG_ANDRIOD_POWER_SAVE_MIN       ( 0 )
#define CFG_ANDRIOD_POWER_SAVE_MAX       ( 1 )
#define CFG_ANDRIOD_POWER_SAVE_DEFAULT   ( 0 )


/*
 * Enable Dynamic DTIM
 * Options
 * 0 -Disable DynamicDTIM
 * 1 to 5 - SLM will switch to DTIM specified here when host suspends and
 *          switch DTIM1 when host resumes */
#define CFG_ENABLE_DYNAMIC_DTIM_NAME            "gEnableDynamicDTIM"
#define CFG_ENABLE_DYNAMIC_DTIM_MIN        ( 0 )
#define CFG_ENABLE_DYNAMIC_DTIM_MAX        ( 5 )
#define CFG_ENABLE_DYNAMIC_DTIM_DEFAULT    ( 0 )

/*
 * Enable First Scan 2G Only
 * Options
 * 0 - Disable First Scan 2G Option
 * 1 - Enable First Scan 2G Option
 */
#define CFG_ENABLE_FIRST_SCAN_2G_ONLY_NAME            "gEnableFirstScan2GOnly"
#define CFG_ENABLE_FIRST_SCAN_2G_ONLY_MIN        ( 0 )
#define CFG_ENABLE_FIRST_SCAN_2G_ONLY_MAX        ( 1 )
#define CFG_ENABLE_FIRST_SCAN_2G_ONLY_DEFAULT    ( 0 )

/*
 * Skip DFS Channel in case of P2P Search
 * Options
 * 0 - Don't Skip DFS Channel in case of P2P Search
 * 1 - Skip DFS Channel in case of P2P Search
 */
#define CFG_ENABLE_SKIP_DFS_IN_P2P_SEARCH_NAME       "gSkipDfsChannelInP2pSearch"
#define CFG_ENABLE_SKIP_DFS_IN_P2P_SEARCH_MIN        ( 0 )
#define CFG_ENABLE_SKIP_DFS_IN_P2P_SEARCH_MAX        ( 1 )
#define CFG_ENABLE_SKIP_DFS_IN_P2P_SEARCH_DEFAULT    ( 1 )

/*
 * Ignore Dynamic Dtim in case of P2P
 * Options
 * 0 - Consider Dynamic Dtim incase of P2P
 * 1 - Ignore Dynamic Dtim incase of P2P
 */
#define CFG_IGNORE_DYNAMIC_DTIM_IN_P2P_MODE_NAME       "gIgnoreDynamicDtimInP2pMode"
#define CFG_IGNORE_DYNAMIC_DTIM_IN_P2P_MODE_MIN        ( 0 )
#define CFG_IGNORE_DYNAMIC_DTIM_IN_P2P_MODE_MAX        ( 1 )
#define CFG_IGNORE_DYNAMIC_DTIM_IN_P2P_MODE_DEFAULT    ( 0 )


#define CFG_SHORT_GI_40MHZ_NAME                "gShortGI40Mhz"
#define CFG_SHORT_GI_40MHZ_MIN                 0
#define CFG_SHORT_GI_40MHZ_MAX                 1
#define CFG_SHORT_GI_40MHZ_DEFAULT             1

/*
 * Enable / Disable MCC feature
 * Default: Enable
 */
#define CFG_ENABLE_MCC_ENABLED_NAME             "gEnableMCCMode"
#define CFG_ENABLE_MCC_ENABLED_MIN              ( 0 )
#define CFG_ENABLE_MCC_ENABLED_MAX              ( 1 )
#define CFG_ENABLE_MCC_ENABLED_DEFAULT          ( 1 )

/*
 * Allow GO in MCC mode to accept different beacon interval than STA's.
 * Added for Wi-Fi Cert. 5.1.12
 * Default: gAllowMCCGODiffBI = 2
 * If gAllowMCCGODiffBI = 1  // Set to 1 for WFA certification. GO Beacon
 *                              interval is not changed. MCC GO
 *                              doesn't work well in optimized way.
 *                              In worst scenario, it may invite STA
 *                              disconnection.
 * gAllowMCCGODiffBI = 2     //If set to 2 workaround 1 disassoc all the clients
 *                             and update beacon Interval
 * gAllowMCCGODiffBI = 3     //If set to 3 tear down the P2P link in auto/
 *                             Non-autonomous -GO case
 * gAllowMCCGODiffBI = 4     //If set to 4 don't disconnect the P2P client
 *                             in autonomous/Non-autonomous -GO case update
 *                             the BI dynamically
 */
#define CFG_ALLOW_MCC_GO_DIFF_BI_NAME           "gAllowMCCGODiffBI"
#define CFG_ALLOW_MCC_GO_DIFF_BI_MIN            ( 0 )
#define CFG_ALLOW_MCC_GO_DIFF_BI_MAX            ( 4 )
#define CFG_ALLOW_MCC_GO_DIFF_BI_DEFAULT        ( 4 )

#if defined(CONFIG_HL_SUPPORT) && defined(QCA_BAD_PEER_TX_FLOW_CL)
/*
 * Enable/Disable Bad Peer TX CTL feature
 * Default: Enable
 */
#define CFG_BAD_PEER_TX_CTL_ENABLE_NAME        "gBadPeerTxCtlEnable"
#define CFG_BAD_PEER_TX_CTL_ENABLE_MIN         ( 0 )
#define CFG_BAD_PEER_TX_CTL_ENABLE_MAX         ( 1 )
#define CFG_BAD_PEER_TX_CTL_ENABLE_DEFAULT     ( 1 )

#define CFG_BAD_PEER_TX_CTL_PERIOD_NAME        "gBadPeerTxCtlPeriod"
#define CFG_BAD_PEER_TX_CTL_PERIOD_MIN         ( 10 )
#define CFG_BAD_PEER_TX_CTL_PERIOD_MAX         ( 10000 )
#define CFG_BAD_PEER_TX_CTL_PERIOD_DEFAULT     ( 50 )

#define CFG_BAD_PEER_TX_CTL_TXQ_LIMIT_NAME     "gBadPeerTxCtlTxqLimit"
#define CFG_BAD_PEER_TX_CTL_TXQ_LIMIT_MIN      ( 1 )
#define CFG_BAD_PEER_TX_CTL_TXQ_LIMIT_MAX      ( 5000 )
#define CFG_BAD_PEER_TX_CTL_TXQ_LIMIT_DEFAULT  ( 100 )

#define CFG_BAD_PEER_TX_CTL_TGT_BACKOFF_T_NAME            "gBadPeerTxCtlTgtBackoffTime"
#define CFG_BAD_PEER_TX_CTL_TGT_BACKOFF_T_MIN             ( 1 )
#define CFG_BAD_PEER_TX_CTL_TGT_BACKOFF_T_MAX             ( 5000 )
#define CFG_BAD_PEER_TX_CTL_TGT_BACKOFF_T_DEFAULT         ( 20 )

#define CFG_BAD_PEER_TX_CTL_TGT_REPORT_PRD_NAME           "gBadPeerTxCtlTgtReportPeriod"
#define CFG_BAD_PEER_TX_CTL_TGT_REPORT_PRD_MIN            ( 1 )
#define CFG_BAD_PEER_TX_CTL_TGT_REPORT_PRD_MAX            ( 5000 )
#define CFG_BAD_PEER_TX_CTL_TGT_REPORT_PRD_DEFAULT        ( 500 )

#define CFG_BAD_PEER_TX_CTL_COND_LEVEL_IEEEB_NAME         "gBadPeerTxCtlCondLevelIeeeB"
#define CFG_BAD_PEER_TX_CTL_COND_LEVEL_IEEEB_MIN          ( 1 )
#define CFG_BAD_PEER_TX_CTL_COND_LEVEL_IEEEB_MAX          ( 2 )
#define CFG_BAD_PEER_TX_CTL_COND_LEVEL_IEEEB_DEFAULT      ( 2 )

#define CFG_BAD_PEER_TX_CTL_DELTA_LEVEL_IEEEB_NAME        "gBadPeerTxCtlDeltaLevelIeeeB"
#define CFG_BAD_PEER_TX_CTL_DELTA_LEVEL_IEEEB_MIN         ( 1 )
#define CFG_BAD_PEER_TX_CTL_DELTA_LEVEL_IEEEB_MAX         ( 11 )
#define CFG_BAD_PEER_TX_CTL_DELTA_LEVEL_IEEEB_DEFAULT     ( 2 )

#define CFG_BAD_PEER_TX_CTL_PCT_LEVEL_IEEEB_NAME          "gBadPeerTxCtlPctLevelIeeeB"
#define CFG_BAD_PEER_TX_CTL_PCT_LEVEL_IEEEB_MIN           ( 1 )
#define CFG_BAD_PEER_TX_CTL_PCT_LEVEL_IEEEB_MAX           ( 8 )
#define CFG_BAD_PEER_TX_CTL_PCT_LEVEL_IEEEB_DEFAULT       ( 1 )

#define CFG_BAD_PEER_TX_CTL_TPUT_LEVEL_IEEEB_NAME         "gBadPeerTxCtlTputLevelIeeeB"
#define CFG_BAD_PEER_TX_CTL_TPUT_LEVEL_IEEEB_MIN          ( 1 )
#define CFG_BAD_PEER_TX_CTL_TPUT_LEVEL_IEEEB_MAX          ( 11 )
#define CFG_BAD_PEER_TX_CTL_TPUT_LEVEL_IEEEB_DEFAULT      ( 2 )

#define CFG_BAD_PEER_TX_CTL_TX_LIMIT_LEVEL_IEEEB_NAME     "gBadPeerTxCtlTxLimitLevelIeeeB"
#define CFG_BAD_PEER_TX_CTL_TX_LIMIT_LEVEL_IEEEB_MIN      ( 0 )
#define CFG_BAD_PEER_TX_CTL_TX_LIMIT_LEVEL_IEEEB_MAX      ( 50 )
#define CFG_BAD_PEER_TX_CTL_TX_LIMIT_LEVEL_IEEEB_DEFAULT  ( 3 )

#define CFG_BAD_PEER_TX_CTL_COND_LEVEL_IEEEAG_NAME        "gBadPeerTxCtlCondLevelIeeeAG"
#define CFG_BAD_PEER_TX_CTL_COND_LEVEL_IEEEAG_MIN         ( 1 )
#define CFG_BAD_PEER_TX_CTL_COND_LEVEL_IEEEAG_MAX         ( 2 )
#define CFG_BAD_PEER_TX_CTL_COND_LEVEL_IEEEAG_DEFAULT     ( 2 )

#define CFG_BAD_PEER_TX_CTL_DELTA_LEVEL_IEEEAG_NAME       "gBadPeerTxCtlDeltaLevelIeeeAG"
#define CFG_BAD_PEER_TX_CTL_DELTA_LEVEL_IEEEAG_MIN        ( 6 )
#define CFG_BAD_PEER_TX_CTL_DELTA_LEVEL_IEEEAG_MAX        ( 54 )
#define CFG_BAD_PEER_TX_CTL_DELTA_LEVEL_IEEEAG_DEFAULT    ( 6 )

#define CFG_BAD_PEER_TX_CTL_PCT_LEVEL_IEEEAG_NAME         "gBadPeerTxCtlPctLevelIeeeAG"
#define CFG_BAD_PEER_TX_CTL_PCT_LEVEL_IEEEAG_MIN          ( 1 )
#define CFG_BAD_PEER_TX_CTL_PCT_LEVEL_IEEEAG_MAX          ( 8 )
#define CFG_BAD_PEER_TX_CTL_PCT_LEVEL_IEEEAG_DEFAULT      ( 1 )

#define CFG_BAD_PEER_TX_CTL_TPUT_LEVEL_IEEEAG_NAME        "gBadPeerTxCtlTputLevelIeeeAG"
#define CFG_BAD_PEER_TX_CTL_TPUT_LEVEL_IEEEAG_MIN         ( 6 )
#define CFG_BAD_PEER_TX_CTL_TPUT_LEVEL_IEEEAG_MAX         ( 54 )
#define CFG_BAD_PEER_TX_CTL_TPUT_LEVEL_IEEEAG_DEFAULT     ( 6 )

#define CFG_BAD_PEER_TX_CTL_TX_LIMIT_LEVEL_IEEEAG_NAME    "gBadPeerTxCtlTxLimitLevelIeeeAG"
#define CFG_BAD_PEER_TX_CTL_TX_LIMIT_LEVEL_IEEEAG_MIN     ( 0 )
#define CFG_BAD_PEER_TX_CTL_TX_LIMIT_LEVEL_IEEEAG_MAX     ( 50 )
#define CFG_BAD_PEER_TX_CTL_TX_LIMIT_LEVEL_IEEEAG_DEFAULT ( 3 )

#define CFG_BAD_PEER_TX_CTL_COND_LEVEL_IEEEN_NAME         "gBadPeerTxCtlCondLevelIeeeN"
#define CFG_BAD_PEER_TX_CTL_COND_LEVEL_IEEEN_MIN          ( 1 )
#define CFG_BAD_PEER_TX_CTL_COND_LEVEL_IEEEN_MAX          ( 2 )
#define CFG_BAD_PEER_TX_CTL_COND_LEVEL_IEEEN_DEFAULT      ( 2 )

#define CFG_BAD_PEER_TX_CTL_DELTA_LEVEL_IEEEN_NAME        "gBadPeerTxCtlDeltaLevelIeeeN"
#define CFG_BAD_PEER_TX_CTL_DELTA_LEVEL_IEEEN_MIN         ( 6 )
#define CFG_BAD_PEER_TX_CTL_DELTA_LEVEL_IEEEN_MAX         ( 72 )
#define CFG_BAD_PEER_TX_CTL_DELTA_LEVEL_IEEEN_DEFAULT     ( 6 )

#define CFG_BAD_PEER_TX_CTL_PCT_LEVEL_IEEEN_NAME          "gBadPeerTxCtlPctLevelIeeeN"
#define CFG_BAD_PEER_TX_CTL_PCT_LEVEL_IEEEN_MIN           ( 1 )
#define CFG_BAD_PEER_TX_CTL_PCT_LEVEL_IEEEN_MAX           ( 8 )
#define CFG_BAD_PEER_TX_CTL_PCT_LEVEL_IEEEN_DEFAULT       ( 1 )

#define CFG_BAD_PEER_TX_CTL_TPUT_LEVEL_IEEEN_NAME         "gBadPeerTxCtlTputLevelIeeeN"
#define CFG_BAD_PEER_TX_CTL_TPUT_LEVEL_IEEEN_MIN          ( 6 )
#define CFG_BAD_PEER_TX_CTL_TPUT_LEVEL_IEEEN_MAX          ( 72 )
#define CFG_BAD_PEER_TX_CTL_TPUT_LEVEL_IEEEN_DEFAULT      ( 15 )

#define CFG_BAD_PEER_TX_CTL_TX_LIMIT_LEVEL_IEEEN_NAME     "gBadPeerTxCtlTxLimitLevelIeeeN"
#define CFG_BAD_PEER_TX_CTL_TX_LIMIT_LEVEL_IEEEN_MIN      ( 0 )
#define CFG_BAD_PEER_TX_CTL_TX_LIMIT_LEVEL_IEEEN_MAX      ( 50 )
#define CFG_BAD_PEER_TX_CTL_TX_LIMIT_LEVEL_IEEEN_DEFAULT  ( 3 )

#define CFG_BAD_PEER_TX_CTL_COND_LEVEL_IEEEAC_NAME        "gBadPeerTxCtlCondLevelIeeeAC"
#define CFG_BAD_PEER_TX_CTL_COND_LEVEL_IEEEAC_MIN         ( 1 )
#define CFG_BAD_PEER_TX_CTL_COND_LEVEL_IEEEAC_MAX         ( 2 )
#define CFG_BAD_PEER_TX_CTL_COND_LEVEL_IEEEAC_DEFAULT     ( 2 )

#define CFG_BAD_PEER_TX_CTL_DELTA_LEVEL_IEEEAC_NAME       "gBadPeerTxCtlDeltaLevelIeeeAC"
#define CFG_BAD_PEER_TX_CTL_DELTA_LEVEL_IEEEAC_MIN        ( 6 )
#define CFG_BAD_PEER_TX_CTL_DELTA_LEVEL_IEEEAC_MAX        ( 433 )
#define CFG_BAD_PEER_TX_CTL_DELTA_LEVEL_IEEEAC_DEFAULT    ( 6 )

#define CFG_BAD_PEER_TX_CTL_PCT_LEVEL_IEEEAC_NAME         "gBadPeerTxCtlPctLevelIeeeAC"
#define CFG_BAD_PEER_TX_CTL_PCT_LEVEL_IEEEAC_MIN          ( 1 )
#define CFG_BAD_PEER_TX_CTL_PCT_LEVEL_IEEEAC_MAX          ( 8 )
#define CFG_BAD_PEER_TX_CTL_PCT_LEVEL_IEEEAC_DEFAULT      ( 1 )

#define CFG_BAD_PEER_TX_CTL_TPUT_LEVEL_IEEEAC_NAME        "gBadPeerTxCtlTputLevelIeeeAC"
#define CFG_BAD_PEER_TX_CTL_TPUT_LEVEL_IEEEAC_MIN         ( 6 )
#define CFG_BAD_PEER_TX_CTL_TPUT_LEVEL_IEEEAC_MAX         ( 433 )
#define CFG_BAD_PEER_TX_CTL_TPUT_LEVEL_IEEEAC_DEFAULT     ( 15 )

#define CFG_BAD_PEER_TX_CTL_TX_LIMIT_LEVEL_IEEEAC_NAME    "gBadPeerTxCtlTxLimitLevelIeeeAC"
#define CFG_BAD_PEER_TX_CTL_TX_LIMIT_LEVEL_IEEEAC_MIN     ( 0 )
#define CFG_BAD_PEER_TX_CTL_TX_LIMIT_LEVEL_IEEEAC_MAX     ( 50 )
#define CFG_BAD_PEER_TX_CTL_TX_LIMIT_LEVEL_IEEEAC_DEFAULT ( 3 )
#endif

/*
 * Enable/Disable Thermal Mitigation feature
 * Default: Disable
 */
#define CFG_THERMAL_MIGRATION_ENABLE_NAME      "gThermalMitigationEnable"
#define CFG_THERMAL_MIGRATION_ENABLE_MIN       ( 0 )
#define CFG_THERMAL_MIGRATION_ENABLE_MAX       ( 1 )
#define CFG_THERMAL_MIGRATION_ENABLE_DEFAULT   ( 1 )

#define CFG_THROTTLE_PERIOD_NAME               "gThrottlePeriod"
#define CFG_THROTTLE_PERIOD_MIN                ( 10 )
#define CFG_THROTTLE_PERIOD_MAX                ( 10000 )
#define CFG_THROTTLE_PERIOD_DEFAULT            ( 4000 )

/*
 * Configure Throttle Period Different Level Duty Cycle in percentage
 * When temperature measured is greater than threshold at particular level,
 * then throtling level will get increased by one level and
 * will reduce TX duty by the given percentage
 */
#define CFG_THROTTLE_DUTY_CYCLE_LEVEL0_NAME    "gThrottleDutyCycleLevel0"
#define CFG_THROTTLE_DUTY_CYCLE_LEVEL0_MIN     ( 0 )
#define CFG_THROTTLE_DUTY_CYCLE_LEVEL0_MAX     ( 0 )
#define CFG_THROTTLE_DUTY_CYCLE_LEVEL0_DEFAULT ( 0 )

#define CFG_THROTTLE_DUTY_CYCLE_LEVEL1_NAME    "gThrottleDutyCycleLevel1"
#define CFG_THROTTLE_DUTY_CYCLE_LEVEL1_MIN     ( 0 )
#define CFG_THROTTLE_DUTY_CYCLE_LEVEL1_MAX     ( 100 )
#define CFG_THROTTLE_DUTY_CYCLE_LEVEL1_DEFAULT ( 50 )

#define CFG_THROTTLE_DUTY_CYCLE_LEVEL2_NAME    "gThrottleDutyCycleLevel2"
#define CFG_THROTTLE_DUTY_CYCLE_LEVEL2_MIN     ( 0 )
#define CFG_THROTTLE_DUTY_CYCLE_LEVEL2_MAX     ( 100 )
#define CFG_THROTTLE_DUTY_CYCLE_LEVEL2_DEFAULT ( 75 )

#define CFG_THROTTLE_DUTY_CYCLE_LEVEL3_NAME    "gThrottleDutyCycleLevel3"
#define CFG_THROTTLE_DUTY_CYCLE_LEVEL3_MIN     ( 0 )
#define CFG_THROTTLE_DUTY_CYCLE_LEVEL3_MAX     ( 100 )
#define CFG_THROTTLE_DUTY_CYCLE_LEVEL3_DEFAULT ( 94 )

#define CFG_THERMAL_TEMP_MIN_LEVEL0_NAME      "gThermalTempMinLevel0"
#define CFG_THERMAL_TEMP_MIN_LEVEL0_MIN       ( 0 )
#define CFG_THERMAL_TEMP_MIN_LEVEL0_MAX       ( 1000 )
#define CFG_THERMAL_TEMP_MIN_LEVEL0_DEFAULT   ( 0 )

#define CFG_THERMAL_TEMP_MAX_LEVEL0_NAME      "gThermalTempMaxLevel0"
#define CFG_THERMAL_TEMP_MAX_LEVEL0_MIN       ( 0 )
#define CFG_THERMAL_TEMP_MAX_LEVEL0_MAX       ( 1000 )
#define CFG_THERMAL_TEMP_MAX_LEVEL0_DEFAULT   ( 90 )

#define CFG_THERMAL_TEMP_MIN_LEVEL1_NAME      "gThermalTempMinLevel1"
#define CFG_THERMAL_TEMP_MIN_LEVEL1_MIN       ( 0 )
#define CFG_THERMAL_TEMP_MIN_LEVEL1_MAX       ( 1000 )
#define CFG_THERMAL_TEMP_MIN_LEVEL1_DEFAULT   ( 70 )

#define CFG_THERMAL_TEMP_MAX_LEVEL1_NAME      "gThermalTempMaxLevel1"
#define CFG_THERMAL_TEMP_MAX_LEVEL1_MIN       ( 0 )
#define CFG_THERMAL_TEMP_MAX_LEVEL1_MAX       ( 1000 )
#define CFG_THERMAL_TEMP_MAX_LEVEL1_DEFAULT   ( 110 )

#define CFG_THERMAL_TEMP_MIN_LEVEL2_NAME      "gThermalTempMinLevel2"
#define CFG_THERMAL_TEMP_MIN_LEVEL2_MIN       ( 0 )
#define CFG_THERMAL_TEMP_MIN_LEVEL2_MAX       ( 1000 )
#define CFG_THERMAL_TEMP_MIN_LEVEL2_DEFAULT   ( 90 )

#define CFG_THERMAL_TEMP_MAX_LEVEL2_NAME      "gThermalTempMaxLevel2"
#define CFG_THERMAL_TEMP_MAX_LEVEL2_MIN       ( 0 )
#define CFG_THERMAL_TEMP_MAX_LEVEL2_MAX       ( 1000 )
#define CFG_THERMAL_TEMP_MAX_LEVEL2_DEFAULT   ( 125 )

#define CFG_THERMAL_TEMP_MIN_LEVEL3_NAME      "gThermalTempMinLevel3"
#define CFG_THERMAL_TEMP_MIN_LEVEL3_MIN       ( 0 )
#define CFG_THERMAL_TEMP_MIN_LEVEL3_MAX       ( 1000 )
#define CFG_THERMAL_TEMP_MIN_LEVEL3_DEFAULT   ( 110 )

#define CFG_THERMAL_TEMP_MAX_LEVEL3_NAME      "gThermalTempMaxLevel3"
#define CFG_THERMAL_TEMP_MAX_LEVEL3_MIN       ( 0 )
#define CFG_THERMAL_TEMP_MAX_LEVEL3_MAX       ( 1000 )
#define CFG_THERMAL_TEMP_MAX_LEVEL3_DEFAULT   ( 0 )


/*
 * Enable/Disable Modulated DTIM feature
 * Default: Disable
 */
#define CFG_ENABLE_MODULATED_DTIM_NAME       "gEnableModulatedDTIM"
#define CFG_ENABLE_MODULATED_DTIM_MIN        ( 0 )
#define CFG_ENABLE_MODULATED_DTIM_MAX        ( 5 )
#define CFG_ENABLE_MODULATED_DTIM_DEFAULT    ( 0 )

/*
 * Enable/Disable Multicast MAC Address List feature
 * Default: Disable
 */
#define CFG_MC_ADDR_LIST_ENABLE_NAME          "gMCAddrListEnable"
#define CFG_MC_ADDR_LIST_ENABLE_MIN           ( 0 )
#define CFG_MC_ADDR_LIST_ENABLE_MAX           ( 1 )
#define CFG_MC_ADDR_LIST_ENABLE_DEFAULT       ( 0 )

/* Set number of buffers to be advertised during ADDBA negotiation*/
#define CFG_NUM_BUFF_ADVERT_NAME              "gNumBuffAdvert"
#define CFG_NUM_BUFF_ADVERT_MIN               ( 0 )
#define CFG_NUM_BUFF_ADVERT_MAX               ( 128 )
#define CFG_NUM_BUFF_ADVERT_DEFAULT           ( 64 )

/*
 * Allow MCC to modify config
 */
#define CFG_MCC_CONFIG_PARAM_NAME          "gMccAllowCfgModify"
#define CFG_MCC_CONFIG_PARAM_MIN           ( 0x0000 )
#define CFG_MCC_CONFIG_PARAM_MAX           ( 0x01ff )
#define CFG_MCC_CONFIG_PARAM_DEFAULT       ( 0x000C )

#define CFG_ENABLE_RX_STBC                       "gEnableRXSTBC"
#define CFG_ENABLE_RX_STBC_MIN                   ( 0 )
#define CFG_ENABLE_RX_STBC_MAX                   ( 1 )
#define CFG_ENABLE_RX_STBC_DEFAULT               ( 1 )

#define CFG_ENABLE_TX_STBC                       "gEnableTXSTBC"
#define CFG_ENABLE_TX_STBC_MIN                   ( 0 )
#define CFG_ENABLE_TX_STBC_MAX                   ( 1 )
#define CFG_ENABLE_TX_STBC_DEFAULT               ( 0 )

#define CFG_ENABLE_RX_LDPC                       "gEnableRXLDPC"
#define CFG_ENABLE_RX_LDPC_MIN                   ( 0 )
#define CFG_ENABLE_RX_LDPC_MAX                   ( 1 )
#define CFG_ENABLE_RX_LDPC_DEFAULT               ( 0 )

/*
 * Enable/Disable vsta based on MAX Assoc limit
 * defined in WCNSS_qcom_cfg.ini.
 */
#ifdef WLAN_SOFTAP_VSTA_FEATURE
#define CFG_VSTA_SUPPORT_ENABLE               "gEnableVSTASupport"
#define CFG_VSTA_SUPPORT_ENABLE_MIN           ( 0 )
#define CFG_VSTA_SUPPORT_ENABLE_MAX           ( 1 )
#define CFG_VSTA_SUPPORT_ENABLE_DEFAULT       ( 0 )
#endif

#ifdef FEATURE_WLAN_TDLS
#define CFG_TDLS_SUPPORT_ENABLE                     "gEnableTDLSSupport"
#define CFG_TDLS_SUPPORT_ENABLE_MIN                 ( 0 )
#define CFG_TDLS_SUPPORT_ENABLE_MAX                 ( 1 )
#define CFG_TDLS_SUPPORT_ENABLE_DEFAULT             ( 0 )

#define CFG_TDLS_IMPLICIT_TRIGGER                   "gEnableTDLSImplicitTrigger"
#define CFG_TDLS_IMPLICIT_TRIGGER_MIN               ( 0 )
#define CFG_TDLS_IMPLICIT_TRIGGER_MAX               ( 1 )
#define CFG_TDLS_IMPLICIT_TRIGGER_DEFAULT           ( 0 )

#define CFG_TDLS_TX_STATS_PERIOD                    "gTDLSTxStatsPeriod"
#define CFG_TDLS_TX_STATS_PERIOD_MIN                (1000)
#define CFG_TDLS_TX_STATS_PERIOD_MAX                ( 4294967295UL )
#define CFG_TDLS_TX_STATS_PERIOD_DEFAULT            (2000)

#define CFG_TDLS_TX_PACKET_THRESHOLD                "gTDLSTxPacketThreshold"
#define CFG_TDLS_TX_PACKET_THRESHOLD_MIN            ( 0 )
#define CFG_TDLS_TX_PACKET_THRESHOLD_MAX            ( 4294967295UL )
#define CFG_TDLS_TX_PACKET_THRESHOLD_DEFAULT        (40)

#define CFG_TDLS_DISCOVERY_PERIOD                   "gTDLSDiscoveryPeriod"
#define CFG_TDLS_DISCOVERY_PERIOD_MIN               ( 5000 )
#define CFG_TDLS_DISCOVERY_PERIOD_MAX               ( 4294967295UL )
#define CFG_TDLS_DISCOVERY_PERIOD_DEFAULT           ( 20000 )

#define CFG_TDLS_MAX_DISCOVERY_ATTEMPT              "gTDLSMaxDiscoveryAttempt"
#define CFG_TDLS_MAX_DISCOVERY_ATTEMPT_MIN          ( 1 )
#define CFG_TDLS_MAX_DISCOVERY_ATTEMPT_MAX          ( 100 )
#define CFG_TDLS_MAX_DISCOVERY_ATTEMPT_DEFAULT      ( 5 )

/*  teardown notification interval (gTDLSIdleTimeout) should be multiple of
 *  setup notification (gTDLSTxStatsPeriod) interval.
 *  e.g.
 *       if setup notification (gTDLSTxStatsPeriod) interval = 500, then
 *       teardown notification (gTDLSIdleTimeout) interval should be 1000,
 *       1500, 2000, 2500...
 */
#define CFG_TDLS_IDLE_TIMEOUT                       "gTDLSIdleTimeout"
#define CFG_TDLS_IDLE_TIMEOUT_MIN                   (500)
#define CFG_TDLS_IDLE_TIMEOUT_MAX                   ( 40000 )
#define CFG_TDLS_IDLE_TIMEOUT_DEFAULT               (5000)

#define CFG_TDLS_IDLE_PACKET_THRESHOLD              "gTDLSIdlePacketThreshold"
#define CFG_TDLS_IDLE_PACKET_THRESHOLD_MIN          ( 0 )
#define CFG_TDLS_IDLE_PACKET_THRESHOLD_MAX          ( 40000 )
#define CFG_TDLS_IDLE_PACKET_THRESHOLD_DEFAULT      (3)

#define CFG_TDLS_RSSI_HYSTERESIS                    "gTDLSRssiHysteresis"
#define CFG_TDLS_RSSI_HYSTERESIS_MIN                ( 0 )
#define CFG_TDLS_RSSI_HYSTERESIS_MAX                ( 100 )
#define CFG_TDLS_RSSI_HYSTERESIS_DEFAULT            ( 100 )

#define CFG_TDLS_RSSI_TRIGGER_THRESHOLD             "gTDLSRSSITriggerThreshold"
#define CFG_TDLS_RSSI_TRIGGER_THRESHOLD_MIN         ( -120 )
#define CFG_TDLS_RSSI_TRIGGER_THRESHOLD_MAX         ( 0 )
#define CFG_TDLS_RSSI_TRIGGER_THRESHOLD_DEFAULT     ( -75 )

#define CFG_TDLS_RSSI_TEARDOWN_THRESHOLD            "gTDLSRSSITeardownThreshold"
#define CFG_TDLS_RSSI_TEARDOWN_THRESHOLD_MIN        ( -120 )
#define CFG_TDLS_RSSI_TEARDOWN_THRESHOLD_MAX        ( 0 )
#define CFG_TDLS_RSSI_TEARDOWN_THRESHOLD_DEFAULT    ( -75 )

#define CFG_TDLS_RSSI_DELTA                         "gTDLSRSSIDelta"
#define CFG_TDLS_RSSI_DELTA_MIN                     ( -30 )
#define CFG_TDLS_RSSI_DELTA_MAX                     ( 0 )
#define CFG_TDLS_RSSI_DELTA_DEFAULT                 ( -20 )

#define CFG_TDLS_QOS_WMM_UAPSD_MASK_NAME            "gTDLSUapsdMask" // ACs to setup U-APSD for TDLS Sta
#define CFG_TDLS_QOS_WMM_UAPSD_MASK_MIN             (0)
#define CFG_TDLS_QOS_WMM_UAPSD_MASK_MAX             (0x0F)
#define CFG_TDLS_QOS_WMM_UAPSD_MASK_DEFAULT         (0x0F)

#define CFG_TDLS_BUFFER_STA_SUPPORT_ENABLE          "gEnableTDLSBufferSta"
#define CFG_TDLS_BUFFER_STA_SUPPORT_ENABLE_MIN      (0)
#define CFG_TDLS_BUFFER_STA_SUPPORT_ENABLE_MAX      (1)
#define CFG_TDLS_BUFFER_STA_SUPPORT_ENABLE_DEFAULT  (1)

#define CFG_TDLS_PUAPSD_INACTIVITY_TIME             "gTDLSPuapsdInactivityTime"
#define CFG_TDLS_PUAPSD_INACTIVITY_TIME_MIN         (0)
#define CFG_TDLS_PUAPSD_INACTIVITY_TIME_MAX         (10)
#define CFG_TDLS_PUAPSD_INACTIVITY_TIME_DEFAULT     (0)

#define CFG_TDLS_PUAPSD_RX_FRAME_THRESHOLD          "gTDLSPuapsdRxFrameThreshold"
#define CFG_TDLS_PUAPSD_RX_FRAME_THRESHOLD_MIN      (10)
#define CFG_TDLS_PUAPSD_RX_FRAME_THRESHOLD_MAX      (20)
#define CFG_TDLS_PUAPSD_RX_FRAME_THRESHOLD_DEFAULT  (10)

#define CFG_TDLS_PUAPSD_PEER_TRAFFIC_IND_WINDOW          "gTDLSPuapsdPTIWindow"
#define CFG_TDLS_PUAPSD_PEER_TRAFFIC_IND_WINDOW_MIN      (1)
#define CFG_TDLS_PUAPSD_PEER_TRAFFIC_IND_WINDOW_MAX      (5)
#define CFG_TDLS_PUAPSD_PEER_TRAFFIC_IND_WINDOW_DEFAULT  (2)

#define CFG_TDLS_PUAPSD_PEER_TRAFFIC_RSP_TIMEOUT         "gTDLSPuapsdPTRTimeout"
#define CFG_TDLS_PUAPSD_PEER_TRAFFIC_RSP_TIMEOUT_MIN     (0)
#define CFG_TDLS_PUAPSD_PEER_TRAFFIC_RSP_TIMEOUT_MAX     (10000)
#define CFG_TDLS_PUAPSD_PEER_TRAFFIC_RSP_TIMEOUT_DEFAULT (5000)

#define CFG_TDLS_EXTERNAL_CONTROL                   "gTDLSExternalControl"
#define CFG_TDLS_EXTERNAL_CONTROL_MIN               (0)
#define CFG_TDLS_EXTERNAL_CONTROL_MAX               (1)
#define CFG_TDLS_EXTERNAL_CONTROL_DEFAULT           (1)

#define CFG_TDLS_OFF_CHANNEL_SUPPORT_ENABLE          "gEnableTDLSOffChannel"
#define CFG_TDLS_OFF_CHANNEL_SUPPORT_ENABLE_MIN      (0)
#define CFG_TDLS_OFF_CHANNEL_SUPPORT_ENABLE_MAX      (1)
#define CFG_TDLS_OFF_CHANNEL_SUPPORT_ENABLE_DEFAULT  (0)

#define CFG_TDLS_WMM_MODE_ENABLE                     "gEnableTDLSWmmMode"
#define CFG_TDLS_WMM_MODE_ENABLE_MIN                 (0)
#define CFG_TDLS_WMM_MODE_ENABLE_MAX                 (1)
#define CFG_TDLS_WMM_MODE_ENABLE_DEFAULT             (1)

#define CFG_TDLS_PREFERRED_OFF_CHANNEL_NUM          "gTDLSPrefOffChanNum"
#define CFG_TDLS_PREFERRED_OFF_CHANNEL_NUM_MIN      (1)
#define CFG_TDLS_PREFERRED_OFF_CHANNEL_NUM_MAX      (165)
#define CFG_TDLS_PREFERRED_OFF_CHANNEL_NUM_DEFAULT  (36)

/* Tdls offchannel bandwidth is now represented in bits as follows.
 *  0th bit - 20MHz
 *  1st bit - 40MHz
 *  2nd bit - 80MHz
 *  3rd bit - 160MHz
 *  If more than one bits are set the f/w will start from the highest
 *  and select one, based on the capability of peer.
 */
#define CFG_TDLS_PREFERRED_OFF_CHANNEL_BW          "gTDLSPrefOffChanBandwidth"
#define CFG_TDLS_PREFERRED_OFF_CHANNEL_BW_MIN      (1)
#define CFG_TDLS_PREFERRED_OFF_CHANNEL_BW_MAX      (0x0F)
#define CFG_TDLS_PREFERRED_OFF_CHANNEL_BW_DEFAULT  (0x07)

/* Enable TDLS Scan: Allow scan and maintain TDLS link.
 *  0: If peer is not buffer STA capable and device is not sleep STA
 *     capable, then teardown TDLS link when scan is initiated. If peer
 *     is buffer STA and we can be sleep STA then TDLS link is maintained
 *     during scan.
 *  1: Maintain TDLS link and allow scan even if peer is not buffer STA
 *     capable and device is not sleep STA capable. There will be loss of
 *     Rx pkts since peer would not know when device moves away from tdls
 *     channel. Tx on TDLS link would stop when device moves away from tdls
 *     channel.
 */
#define CFG_TDLS_SCAN_ENABLE                       "gEnableTDLSScan"
#define CFG_TDLS_SCAN_ENABLE_MIN                   (0)
#define CFG_TDLS_SCAN_ENABLE_MAX                   (1)
#define CFG_TDLS_SCAN_ENABLE_DEFAULT               (0)

/*	TDLS peer kickout threshold to fw
 *	Firmware will use this value to determine, when to send TDLS
 *	peer kick out event to host.
 *	E.g.
 *		if peer kick out threshold is 10, then firmware will wait for 10
 *		consecutive packet failures and then send TDLS kickout
 *		notification to host driver
 */
#define CFG_TDLS_PEER_KICKOUT_THRESHOLD            "gTDLSPeerKickoutThreshold"
#define CFG_TDLS_PEER_KICKOUT_THRESHOLD_MIN        (10)
#define CFG_TDLS_PEER_KICKOUT_THRESHOLD_MAX        (5000)
#define CFG_TDLS_PEER_KICKOUT_THRESHOLD_DEFAULT    (96)

#endif

/* Timer to defer for enabling TDLS on P2P listen (Value in milliseconds) */
#define CFG_TDLS_ENABLE_DEFER_TIMER                "gTDLSEnableDeferTime"
#define CFG_TDLS_ENABLE_DEFER_TIMER_MIN            (2000)
#define CFG_TDLS_ENABLE_DEFER_TIMER_MAX            (6000)
#define CFG_TDLS_ENABLE_DEFER_TIMER_DEFAULT        (5000)

#ifdef WLAN_ACTIVEMODE_OFFLOAD_FEATURE
#define CFG_ACTIVEMODE_OFFLOAD_ENABLE         "gEnableActiveModeOffload"
#define CFG_ACTIVEMODE_OFFLOAD_ENABLE_MIN     ( 0 )
#define CFG_ACTIVEMODE_OFFLOAD_ENABLE_MAX     ( 1 )
#define CFG_ACTIVEMODE_OFFLOAD_ENABLE_DEFAULT ( 1 )
#endif
/* Enable/Disable LPWR Image(cMEM uBSP) Transition */
#define CFG_ENABLE_LPWR_IMG_TRANSITION_NAME        "gEnableLpwrImgTransition"
#define CFG_ENABLE_LPWR_IMG_TRANSITION_MIN         ( 0 )
#define CFG_ENABLE_LPWR_IMG_TRANSITION_MAX         ( 1 )
#define CFG_ENABLE_LPWR_IMG_TRANSITION_DEFAULT     ( 0 )



/*
 * Scan Aging timeout value in seconds
 */
#define CFG_SCAN_AGING_PARAM_NAME          "gScanAgingTime"
#define CFG_SCAN_AGING_PARAM_MIN           ( 0 )
#define CFG_SCAN_AGING_PARAM_MAX           ( 200 )
#define CFG_SCAN_AGING_PARAM_DEFAULT       ( 60 )

/* Config Param to enable the txLdpc capability
 * 0 - disable
 * 1 - HT LDPC enable
 * 2 - VHT LDPC enable
 * 3 - HT & VHT LDPC enable */
#define CFG_TX_LDPC_ENABLE_FEATURE         "gTxLdpcEnable"
#define CFG_TX_LDPC_ENABLE_FEATURE_MIN     ( 0 )
#define CFG_TX_LDPC_ENABLE_FEATURE_MAX     ( 3 )
#define CFG_TX_LDPC_ENABLE_FEATURE_DEFAULT ( 3 )

/*
 * Enable / Disable MCC Adaptive Scheduler feature
 * Default: Enable
 */
#define CFG_ENABLE_MCC_ADATIVE_SCHEDULER_ENABLED_NAME             "gEnableMCCAdaptiveScheduler"
#define CFG_ENABLE_MCC_ADATIVE_SCHEDULER_ENABLED_MIN              ( 0 )
#define CFG_ENABLE_MCC_ADATIVE_SCHEDULER_ENABLED_MAX              ( 1 )
#define CFG_ENABLE_MCC_ADATIVE_SCHEDULER_ENABLED_DEFAULT          ( 1 )

#ifdef WLAN_FEATURE_11AC
#define CFG_VHT_SU_BEAMFORMEE_CAP_FEATURE         "gTxBFEnable"
#define CFG_VHT_SU_BEAMFORMEE_CAP_FEATURE_MIN     ( WNI_CFG_VHT_SU_BEAMFORMEE_CAP_STAMIN )
#define CFG_VHT_SU_BEAMFORMEE_CAP_FEATURE_MAX     ( WNI_CFG_VHT_SU_BEAMFORMEE_CAP_STAMAX )
#define CFG_VHT_SU_BEAMFORMEE_CAP_FEATURE_DEFAULT ( WNI_CFG_VHT_SU_BEAMFORMEE_CAP_STADEF )

#define CFG_VHT_CSN_BEAMFORMEE_ANT_SUPPORTED         "gTxBFCsnValue"
#define CFG_VHT_CSN_BEAMFORMEE_ANT_SUPPORTED_MIN     ( WNI_CFG_VHT_CSN_BEAMFORMEE_ANT_SUPPORTED_STAMIN )
#define CFG_VHT_CSN_BEAMFORMEE_ANT_SUPPORTED_MAX     ( WNI_CFG_VHT_CSN_BEAMFORMEE_ANT_SUPPORTED_STAMAX - 1 )
#define CFG_VHT_CSN_BEAMFORMEE_ANT_SUPPORTED_DEFAULT ( WNI_CFG_VHT_CSN_BEAMFORMEE_ANT_SUPPORTED_STAMAX - 1 )

#define CFG_VHT_ENABLE_TXBF_IN_20MHZ               "gEnableTxBFin20MHz"
#define CFG_VHT_ENABLE_TXBF_IN_20MHZ_MIN           ( 0 )
#define CFG_VHT_ENABLE_TXBF_IN_20MHZ_MAX           ( 1 )
#define CFG_VHT_ENABLE_TXBF_IN_20MHZ_DEFAULT       ( 0 )

#endif

//Enable debug for remain on channel issues
#define CFG_DEBUG_P2P_REMAIN_ON_CHANNEL_NAME    "gDebugP2pRemainOnChannel"
#define CFG_DEBUG_P2P_REMAIN_ON_CHANNEL_DEFAULT ( 0 )
#define CFG_DEBUG_P2P_REMAIN_ON_CHANNEL_MIN     ( 0 )
#define CFG_DEBUG_P2P_REMAIN_ON_CHANNEL_MAX     ( 1 )

/*
 * SAP ALLOW All Channels
 */
#define CFG_SAP_ALLOW_ALL_CHANNEL_PARAM_NAME          "gSapAllowAllChannel"
#define CFG_SAP_ALLOW_ALL_CHANNEL_PARAM_MIN           ( 0 )
#define CFG_SAP_ALLOW_ALL_CHANNEL_PARAM_MAX           ( 1 )
#define CFG_SAP_ALLOW_ALL_CHANNEL_PARAM_DEFAULT       ( 0 )


#ifdef WLAN_FEATURE_11AC
#define CFG_DISABLE_LDPC_WITH_TXBF_AP             "gDisableLDPCWithTxbfAP"
#define CFG_DISABLE_LDPC_WITH_TXBF_AP_MIN         ( 0 )
#define CFG_DISABLE_LDPC_WITH_TXBF_AP_MAX         ( 1 )
#define CFG_DISABLE_LDPC_WITH_TXBF_AP_DEFAULT     ( 0 )
#endif

#define CFG_LIST_OF_NON_DFS_COUNTRY_CODE                    "gListOfNonDfsCountryCode"
#define CFG_LIST_OF_NON_DFS_COUNTRY_CODE_DEFAULT            "JO,MA"


/*
 * IBSS Operating Channels for 2.4G and 5GHz channels
 */
#define CFG_IBSS_ADHOC_CHANNEL_5GHZ_NAME          "gAdHocChannel5G"
#define CFG_IBSS_ADHOC_CHANNEL_5GHZ_MIN           ( 36 )
#define CFG_IBSS_ADHOC_CHANNEL_5GHZ_MAX           ( 165 )
#define CFG_IBSS_ADHOC_CHANNEL_5GHZ_DEFAULT       ( 44 )

#define CFG_IBSS_ADHOC_CHANNEL_24GHZ_NAME         "gAdHocChannel24G"
#define CFG_IBSS_ADHOC_CHANNEL_24GHZ_MIN          ( 1 )
#define CFG_IBSS_ADHOC_CHANNEL_24GHZ_MAX          ( 14 )
#define CFG_IBSS_ADHOC_CHANNEL_24GHZ_DEFAULT      ( 6 )

/* Parameter to control VHT support in 2.4 GHz band */
#define CFG_ENABLE_VHT_FOR_24GHZ_NAME             "gEnableVhtFor24GHzBand"
#define CFG_ENABLE_VHT_FOR_24GHZ_MIN              (0)
#define CFG_ENABLE_VHT_FOR_24GHZ_MAX              (1)
#define CFG_ENABLE_VHT_FOR_24GHZ_DEFAULT          (0)

/*
 * Parameter to control VHT support based on vendor ie in 2.4 GHz band
 * This parameter will enable SAP to read VHT capability in vendor ie in Assoc
 * Req and send VHT caps in Resp to establish connection in VHT Mode.
 */
#define CFG_ENABLE_VENDOR_VHT_FOR_24GHZ_NAME      "gEnableVendorVhtFor24GHzBand"
#define CFG_ENABLE_VENDOR_VHT_FOR_24GHZ_MIN       (0)
#define CFG_ENABLE_VENDOR_VHT_FOR_24GHZ_MAX       (1)
#define CFG_ENABLE_VENDOR_VHT_FOR_24GHZ_DEFAULT   (1)


#define CFG_MAX_MEDIUM_TIME                      "gMaxMediumTime"
#define CFG_MAX_MEDIUM_TIME_STAMIN               WNI_CFG_MAX_MEDIUM_TIME_STAMIN
#define CFG_MAX_MEDIUM_TIME_STAMAX               WNI_CFG_MAX_MEDIUM_TIME_STAMAX
#define CFG_MAX_MEDIUM_TIME_STADEFAULT           WNI_CFG_MAX_MEDIUM_TIME_STADEF

/*
 * Enable legacy fast roaming (LFR) on STA link during concurrent sessions
 */
#ifdef WLAN_FEATURE_ROAM_SCAN_OFFLOAD
#define CFG_ENABLE_FAST_ROAM_IN_CONCURRENCY          "gEnableFastRoamInConcurrency"
#define CFG_ENABLE_FAST_ROAM_IN_CONCURRENCY_MIN      ( 0 )
#define CFG_ENABLE_FAST_ROAM_IN_CONCURRENCY_MAX      ( 1 )
#define CFG_ENABLE_FAST_ROAM_IN_CONCURRENCY_DEFAULT  ( 1 )
#endif

/*
 * FlexConnectPowerFactor parameter
 * Default: Disable (0)
 */
#define CFG_FLEX_CONNECT_POWER_FACTOR_NAME          "gFlexConnectPowerFactor"
#define CFG_FLEX_CONNECT_POWER_FACTOR_MIN           ( 0 )
#define CFG_FLEX_CONNECT_POWER_FACTOR_MAX           ( 9 )
#define CFG_FLEX_CONNECT_POWER_FACTOR_DEFAULT       ( 0 )

/*
 * Enable heart beat monitoring offload to FW
 */
#define CFG_ENABLE_HEART_BEAT_OFFLOAD          "gEnableIbssHeartBeatOffload"
#define CFG_ENABLE_HEART_BEAT_OFFLOAD_MIN      ( 0 )
#define CFG_ENABLE_HEART_BEAT_OFFLOAD_MAX      ( 1 )
#define CFG_ENABLE_HEART_BEAT_OFFLOAD_DEFAULT  ( 1 )

#define CFG_ANTENNA_DIVERSITY_PARAM_NAME          "gAntennaDiversity"
#define CFG_ANTENNA_DIVERSITY_PARAM_MIN           ( 0 )
#define CFG_ANTENNA_DIVERSITY_PARAM_MAX           ( 3 )
#define CFG_ANTENNA_DIVERSITY_PARAM_DEFAULT       ( 0 )

#define CFG_ENABLE_SNR_MONITORING_NAME              "gEnableSNRMonitoring"
#define CFG_ENABLE_SNR_MONITORING_MIN               ( 0 )
#define CFG_ENABLE_SNR_MONITORING_MAX               ( 1 )
#define CFG_ENABLE_SNR_MONITORING_DEFAULT           ( 0 )

#ifdef FEATURE_WLAN_SCAN_PNO
#define CFG_PNO_SCAN_SUPPORT                         "gPNOScanSupport"
#define CFG_PNO_SCAN_SUPPORT_ENABLE                  ( 1 )
#define CFG_PNO_SCAN_SUPPORT_DISABLE                 ( 0 )
#define CFG_PNO_SCAN_SUPPORT_DEFAULT                 ( 1 )

#define CFG_PNO_SCAN_TIMER_REPEAT_VALUE              "gPNOScanTimerRepeatValue"
#define CFG_PNO_SCAN_TIMER_REPEAT_VALUE_DEFAULT      ( 30 )
#define CFG_PNO_SCAN_TIMER_REPEAT_VALUE_MIN          ( 0 )
#define CFG_PNO_SCAN_TIMER_REPEAT_VALUE_MAX          ( 0xffffffff )

#define CFG_PNO_SLOW_SCAN_MULTIPLIER                 "gPNOSlowScanMultiplier"
#define CFG_PNO_SLOW_SCAN_MULTIPLIER_DEFAULT         ( 6 )
#define CFG_PNO_SLOW_SCAN_MULTIPLIER_MIN             ( 0 )
#define CFG_PNO_SLOW_SCAN_MULTIPLIER_MAX             ( 30 )
#endif

#define CFG_MAX_AMSDU_NUM_NAME                "gMaxAmsduNum"
#define CFG_MAX_AMSDU_NUM_MIN                 (0)
#define CFG_MAX_AMSDU_NUM_MAX                 (3)
#define CFG_MAX_AMSDU_NUM_DEFAULT             (1)

/* Prefer connecting to 5G AP even if its RSSI is lower by
 gSelect5GHzMargin dBm than 2.4G AP.
This feature requires the dependent cfg.ini "gRoamPrefer5GHz" set to 1 */
#define CFG_STRICT_5GHZ_PREF_BY_MARGIN                 "gSelect5GHzMargin"
#define CFG_STRICT_5GHZ_PREF_BY_MARGIN_MIN             (0)
#define CFG_STRICT_5GHZ_PREF_BY_MARGIN_MAX             (60)
#define CFG_STRICT_5GHZ_PREF_BY_MARGIN_DEFAULT         (0) //set 0 to disable

#define CFG_ENABLE_TCP_CHKSUM_OFFLOAD                           "gEnableTCPChkSumOffld"
#define CFG_ENABLE_TCP_CHKSUM_OFFLOAD_MAX                       ( 1 )
#define CFG_ENABLE_TCP_CHKSUM_OFFLOAD_MIN                       ( 0 )
#define CFG_ENABLE_TCP_CHKSUM_OFFLOAD_DEFAULT                   ( 0 )

#define CFG_ENABLE_IP_CHKSUM_OFFLOAD                        "gEnableIPChecksumOffload"
#define CFG_ENABLE_IP_CHKSUM_OFFLOAD_DISABLE                ( 0 )
#define CFG_ENABLE_IP_CHKSUM_OFFLOAD_ENABLE                 ( 1 )
#define CFG_ENABLE_IP_CHKSUM_OFFLOAD_DEFAULT                ( CFG_ENABLE_IP_CHKSUM_OFFLOAD_DISABLE )

/*
 * Power Save Offload
 * Power Save Offload configuration:
 * Current values of gEnablePowerSaveOffload:
 * 0 -> Power save offload is disabled
 * 1 -> Legacy Power save enabled + Deep sleep Disabled
 * 2 -> QPower enabled + Deep sleep Disabled
 * 3 -> Legacy Power save enabled + Deep sleep Enabled
 * 4 -> QPower enabled + Deep sleep Enabled
 * 5 -> Duty cycling QPower enabled
 */
#define CFG_POWERSAVE_OFFLOAD_NAME                "gEnablePowerSaveOffload"
#define CFG_POWERSAVE_OFFLOAD_MIN                 (0)
#define CFG_POWERSAVE_OFFLOAD_MAX                 (PS_DUTY_CYCLING_QPOWER)
#define CFG_POWERSAVE_OFFLOAD_DEFAULT             (CFG_POWERSAVE_OFFLOAD_MIN)

#ifdef IPA_OFFLOAD
/*
 * IPA Offload configuration - Each bit enables a feature
 * bit0 - IPA Enable
 * bit1 - IPA Pre filter enable
 * bit2 - IPv6 enable
 * bit3 - IPA Resource Manager (RM) enable
 * bit4 - IPA Clock scaling enable
 */
#define CFG_IPA_OFFLOAD_CONFIG_NAME              "gIPAConfig"
#define CFG_IPA_OFFLOAD_CONFIG_MIN               ( 0 )
#define CFG_IPA_OFFLOAD_CONFIG_MAX               ( 0xFFFFFFFF )
#define CFG_IPA_OFFLOAD_CONFIG_DEFAULT           ( CFG_IPA_OFFLOAD_CONFIG_MIN )

/*
 * IPA DESC SIZE
 */
#define CFG_IPA_DESC_SIZE_NAME                   "gIPADescSize"
#define CFG_IPA_DESC_SIZE_MIN                    ( 800 )
#define CFG_IPA_DESC_SIZE_MAX                    ( 8000 )
#define CFG_IPA_DESC_SIZE_DEFAULT                ( 800 )

#define CFG_IPA_HIGH_BANDWIDTH_MBPS              "gIPAHighBandwidthMbps"
#define CFG_IPA_HIGH_BANDWIDTH_MBPS_MIN          ( 200 )
#define CFG_IPA_HIGH_BANDWIDTH_MBPS_MAX          ( 1000 )
#define CFG_IPA_HIGH_BANDWIDTH_MBPS_DEFAULT      ( 400 )

#define CFG_IPA_MEDIUM_BANDWIDTH_MBPS            "gIPAMediumBandwidthMbps"
#define CFG_IPA_MEDIUM_BANDWIDTH_MBPS_MIN        ( 100 )
#define CFG_IPA_MEDIUM_BANDWIDTH_MBPS_MAX        ( 400 )
#define CFG_IPA_MEDIUM_BANDWIDTH_MBPS_DEFAULT    ( 200 )

#define CFG_IPA_LOW_BANDWIDTH_MBPS               "gIPALowBandwidthMbps"
#define CFG_IPA_LOW_BANDWIDTH_MBPS_MIN           ( 0 )
#define CFG_IPA_LOW_BANDWIDTH_MBPS_MAX           ( 100 )
#define CFG_IPA_LOW_BANDWIDTH_MBPS_DEFAULT       ( 100 )
#endif

/*
 * P2P Listen Offload
 */
#define CFG_P2P_LISTEN_OFFLOAD_NAME                     "gEnableP2pListenOffload"
#define CFG_P2P_LISTEN_OFFLOAD_DISABLE                  ( 0 )
#define CFG_P2P_LISTEN_OFFLOAD_ENABLE                   ( 1 )
#define CFG_P2P_LISTEN_OFFLOAD_DEFAULT                  ( CFG_P2P_LISTEN_OFFLOAD_DISABLE )

/*
 * Firmware uart print
 */
#define CFG_ENABLE_FW_UART_PRINT_NAME             "gEnablefwprint"
#define CFG_ENABLE_FW_UART_PRINT_DISABLE          ( 0 )
#define CFG_ENABLE_FW_UART_PRINT_ENABLE           ( 1 )
#define CFG_ENABLE_FW_UART_PRINT_DEFAULT          ( CFG_ENABLE_FW_UART_PRINT_DISABLE )

/*
 * Firmware log
 */
#define CFG_ENABLE_FW_LOG_NAME                   "gEnablefwlog"
#define CFG_ENABLE_FW_LOG_DISABLE                ( 0 )
#define CFG_ENABLE_FW_LOG_ENABLE                 ( 1 )
#define CFG_ENABLE_FW_LOG_DEFAULT                ( CFG_ENABLE_FW_LOG_DISABLE )

/*
 * Enable/Disable SSR for USB
 */
#define CFG_ENABLE_FW_SELF_RECOVERY_NAME         "gEnableFwSelfRecovery"
#define CFG_ENABLE_FW_SELF_RECOVERY_DISABLE      ( 0 )
#define CFG_ENABLE_FW_SELF_RECOVERY_ENABLE       ( 1 )
#define CFG_ENABLE_FW_SELF_RECOVERY_DEFAULT      ( CFG_ENABLE_FW_SELF_RECOVERY_DISABLE )

#ifdef WLAN_FEATURE_11AC
//Macro to handle maximum receive AMPDU size configuration
#define CFG_VHT_AMPDU_LEN_EXPONENT_NAME                "gVhtAmpduLenExponent"
#define CFG_VHT_AMPDU_LEN_EXPONENT_MIN                 ( 0 )
#define CFG_VHT_AMPDU_LEN_EXPONENT_MAX                 ( 7 )
#define CFG_VHT_AMPDU_LEN_EXPONENT_DEFAULT             ( 7 )

#define CFG_VHT_MPDU_LEN_NAME                          "gVhtMpduLen"
#define CFG_VHT_MPDU_LEN_MIN                           ( 0 )
#define CFG_VHT_MPDU_LEN_MAX                           ( 2 )
#define CFG_VHT_MPDU_LEN_DEFAULT                       ( 0 )
#endif

#define CFG_MAX_WOW_FILTERS_NAME                       "gMaxWoWFilters"
#define CFG_MAX_WOW_FILTERS_MIN                        ( 0 )
#define CFG_MAX_WOW_FILTERS_MAX                        ( 22 )
#define CFG_MAX_WOW_FILTERS_DEFAULT                    ( 22 )

/*
 * WOW Enable/Disable.
 * 0 - Disable both magic pattern match and pattern byte match.
 * 1 - Enable magic pattern match on all interfaces.
 * 2 - Enable pattern byte match on all interfaces.
 * 3 - Enable both magic patter and pattern byte match on all interfaces.
 */
#define CFG_WOW_STATUS_NAME                           "gEnableWoW"
#define CFG_WOW_ENABLE_MIN                            ( 0 )
#define CFG_WOW_ENABLE_MAX                            ( 3 )
#define CFG_WOW_STATUS_DEFAULT                        ( 3 )

#define CFG_COALESING_IN_IBSS_NAME                "gCoalesingInIBSS"
#define CFG_COALESING_IN_IBSS_MIN                 (0)
#define CFG_COALESING_IN_IBSS_MAX                 (1)
#define CFG_COALESING_IN_IBSS_DEFAULT             (0) //disabled

#define CFG_IBSS_ATIM_WIN_SIZE_NAME                "gIbssATIMWinSize"
#define CFG_IBSS_ATIM_WIN_SIZE_MIN                 (0)
#define CFG_IBSS_ATIM_WIN_SIZE_MAX                 (50)
#define CFG_IBSS_ATIM_WIN_SIZE_DEFAULT             (0)

/*
 * Indicates if IBSS Power Save is
 * supported or not. When not allowed,
 * IBSS station has to stay awake all
 * the time and should never set PM=1
 * in its transmitted frames. This
 * parameter is meaningful/valid only
 * when gIbssATIMWinSize is non-zero
 */
#define CFG_IBSS_IS_POWER_SAVE_ALLOWED_NAME        "gIbssIsPowerSaveAllowed"
#define CFG_IBSS_IS_POWER_SAVE_ALLOWED_MIN         (0)
#define CFG_IBSS_IS_POWER_SAVE_ALLOWED_MAX         (1)
#define CFG_IBSS_IS_POWER_SAVE_ALLOWED_DEFAULT     (1)

/*
 * Indicates if IBSS Power Collapse
 * is allowed or not.
 */
#define CFG_IBSS_IS_POWER_COLLAPSE_ALLOWED_NAME    "gIbssIsPowerCollapseAllowed"
#define CFG_IBSS_IS_POWER_COLLAPSE_ALLOWED_MIN     (0)
#define CFG_IBSS_IS_POWER_COLLAPSE_ALLOWED_MAX     (1)
#define CFG_IBSS_IS_POWER_COLLAPSE_ALLOWED_DEFAULT (1)

/*
 * This parameter indicates whether IBSS station
 * can exit power save mode and enter power active
 * state whenever there is a TX/RX activity.
 */
#define CFG_IBSS_AWAKE_ON_TX_RX_NAME               "gIbssAwakeOnTxRx"
#define CFG_IBSS_AWAKE_ON_TX_RX_MIN                (0)
#define CFG_IBSS_AWAKE_ON_TX_RX_MAX                (1)
#define CFG_IBSS_AWAKE_ON_TX_RX_DEFAULT            (0)

/*
 * In IBSS mode if Awake on TX/RX activity is enabled
 * Ibss Inactivity parameter indicates the data
 * inactivity time in number of beacon intervals
 * after which IBSS station re-inters power save
 * by sending Null frame with PM=1
 */
#define CFG_IBSS_INACTIVITY_TIME_NAME              "gIbssInactivityTime"
#define CFG_IBSS_INACTIVITY_TIME_MIN               (1)
#define CFG_IBSS_INACTIVITY_TIME_MAX               (10)
#define CFG_IBSS_INACTIVITY_TIME_DEFAULT           (1)

/*
 * In IBSS mode Tx Service Period Inactivity
 * time in msecs indicates the time after
 * which TX Service Period is terminated by
 * sending a Qos Null frame with EOSP.
 * If value is 0, TX SP is terminated with the
 * last buffered packet itself instead of waiting
 * for the inactivity
 */
#define CFG_IBSS_TXSP_END_INACTIVITY_NAME          "gIbssTxSpEndInactivityTime"
#define CFG_IBSS_TXSP_END_INACTIVITY_MIN           (0)
#define CFG_IBSS_TXSP_END_INACTIVITY_MAX           (100)
#define CFG_IBSS_TXSP_END_INACTIVITY_DEFAULT       (0)

/*
 * When IBSS network is initialized, PS-supporting device
 * does not enter protocol sleep state during first
 * gIbssPsWarmupTime seconds.
 */
#define CFG_IBSS_PS_WARMUP_TIME_NAME               "gIbssPsWarmupTime"
#define CFG_IBSS_PS_WARMUP_TIME_MIN                (0)
/* Allow unsigned Int Max for now */
#define CFG_IBSS_PS_WARMUP_TIME_MAX                (65535)
#define CFG_IBSS_PS_WARMUP_TIME_DEFAULT            (0)

/*
 * IBSS Power Save Enable/Disable 1 RX
 * chain usage during the ATIM window
 */
#define CFG_IBSS_PS_1RX_CHAIN_IN_ATIM_WINDOW_NAME    "gIbssPs1RxChainInAtim"
#define CFG_IBSS_PS_1RX_CHAIN_IN_ATIM_WINDOW_MIN     (0)
#define CFG_IBSS_PS_1RX_CHAIN_IN_ATIM_WINDOW_MAX     (1)
#define CFG_IBSS_PS_1RX_CHAIN_IN_ATIM_WINDOW_DEFAULT (0)

/*
 * Max peers number of SAP
 */
#define CFG_SAP_MAX_NO_PEERS                       "gSoftApMaxPeers"
#define CFG_SAP_MAX_NO_PEERS_MIN                   (1)
#define CFG_SAP_MAX_NO_PEERS_MAX                   (32)
#define CFG_SAP_MAX_NO_PEERS_DEFAULT               (32)

/*
 * Max peers number of P2P GO
 * To make it backward compatible with old INI file which only set
 * gSoftApMaxPeers, set gGoMaxPeers default value to 0, and add logic
 * to set this item same as gSoftApMaxPeers if the value is 0
 */
#define CFG_GO_MAX_NO_PEERS                       "gGoMaxPeers"
#define CFG_GO_MAX_NO_PEERS_MIN                   (0)
#define CFG_GO_MAX_NO_PEERS_MAX                   (32)
#define CFG_GO_MAX_NO_PEERS_DEFAULT               (0)

/*
 * Connection related log Enable/Disable.
 * 0x1 - Enable mgmt pkt logs (no probe req/rsp).
 * 0x2 - Enable EAPOL pkt logs.
 * 0x4 - Enable DHCP pkt logs.
 * 0x8 - Enable mgmt. action pkt logs.
 * 0x10 - Enable ARP packet logs.
 * 0x20 - Enable ICMPv6 NS packet logs.
 * 0x40 - Enable ICMPv6 NA packet logs.
 * 0x0 - Disable all the above connection related logs.
 */
#define CFG_ENABLE_DEBUG_CONNECT_ISSUE             "gEnableDebugLog"
#define CFG_ENABLE_DEBUG_CONNECT_ISSUE_MIN         (0)
#define CFG_ENABLE_DEBUG_CONNECT_ISSUE_MAX         (0xFF)
#define CFG_ENABLE_DEBUG_CONNECT_ISSUE_DEFAULT     (0x76)

/*
 * RX packet handling options
 * 0: no rx thread, no RPS, for MDM
 * 1: RX thread
 * 2: RPS
 * MSM default RX thread
 * MDM default irq
 */
#define CFG_RX_HANDLE                              "rxhandle"
#define CFG_RX_HANDLE_MIN                          (WLAN_HDD_RX_HANDLE_MIN)
#define CFG_RX_HANDLE_MAX                          (WLAN_HDD_RX_HANDLE_MAX)
#ifdef MDM_PLATFORM
#define CFG_RX_HANDLE_DEFAULT                      (WLAN_HDD_RX_HANDLE_IRQ)
#else
#define CFG_RX_HANDLE_DEFAULT                      (WLAN_HDD_RX_HANDLE_RX_THREAD)
#endif /* MDM_PLATFORM */

/* List of RPS CPU maps for different rx queues registered by WLAN driver
 * Ref - Kernel/Documentation/networking/scaling.txt
 * RPS CPU map for a particular RX queue, selects CPU(s) for bottom half
 * processing of RX packets. For example, for a system with 4 CPUs,
 * 0xe: Use CPU1 - CPU3 and donot use CPU0.
 * 0x0: RPS is disabled, packets are processed on the interrupting CPU.
.*
 * WLAN driver registers NUM_TX_QUEUES queues for tx and rx each during
 * alloc_netdev_mq. Hence, we need to have a cpu mask for each of the rx queues.
 *
 * For example, if the NUM_TX_QUEUES is 4, a sample WLAN ini entry may look like
 * rpsRxQueueCpuMapList=a b c d
 * For a 4 CPU system (CPU0 - CPU3), this implies:
 * 0xa - (1010) use CPU1, CPU3 for rx queue 0
 * 0xb - (1011) use CPU0, CPU1 and CPU3 for rx queue 1
 * 0xc - (1100) use CPU2, CPU3 for rx queue 2
 * 0xd - (1101) use CPU0, CPU2 and CPU3 for rx queue 3

 * In practice, we may want to avoid the cores which are heavily loaded.
 */

/* Name of the ini file entry to specify RPS map for different RX queus */
#define CFG_RPS_RX_QUEUE_CPU_MAP_LIST_NAME         "rpsRxQueueCpuMapList"

/* Default value of rpsRxQueueCpuMapList. Different platforms may have
 * different configurations for NUM_TX_QUEUES and # of cpus, and will need to
 * configure an appropriate value via ini file. Setting default value to 'e' to
 * avoid use of CPU0 (since its heavily used by other system processes) by rx
 * queue 0, which is currently being used for rx packet processing.
 */
#define CFG_RPS_RX_QUEUE_CPU_MAP_LIST_DEFAULT      "e"

/* Maximum length of string used to hold a list of cpu maps for various rx
 * queues. Considering a 16 core system with 5 rx queues, a RPS CPU map
 * list may look like -
 * rpsRxQueueCpuMapList = ffff ffff ffff ffff ffff
 * (all 5 rx queues can be processed on all 16 cores)
 * max string len = 24 + 1(for '\0'). Considering 30 to be on safe side.
 */
#define CFG_RPS_RX_QUEUE_CPU_MAP_LIST_LEN 30

/* SAR Thermal limit values for 2g and 5g */

#define CFG_SET_TXPOWER_LIMIT2G_NAME               "TxPower2g"
#define CFG_SET_TXPOWER_LIMIT2G_MIN                ( 0 )
#define CFG_SET_TXPOWER_LIMIT2G_MAX                ( 30 )
#define CFG_SET_TXPOWER_LIMIT2G_DEFAULT            ( 30 )

#define CFG_SET_TXPOWER_LIMIT5G_NAME               "TxPower5g"
#define CFG_SET_TXPOWER_LIMIT5G_MIN                ( 0 )
#define CFG_SET_TXPOWER_LIMIT5G_MAX                ( 30 )
#define CFG_SET_TXPOWER_LIMIT5G_DEFAULT            ( 30 )

#ifdef QCA_LL_TX_FLOW_CT
/* Default, single interface case flow control parameters */
#define CFG_LL_TX_FLOW_LWM                         "TxFlowLowWaterMark"
#define CFG_LL_TX_FLOW_LWM_MIN                     ( 0 )
#define CFG_LL_TX_FLOW_LWM_MAX                     ( 1000 )
#if defined(CONFIG_HL_SUPPORT)
#define CFG_LL_TX_FLOW_LWM_DEFAULT                 ( 0 )
#else
#define CFG_LL_TX_FLOW_LWM_DEFAULT                 ( 300 )
#endif /* defined(CONFIG_HL_SUPPORT) */

#define CFG_LL_TX_FLOW_HWM_OFFSET                  "TxFlowHighWaterMarkOffset"
#define CFG_LL_TX_FLOW_HWM_OFFSET_MIN              ( 0 )
#define CFG_LL_TX_FLOW_HWM_OFFSET_MAX              ( 300 )
#if defined(CONFIG_HL_SUPPORT)
#define CFG_LL_TX_FLOW_HWM_OFFSET_DEFAULT          ( 0 )
#else
#define CFG_LL_TX_FLOW_HWM_OFFSET_DEFAULT          ( 94 )
#endif /* defined(CONFIG_HL_SUPPORT) */

#define CFG_LL_TX_FLOW_MAX_Q_DEPTH                 "TxFlowMaxQueueDepth"
#define CFG_LL_TX_FLOW_MAX_Q_DEPTH_MIN             ( 400 )
#define CFG_LL_TX_FLOW_MAX_Q_DEPTH_MAX             ( 3500 )
#define CFG_LL_TX_FLOW_MAX_Q_DEPTH_DEFAULT         ( 1500 )

#define CFG_LL_TX_LBW_FLOW_LWM                     "TxLbwFlowLowWaterMark"
#define CFG_LL_TX_LBW_FLOW_LWM_MIN                 ( 0 )
#if defined(CONFIG_HL_SUPPORT)
#define CFG_LL_TX_LBW_FLOW_LWM_MAX                 ( 2300 )
#define CFG_LL_TX_LBW_FLOW_LWM_DEFAULT             ( 2250 )
#else
#define CFG_LL_TX_LBW_FLOW_LWM_MAX                 ( 1000 )
#define CFG_LL_TX_LBW_FLOW_LWM_DEFAULT             ( 450 )
#endif /* defined(CONFIG_HL_SUPPORT) */

#define CFG_LL_TX_LBW_FLOW_HWM_OFFSET              "TxLbwFlowHighWaterMarkOffset"
#define CFG_LL_TX_LBW_FLOW_HWM_OFFSET_MIN          ( 0 )
#define CFG_LL_TX_LBW_FLOW_HWM_OFFSET_MAX          ( 300 )
#if defined(CONFIG_HL_SUPPORT)
#define CFG_LL_TX_LBW_FLOW_HWM_OFFSET_DEFAULT      ( 40 )
#else
#define CFG_LL_TX_LBW_FLOW_HWM_OFFSET_DEFAULT      ( 50 )
#endif /* defined(CONFIG_HL_SUPPORT) */

#define CFG_LL_TX_LBW_FLOW_MAX_Q_DEPTH             "TxLbwFlowMaxQueueDepth"
#define CFG_LL_TX_LBW_FLOW_MAX_Q_DEPTH_MIN         ( 400 )
#define CFG_LL_TX_LBW_FLOW_MAX_Q_DEPTH_MAX         ( 3500 )
#define CFG_LL_TX_LBW_FLOW_MAX_Q_DEPTH_DEFAULT     ( 750 )

#define CFG_LL_TX_HBW_FLOW_LWM                     "TxHbwFlowLowWaterMark"
#define CFG_LL_TX_HBW_FLOW_LWM_MIN                 ( 0 )
#if defined(CONFIG_HL_SUPPORT)
#define CFG_LL_TX_HBW_FLOW_LWM_MAX                 ( 2300 )
#define CFG_LL_TX_HBW_FLOW_LWM_DEFAULT             ( 2150 )
#else
#define CFG_LL_TX_HBW_FLOW_LWM_MAX                 ( 1000 )
#define CFG_LL_TX_HBW_FLOW_LWM_DEFAULT             ( 406 )
#endif /* defined(CONFIG_HL_SUPPORT) */

#define CFG_LL_TX_HBW_FLOW_HWM_OFFSET              "TxHbwFlowHighWaterMarkOffset"
#define CFG_LL_TX_HBW_FLOW_HWM_OFFSET_MIN          ( 0 )
#define CFG_LL_TX_HBW_FLOW_HWM_OFFSET_MAX          ( 300 )
#if defined(CONFIG_HL_SUPPORT)
#define CFG_LL_TX_HBW_FLOW_HWM_OFFSET_DEFAULT      ( 140 )
#else
#define CFG_LL_TX_HBW_FLOW_HWM_OFFSET_DEFAULT      ( 94 )
#endif /* defined(CONFIG_HL_SUPPORT) */

#define CFG_LL_TX_HBW_FLOW_MAX_Q_DEPTH             "TxHbwFlowMaxQueueDepth"
#define CFG_LL_TX_HBW_FLOW_MAX_Q_DEPTH_MIN         ( 400 )
#define CFG_LL_TX_HBW_FLOW_MAX_Q_DEPTH_MAX         ( 3500 )
#define CFG_LL_TX_HBW_FLOW_MAX_Q_DEPTH_DEFAULT     ( 1500 )
#endif /* QCA_LL_TX_FLOW_CT */

#define CFG_SAP_MAX_OFFLOAD_PEERS                  "gMaxOffloadPeers"
#define CFG_SAP_MAX_OFFLOAD_PEERS_MIN              (2)
#define CFG_SAP_MAX_OFFLOAD_PEERS_MAX              (12)
#define CFG_SAP_MAX_OFFLOAD_PEERS_DEFAULT          (2)

#define CFG_SAP_MAX_OFFLOAD_REORDER_BUFFS          "gMaxOffloadReorderBuffs"
#define CFG_SAP_MAX_OFFLOAD_REORDER_BUFFS_MIN      (0)
#define CFG_SAP_MAX_OFFLOAD_REORDER_BUFFS_MAX      (12)
#define CFG_SAP_MAX_OFFLOAD_REORDER_BUFFS_DEFAULT  (2)

#ifdef FEATURE_WLAN_RA_FILTERING
#define CFG_RA_FILTER_ENABLE_NAME                  "gRAFilterEnable"
#define CFG_RA_FILTER_ENABLE_MIN                   (0)
#define CFG_RA_FILTER_ENABLE_MAX                   (1)
#define CFG_RA_FILTER_ENABLE_DEFAULT               (0)

#define CFG_RA_RATE_LIMIT_INTERVAL_NAME            "gRArateLimitInterval"
#define CFG_RA_RATE_LIMIT_INTERVAL_MIN             (60)
#define CFG_RA_RATE_LIMIT_INTERVAL_MAX             (3600)
#define CFG_RA_RATE_LIMIT_INTERVAL_DEFAULT         (60)/*60 SEC*/
#endif

#define CFG_IGNORE_PEER_ERP_INFO_NAME      "gIgnorePeerErpInfo"
#define CFG_IGNORE_PEER_ERP_INFO_MIN       ( 0 )
#define CFG_IGNORE_PEER_ERP_INFO_MAX       ( 1 )
#define CFG_IGNORE_PEER_ERP_INFO_DEFAULT   ( 0 )

#define CFG_INITIAL_DWELL_TIME_NAME            "gInitialDwellTime"
#define CFG_INITIAL_DWELL_TIME_DEFAULT         (0)
#define CFG_INITIAL_DWELL_TIME_MIN             (0)
#define CFG_INITIAL_DWELL_TIME_MAX             (100)

#define CFG_INITIAL_SCAN_NO_DFS_CHNL_NAME         "gInitialScanNoDFSChnl"
#define CFG_INITIAL_SCAN_NO_DFS_CHNL_DEFAULT      (0)
#define CFG_INITIAL_SCAN_NO_DFS_CHNL_MIN          (0)
#define CFG_INITIAL_SCAN_NO_DFS_CHNL_MAX          (1)

#define CFG_OVERRIDE_COUNTRY_CODE                "gStaCountryCode"
#define CFG_OVERRIDE_COUNTRY_CODE_DEFAULT        "000"

#define CFG_ROAMING_DFS_CHANNEL_NAME               "gAllowDFSChannelRoam"
#define CFG_ROAMING_DFS_CHANNEL_DISABLED           (0)
#define CFG_ROAMING_DFS_CHANNEL_ENABLED_NORMAL     (1)
#define CFG_ROAMING_DFS_CHANNEL_ENABLED_ACTIVE     (2)
#define CFG_ROAMING_DFS_CHANNEL_MIN                (CFG_ROAMING_DFS_CHANNEL_DISABLED)
#define CFG_ROAMING_DFS_CHANNEL_MAX                (CFG_ROAMING_DFS_CHANNEL_ENABLED_ACTIVE)
#define CFG_ROAMING_DFS_CHANNEL_DEFAULT            (CFG_ROAMING_DFS_CHANNEL_DISABLED)

#ifdef FEATURE_BUS_BANDWIDTH
#define CFG_BUS_BANDWIDTH_HIGH_THRESHOLD           "gBusBandwidthHighThreshold"
#define CFG_BUS_BANDWIDTH_HIGH_THRESHOLD_DEFAULT   ( 2000 )
#define CFG_BUS_BANDWIDTH_HIGH_THRESHOLD_MIN       ( 0 )
#define CFG_BUS_BANDWIDTH_HIGH_THRESHOLD_MAX       ( 4294967295UL )

#define CFG_BUS_BANDWIDTH_MEDIUM_THRESHOLD         "gBusBandwidthMediumThreshold"
#define CFG_BUS_BANDWIDTH_MEDIUM_THRESHOLD_DEFAULT ( 500 )
#define CFG_BUS_BANDWIDTH_MEDIUM_THRESHOLD_MIN     ( 0 )
#define CFG_BUS_BANDWIDTH_MEDIUM_THRESHOLD_MAX     ( 4294967295UL )

#define CFG_BUS_BANDWIDTH_LOW_THRESHOLD            "gBusBandwidthLowThreshold"
#define CFG_BUS_BANDWIDTH_LOW_THRESHOLD_DEFAULT    ( 150 )
#define CFG_BUS_BANDWIDTH_LOW_THRESHOLD_MIN        ( 0 )
#define CFG_BUS_BANDWIDTH_LOW_THRESHOLD_MAX        ( 4294967295UL )

#define CFG_BUS_BANDWIDTH_COMPUTE_INTERVAL         "gBusBandwidthComputeInterval"
#define CFG_BUS_BANDWIDTH_COMPUTE_INTERVAL_DEFAULT ( 100 )
#define CFG_BUS_BANDWIDTH_COMPUTE_INTERVAL_MIN     ( 0 )
#define CFG_BUS_BANDWIDTH_COMPUTE_INTERVAL_MAX     ( 10000 )

#define CFG_TCP_DELACK_THRESHOLD_HIGH              "gTcpDelAckThresholdHigh"
#define CFG_TCP_DELACK_THRESHOLD_HIGH_DEFAULT      ( 500 )
#define CFG_TCP_DELACK_THRESHOLD_HIGH_MIN          ( 0 )
#define CFG_TCP_DELACK_THRESHOLD_HIGH_MAX          ( 16000 )

#define CFG_TCP_DELACK_THRESHOLD_LOW               "gTcpDelAckThresholdLow"
#define CFG_TCP_DELACK_THRESHOLD_LOW_DEFAULT       ( 1000 )
#define CFG_TCP_DELACK_THRESHOLD_LOW_MIN           ( 0 )
#define CFG_TCP_DELACK_THRESHOLD_LOW_MAX           ( 10000 )

#define CFG_TCP_DELACK_TIMER_COUNT                 "gTcpDelAckTimerCount"
#define CFG_TCP_DELACK_TIMER_COUNT_DEFAULT         ( 30 )
#define CFG_TCP_DELACK_TIMER_COUNT_MIN             ( 1 )
#define CFG_TCP_DELACK_TIMER_COUNT_MAX             ( 1000 )


/* TCP_TX_HIGH_TPUT_THRESHOLD specifies the threshold of packets transmitted
 * over a period of 100 ms beyond which TCP can be considered to have a high
 * TX throughput requirement. The driver uses this condition to tweak TCP TX
 * specific parameters (via cnss-daemon).
 * default  - 500
 */
#define CFG_TCP_TX_HIGH_TPUT_THRESHOLD_NAME         "gTcpTxHighTputThreshold"
#define CFG_TCP_TX_HIGH_TPUT_THRESHOLD_DEFAULT      ( 500 )
#define CFG_TCP_TX_HIGH_TPUT_THRESHOLD_MIN          ( 0 )
#define CFG_TCP_TX_HIGH_TPUT_THRESHOLD_MAX          ( 16000 )

#endif /* FEATURE_BUS_BANDWIDTH */

#ifdef QCA_SUPPORT_TXRX_HL_BUNDLE

/*
 * PKT_BUNDLE_THRESHOLD_HIGH specifies threshold of packets transmitted
 * over a period of 100ms beyond which bundling will be enabled and
 * TXRX layer bundle packets before giving to scheduler. If numbers
 * of packets falls below PKT_BUNDLE_THRESHOLD_LOW than bundling will
 * stop.
 */

#define CFG_PKT_BUNDLE_THRESHOLD_HIGH              "gPacketBundleHighThreshold"
#define CFG_PKT_BUNDLE_THRESHOLD_HIGH_DEFAULT      ( 4330 )
#define CFG_PKT_BUNDLE_THRESHOLD_HIGH_MIN          ( 0 )
#define CFG_PKT_BUNDLE_THRESHOLD_HIGH_MAX          ( 70000 )

#define CFG_PKT_BUNDLE_THRESHOLD_LOW               "gPacketBundleLowThreshold"
#define CFG_PKT_BUNDLE_THRESHOLD_LOW_DEFAULT       ( 4000 )
#define CFG_PKT_BUNDLE_THRESHOLD_LOW_MIN           ( 0 )
#define CFG_PKT_BUNDLE_THRESHOLD_LOW_MAX           ( 70000 )

#define CFG_PKT_BUNDLE_TIMER_IN_MS                 "gPacketBundleTimerValue"
#define CFG_PKT_BUNDLE_TIMER_IN_MS_DEFAULT         ( 100 )
#define CFG_PKT_BUNDLE_TIMER_IN_MS_MIN             ( 10 )
#define CFG_PKT_BUNDLE_TIMER_IN_MS_MAX             ( 10000 )

#define CFG_PKT_BUNDLE_SIZE                       "gPacketBundleSize"
#define CFG_PKT_BUNDLE_SIZE_DEFAULT                ( 10 )
#define CFG_PKT_BUNDLE_SIZE_MIN                    ( 0 )
#define CFG_PKT_BUNDLE_SIZE_MAX                    ( 32 )

#endif /* QCA_SUPPORT_TXRX_HL_BUNDLE */

#ifdef WLAN_FEATURE_11W
#define CFG_PMF_SA_QUERY_MAX_RETRIES_NAME          "pmfSaQueryMaxRetries"
#define CFG_PMF_SA_QUERY_MAX_RETRIES_DEFAULT       ( 5 )
#define CFG_PMF_SA_QUERY_MAX_RETRIES_MIN           ( 0 )
#define CFG_PMF_SA_QUERY_MAX_RETRIES_MAX           ( 20 )

#define CFG_PMF_SA_QUERY_RETRY_INTERVAL_NAME       "pmfSaQueryRetryInterval"
#define CFG_PMF_SA_QUERY_RETRY_INTERVAL_DEFAULT    ( 200 )
#define CFG_PMF_SA_QUERY_RETRY_INTERVAL_MIN        ( 0 )
#define CFG_PMF_SA_QUERY_RETRY_INTERVAL_MAX        ( 2000 )
#endif

#define CFG_MAX_CONCURRENT_CONNECTIONS_NAME        "gMaxConcurrentActiveSessions"
#ifdef WLAN_4SAP_CONCURRENCY
#define CFG_MAX_CONCURRENT_CONNECTIONS_DEFAULT     ( 4 )
#else
#define CFG_MAX_CONCURRENT_CONNECTIONS_DEFAULT     ( 2 )
#endif
#define CFG_MAX_CONCURRENT_CONNECTIONS_MIN         ( 1 )
#define CFG_MAX_CONCURRENT_CONNECTIONS_MAX         ( 4 )

#define CFG_IGNORE_CAC_NAME                        "gIgnoreCAC"
#define CFG_IGNORE_CAC_MIN                         ( 0 )
#define CFG_IGNORE_CAC_MAX                         ( 1 )
#define CFG_IGNORE_CAC_DEFAULT                     ( 0 )

#define CFG_ENABLE_SAP_DFS_CH_SIFS_BURST_NAME      "gEnableSAPDfsChSifsBurst"
#define CFG_ENABLE_SAP_DFS_CH_SIFS_BURST_MIN       ( 0 )
#define CFG_ENABLE_SAP_DFS_CH_SIFS_BURST_MAX       ( 1 )
#define CFG_ENABLE_SAP_DFS_CH_SIFS_BURST_DEFAULT   ( 1 )

#define CFG_DFS_RADAR_PRI_MULTIPLIER_NAME          "gDFSradarMappingPriMultiplier"
#define CFG_DFS_RADAR_PRI_MULTIPLIER_DEFAULT       ( 4 )
#define CFG_DFS_RADAR_PRI_MULTIPLIER_MIN           ( 0 )
#define CFG_DFS_RADAR_PRI_MULTIPLIER_MAX           ( 10 )
#define CFG_REORDER_OFFLOAD_SUPPORT_NAME    "gReorderOffloadSupported"
#define CFG_REORDER_OFFLOAD_SUPPORT_MIN     ( 0 )
#define CFG_REORDER_OFFLOAD_SUPPORT_MAX     ( 1 )
#define CFG_REORDER_OFFLOAD_SUPPORT_DEFAULT ( 0 )

#ifdef WLAN_FEATURE_ROAM_OFFLOAD
#define CFG_ROAMING_OFFLOAD_NAME                "gRoamOffloadEnabled"
#define CFG_ROAMING_OFFLOAD_MIN                 (0)
#define CFG_ROAMING_OFFLOAD_MAX                 (1)
#define CFG_ROAMING_OFFLOAD_DEFAULT             (0)
#endif
#ifdef IPA_UC_OFFLOAD
#define CFG_IPA_UC_OFFLOAD_ENABLED_NAME            "IpaUcOffloadEnabled"
#define CFG_IPA_UC_OFFLOAD_ENABLED_MIN             ( 0 )
#define CFG_IPA_UC_OFFLOAD_ENABLED_MAX             ( 1 )
#define CFG_IPA_UC_OFFLOAD_ENABLED_DEFAULT         ( 0 )

/* IpaUcTxBufCount should be power of 2 */
#define CFG_IPA_UC_TX_BUF_COUNT_NAME               "IpaUcTxBufCount"
#define CFG_IPA_UC_TX_BUF_COUNT_MIN                ( 0 )
#define CFG_IPA_UC_TX_BUF_COUNT_MAX                ( 2048 )
#define CFG_IPA_UC_TX_BUF_COUNT_DEFAULT            ( 512 )

#define CFG_IPA_UC_TX_BUF_SIZE_NAME                "IpaUcTxBufSize"
#define CFG_IPA_UC_TX_BUF_SIZE_MIN                ( 0 )
#define CFG_IPA_UC_TX_BUF_SIZE_MAX                ( 4096 )
#define CFG_IPA_UC_TX_BUF_SIZE_DEFAULT            ( 2048 )

/* IpaUcRxIndRingCount should be power of 2 */
#define CFG_IPA_UC_RX_IND_RING_COUNT_NAME          "IpaUcRxIndRingCount"
#define CFG_IPA_UC_RX_IND_RING_COUNT_MIN           ( 0 )
#define CFG_IPA_UC_RX_IND_RING_COUNT_MAX           ( 2048 )
#define CFG_IPA_UC_RX_IND_RING_COUNT_DEFAULT       ( 1024 )

#define CFG_IPA_UC_TX_PARTITION_BASE_NAME          "IpaUcTxPartitionBase"
#define CFG_IPA_UC_TX_PARTITION_BASE_MIN           ( 0 )
#define CFG_IPA_UC_TX_PARTITION_BASE_MAX           ( 9000 )
#define CFG_IPA_UC_TX_PARTITION_BASE_DEFAULT       ( 3000 )
#endif /* IPA_UC_OFFLOAD */
#ifdef WLAN_LOGGING_SOCK_SVC_ENABLE
/* Enable WLAN Logging to app space */
#define CFG_WLAN_LOGGING_SUPPORT_NAME               "wlanLoggingEnable"
#define CFG_WLAN_LOGGING_SUPPORT_ENABLE             ( 1 )
#define CFG_WLAN_LOGGING_SUPPORT_DISABLE            ( 0 )
#define CFG_WLAN_LOGGING_SUPPORT_DEFAULT            ( 1 )

/* Enable FATAL and ERROR logs for kmsg console */
#define CFG_WLAN_LOGGING_FE_CONSOLE_SUPPORT_NAME    "wlanLoggingFEToConsole"
#define CFG_WLAN_LOGGING_FE_CONSOLE_SUPPORT_ENABLE  ( 1 )
#define CFG_WLAN_LOGGING_FE_CONSOLE_SUPPORT_DISABLE ( 0 )
#define CFG_WLAN_LOGGING_FE_CONSOLE_SUPPORT_DEFAULT ( 1 )

/* Number of buffers to be used for WLAN logging */
#define CFG_WLAN_LOGGING_NUM_BUF_NAME               "wlanLoggingNumBuf"
#define CFG_WLAN_LOGGING_NUM_BUF_MIN                ( 4 )
#define CFG_WLAN_LOGGING_NUM_BUF_MAX                ( 512 )
#define CFG_WLAN_LOGGING_NUM_BUF_DEFAULT            ( 256 )
#endif /* WLAN_LOGGING_SOCK_SVC_ENABLE */

/*
 * Sifs burst feature configuration
 * gEnableSifsBurst = 0 means sifs burst toally disable
 * gEnableSifsBurst = 1 means sifs burst enabled but disabled for legacy mode
 * gEnableSifsBurst = 3 means sifs burst enabled and also for legacy mode
 */
#define CFG_ENABLE_SIFS_BURST                      "gEnableSifsBurst"
#define CFG_ENABLE_SIFS_BURST_MIN                  ( 0 )
#define CFG_ENABLE_SIFS_BURST_MAX                  (3)
#define CFG_ENABLE_SIFS_BURST_DEFAULT              ( 0 )

#ifdef WLAN_FEATURE_LPSS
#define CFG_ENABLE_LPASS_SUPPORT                          "gEnableLpassSupport"
#define CFG_ENABLE_LPASS_SUPPORT_DEFAULT                  ( 0 )
#define CFG_ENABLE_LPASS_SUPPORT_MIN                      ( 0 )
#define CFG_ENABLE_LPASS_SUPPORT_MAX                      ( 1 )
#endif

/*
 * NaN feature support configuration
 * gEnableNanSupport = 0 means NaN is not supported
 * gEnableNanSupport = 1 means NaN is supported
 */
#ifdef WLAN_FEATURE_NAN
#define CFG_ENABLE_NAN_SUPPORT                          "gEnableNanSupport"
#define CFG_ENABLE_NAN_SUPPORT_DEFAULT                  (0)
#define CFG_ENABLE_NAN_SUPPORT_MIN                      (0)
#define CFG_ENABLE_NAN_SUPPORT_MAX                      (1)
#endif

#define CFG_ENABLE_SELF_RECOVERY                   "gEnableSelfRecovery"
#define CFG_ENABLE_SELF_RECOVERY_MIN               ( 0 )
#define CFG_ENABLE_SELF_RECOVERY_MAX               ( 1 )
#define CFG_ENABLE_SELF_RECOVERY_DEFAULT           ( 0 )

#define CFG_ENABLE_SAP_SUSPEND                     "gEnableSapSuspend"
#define CFG_ENABLE_SAP_SUSPEND_MIN                 ( 0 )
#define CFG_ENABLE_SAP_SUSPEND_MAX                 ( 1 )
#define CFG_ENABLE_SAP_SUSPEND_DEFAULT             ( 1 )

#ifdef WLAN_FEATURE_EXTWOW_SUPPORT
#define CFG_EXTWOW_GO_TO_SUSPEND                   "gExtWoWgotoSuspend"
#define CFG_EXTWOW_GO_TO_SUSPEND_MIN               ( 0 )
#define CFG_EXTWOW_GO_TO_SUSPEND_MAX               ( 1 )
#define CFG_EXTWOW_GO_TO_SUSPEND_DEFAULT           ( 1 )

#define CFG_EXTWOW_APP1_WAKE_PIN_NUMBER            "gExtWowApp1WakeupPinNumber"
#define CFG_EXTWOW_APP1_WAKE_PIN_NUMBER_MIN        ( 0 )
#define CFG_EXTWOW_APP1_WAKE_PIN_NUMBER_MAX        ( 255 )
#define CFG_EXTWOW_APP1_WAKE_PIN_NUMBER_DEFAULT    ( 12 )

#define CFG_EXTWOW_APP2_WAKE_PIN_NUMBER            "gExtWowApp2WakeupPinNumber"
#define CFG_EXTWOW_APP2_WAKE_PIN_NUMBER_MIN        ( 0 )
#define CFG_EXTWOW_APP2_WAKE_PIN_NUMBER_MAX        ( 255 )
#define CFG_EXTWOW_APP2_WAKE_PIN_NUMBER_DEFAULT    ( 16 )

#define CFG_EXTWOW_KA_INIT_PING_INTERVAL           "gExtWoWApp2KAInitPingInterval"
#define CFG_EXTWOW_KA_INIT_PING_INTERVAL_MIN       ( 0 )
#define CFG_EXTWOW_KA_INIT_PING_INTERVAL_MAX       ( 0xffffffff )
#define CFG_EXTWOW_KA_INIT_PING_INTERVAL_DEFAULT   ( 240 )

#define CFG_EXTWOW_KA_MIN_PING_INTERVAL            "gExtWoWApp2KAMinPingInterval"
#define CFG_EXTWOW_KA_MIN_PING_INTERVAL_MIN        ( 0 )
#define CFG_EXTWOW_KA_MIN_PING_INTERVAL_MAX        ( 0xffffffff )
#define CFG_EXTWOW_KA_MIN_PING_INTERVAL_DEFAULT    ( 240 )

#define CFG_EXTWOW_KA_MAX_PING_INTERVAL            "gExtWoWApp2KAMaxPingInterval"
#define CFG_EXTWOW_KA_MAX_PING_INTERVAL_MIN        ( 0 )
#define CFG_EXTWOW_KA_MAX_PING_INTERVAL_MAX        ( 0xffffffff )
#define CFG_EXTWOW_KA_MAX_PING_INTERVAL_DEFAULT    ( 1280 )

#define CFG_EXTWOW_KA_INC_PING_INTERVAL            "gExtWoWApp2KAIncPingInterval"
#define CFG_EXTWOW_KA_INC_PING_INTERVAL_MIN        ( 0 )
#define CFG_EXTWOW_KA_INC_PING_INTERVAL_MAX        ( 0xffffffff )
#define CFG_EXTWOW_KA_INC_PING_INTERVAL_DEFAULT    ( 4 )

#define CFG_EXTWOW_TCP_SRC_PORT                    "gExtWoWApp2TcpSrcPort"
#define CFG_EXTWOW_TCP_SRC_PORT_MIN                ( 0 )
#define CFG_EXTWOW_TCP_SRC_PORT_MAX                ( 65535 )
#define CFG_EXTWOW_TCP_SRC_PORT_DEFAULT            ( 5000 )

#define CFG_EXTWOW_TCP_DST_PORT                    "gExtWoWApp2TcpDstPort"
#define CFG_EXTWOW_TCP_DST_PORT_MIN                ( 0 )
#define CFG_EXTWOW_TCP_DST_PORT_MAX                ( 65535 )
#define CFG_EXTWOW_TCP_DST_PORT_DEFAULT            ( 5001 )

#define CFG_EXTWOW_TCP_TX_TIMEOUT                  "gExtWoWApp2TcpTxTimeout"
#define CFG_EXTWOW_TCP_TX_TIMEOUT_MIN              ( 0 )
#define CFG_EXTWOW_TCP_TX_TIMEOUT_MAX              ( 0xffffffff )
#define CFG_EXTWOW_TCP_TX_TIMEOUT_DEFAULT          ( 200 )

#define CFG_EXTWOW_TCP_RX_TIMEOUT                  "gExtWoWApp2TcpRxTimeout"
#define CFG_EXTWOW_TCP_RX_TIMEOUT_MIN              ( 0 )
#define CFG_EXTWOW_TCP_RX_TIMEOUT_MAX              ( 0xffffffff )
#define CFG_EXTWOW_TCP_RX_TIMEOUT_DEFAULT          ( 200 )
#endif

#define CFG_ENABLE_DEAUTH_TO_DISASSOC_MAP_NAME    "gEnableDeauthToDisassocMap"
#define CFG_ENABLE_DEAUTH_TO_DISASSOC_MAP_MIN     ( 0 )
#define CFG_ENABLE_DEAUTH_TO_DISASSOC_MAP_MAX     ( 1 )
#define CFG_ENABLE_DEAUTH_TO_DISASSOC_MAP_DEFAULT ( 0 )

#ifdef DHCP_SERVER_OFFLOAD
/*
 * Enable/Disable DHCP Server Offload
 * Default: Disable
 */
#define CFG_DHCP_SERVER_OFFLOAD_SUPPORT_NAME      "gDHCPServerOffloadEnable"
#define CFG_DHCP_SERVER_OFFLOAD_SUPPORT_MIN       ( 0 )
#define CFG_DHCP_SERVER_OFFLOAD_SUPPORT_MAX       ( 1 )
#define CFG_DHCP_SERVER_OFFLOAD_SUPPORT_DEFAULT   ( CFG_DHCP_SERVER_OFFLOAD_SUPPORT_MIN )

/* Max number of DHCP clients to be supported */
#define CFG_DHCP_SERVER_OFFLOAD_NUM_CLIENT_NAME     "gDHCPMaxNumClients"
#define CFG_DHCP_SERVER_OFFLOAD_NUM_CLIENT_MIN      ( 1 )
#define CFG_DHCP_SERVER_OFFLOAD_NUM_CLIENT_MAX      ( 10 )
#define CFG_DHCP_SERVER_OFFLOAD_NUM_CLIENT_DEFAULT  ( CFG_DHCP_SERVER_OFFLOAD_NUM_CLIENT_MAX )

/* Starting address assigned to DHCP client */
#define CFG_DHCP_SERVER_OFFLOAD_CLIENT_IPBASE_NAME     "gDHCPClientStartIP"
#define CFG_DHCP_SERVER_OFFLOAD_CLIENT_IPBASE_MIN      ( 100 )
#define CFG_DHCP_SERVER_OFFLOAD_CLIENT_IPBASE_MAX      ( 255 )
#define CFG_DHCP_SERVER_OFFLOAD_CLIENT_IPBASE_DEFAULT  ( CFG_DHCP_SERVER_OFFLOAD_CLIENT_IPBASE_MIN )

/* DHCP Server IP*/
#define CFG_DHCP_SERVER_IP_NAME     "gDHCPServerIP"
#define CFG_DHCP_SERVER_IP_DEFAULT  ""
#endif /* DHCP_SERVER_OFFLOAD */

/*
 * If last disconnection was due to HB failure and we reconnect
 * to same AP next time, send Deauth before starting connection
 */
#define CFG_ENABLE_DEAUTH_BEFORE_CONNECTION                  "gSendDeauthBeforeCon"
#define CFG_ENABLE_DEAUTH_BEFORE_CONNECTION_MIN              (0)
#define CFG_ENABLE_DEAUTH_BEFORE_CONNECTION_MAX              (1)
#define CFG_ENABLE_DEAUTH_BEFORE_CONNECTION_DEFAULT          (0)

#define CFG_ENABLE_MAC_ADDR_SPOOFING               "gEnableMacAddrSpoof"
#define CFG_ENABLE_MAC_ADDR_SPOOFING_MIN           (0)
#define CFG_ENABLE_MAC_ADDR_SPOOFING_MAX           (1)
#define CFG_ENABLE_MAC_ADDR_SPOOFING_DEFAULT       (1)

#define CFG_SAP_DOT11MC               "gSapDot11mc"
#define CFG_SAP_DOT11MC_MIN           (0)
#define CFG_SAP_DOT11MC_MAX           (1)
#define CFG_SAP_DOT11MC_DEFAULT       (0)

/*
 * Custom concurrency rule1:
 * If SAP comes up first and STA comes up later then SAP
 * needs to follow STA's channel.
 */
#define CFG_ENABLE_CUSTOM_CONC_RULE1_NAME         "gEnableCustomConcRule1"
#define CFG_ENABLE_CUSTOM_CONC_RULE1_NAME_MIN     (0)
#define CFG_ENABLE_CUSTOM_CONC_RULE1_NAME_MAX     (1)
#define CFG_ENABLE_CUSTOM_CONC_RULE1_NAME_DEFAULT (0)

#define CFG_ENABLE_CUSTOM_CONC_RULE2_NAME         "gEnableCustomConcRule2"
#define CFG_ENABLE_CUSTOM_CONC_RULE2_NAME_MIN     (0)
#define CFG_ENABLE_CUSTOM_CONC_RULE2_NAME_MAX     (1)
#define CFG_ENABLE_CUSTOM_CONC_RULE2_NAME_DEFAULT (0)

#define CFG_ENABLE_STA_CONNECTION_IN_5GHZ         "gEnableStaConnectionIn5Ghz"
#define CFG_ENABLE_STA_CONNECTION_IN_5GHZ_MIN     (0)
#define CFG_ENABLE_STA_CONNECTION_IN_5GHZ_MAX     (1)
#define CFG_ENABLE_STA_CONNECTION_IN_5GHZ_DEFAULT (1)

#ifdef MDNS_OFFLOAD
/*
 * Enable/Disable multicast DNS Offload
 * 0x0 - Disable mDNS (Default)
 * 0x1 - Enable mDNS
 */
#define CFG_MDNS_OFFLOAD_SUPPORT_NAME               "gMDNSOffloadEnable"
#define CFG_MDNS_OFFLOAD_SUPPORT_MIN                ( 0 )
#define CFG_MDNS_OFFLOAD_SUPPORT_MAX                ( 1 )
#define CFG_MDNS_OFFLOAD_SUPPORT_ENABLE             ( 1 )
#define CFG_MDNS_OFFLOAD_SUPPORT_DEFAULT            ( CFG_MDNS_OFFLOAD_SUPPORT_MIN )

/* Set FQDN string for mDNS */
#define CFG_MDNS_FQDN_NAME                          "gMDNSFqdn"
#define CFG_MDNS_FQDN_DEFAULT                       ""

/* Set UFQDN string for mDNS */
#define CFG_MDNS_UNIQUE_FQDN_NAME                   "gMDNSUniqueFqdn"
#define CFG_MDNS_UNIQUE_FQDN_DEFAULT                ""

/* Set the response Type A to mDNS queries */
#define CFG_MDNS_RESPONSE_TYPE_A_NAME               "gMDNSResponseTypeA"
#define CFG_MDNS_RESPONSE_TYPE_A_DEFAULT            ""
#define CFG_MDNS_RESPONSE_TYPE_A_IPV4_NAME          "gMDNSResponseTypeAIpv4Addr"
#define CFG_MDNS_RESPONSE_TYPE_A_IPV4_MIN           ( 1 )
#define CFG_MDNS_RESPONSE_TYPE_A_IPV4_MAX           ( 0xffffffff )
#define CFG_MDNS_RESPONSE_TYPE_A_IPV4_DEFAULT       ( 0xffffffff )

/* Set the response Type TXT to mDNS queries */
#define CFG_MDNS_RESPONSE_TYPE_TXT_NAME             "gMDNSResponseTypeTXT"
#define CFG_MDNS_RESPONSE_TYPE_TXT_DEFAULT          ""
#define CFG_MDNS_RESPONSE_TYPE_TXT_CNT_NAME        "gMDNSResponseTypeTXTContent"
#define CFG_MDNS_RESPONSE_TYPE_TXT_CNT_DEFAULT     ""

/* Set the response Type PTR to mDNS queries */
#define CFG_MDNS_RESPONSE_TYPE_PTR_NAME             "gMDNSResponseTypePTR"
#define CFG_MDNS_RESPONSE_TYPE_PTR_DEFAULT          ""
#define CFG_MDNS_RESPONSE_TYPE_PTR_DN_NAME          "gMDNSResponseTypePTRDomainName"
#define CFG_MDNS_RESPONSE_TYPE_PTR_DN_DEFAULT       ""

/* Set the response Type SRV to mDNS queries */
#define CFG_MDNS_RESPONSE_TYPE_SRV_NAME             "gMDNSResponseTypeSRV"
#define CFG_MDNS_RESPONSE_TYPE_SRV_DEFAULT          ""

/* Set the response Type SRV Priority to mDNS queries */
#define CFG_MDNS_RESPONSE_TYPE_SRV_PRIORITY_NAME    "gMDNSResponseTypeSRVPriority"
#define CFG_MDNS_RESPONSE_TYPE_SRV_PRIORITY_MIN     ( 0 )
#define CFG_MDNS_RESPONSE_TYPE_SRV_PRIORITY_MAX     ( 65535 )
#define CFG_MDNS_RESPONSE_TYPE_SRV_PRIORITY_DEFAULT ( CFG_MDNS_RESPONSE_TYPE_SRV_PRIORITY_MIN )

/* Set the response Type SRV Weight to mDNS queries */
#define CFG_MDNS_RESPONSE_TYPE_SRV_WEIGHT_NAME      "gMDNSResponseTypeSRVWeight"
#define CFG_MDNS_RESPONSE_TYPE_SRV_WEIGHT_MIN       ( 0 )
#define CFG_MDNS_RESPONSE_TYPE_SRV_WEIGHT_MAX       ( 65525 )
#define CFG_MDNS_RESPONSE_TYPE_SRV_WEIGHT_DEFAULT   ( CFG_MDNS_RESPONSE_TYPE_SRV_WEIGHT_MIN )

/* Set the response Type SRV Port to mDNS queries */
#define CFG_MDNS_RESPONSE_TYPE_SRV_PORT_NAME        "gMDNSResponseTypeSRVPort"
#define CFG_MDNS_RESPONSE_TYPE_SRV_PORT_MIN         ( 0 )
#define CFG_MDNS_RESPONSE_TYPE_SRV_PORT_MAX         ( 65525 )
#define CFG_MDNS_RESPONSE_TYPE_SRV_PORT_DEFAULT     ( 80 )

/* Set the response Type SRV Target to mDNS queries */
#define CFG_MDNS_RESPONSE_TYPE_SRV_TGT_NAME      "gMDNSResponseTypeSRVTarget"
#define CFG_MDNS_RESPONSE_TYPE_SRV_TGT_DEFAULT   ""
#endif /* MDNS_OFFLOAD */

#ifdef SAP_AUTH_OFFLOAD
/* Enable/Disable SAP Authentication offload
 * Default: Disable
 */
#define CFG_ENABLE_SAP_AUTH_OFL_NAME                   "gEnableSAPAuthOffload"
#define CFG_ENABLE_SAP_AUTH_OFL_MIN                    ( 0 )
#define CFG_ENABLE_SAP_AUTH_OFL_MAX                    ( 1 )
#define CFG_ENABLE_SAP_AUTH_OFL_DEFAULT                ( 0 )

/* SAP Authentication offload Security Type
 *  0: None Security
 *  1: WPA2-PSK CCMP
 */
#define CFG_SAP_AUTH_OFL_SECURITY_TYPE_NAME               "gSAPAuthOffloadSec"
#define CFG_SAP_AUTH_OFL_SECURITY_TYPE_MIN                ( 0 )
#define CFG_SAP_AUTH_OFL_SECURITY_TYPE_MAX                ( 1 )
#define CFG_SAP_AUTH_OFL_SECURITY_TYPE_DEFAULT            ( 0 )

/* SAP Authentication offload Security Key */
#define CFG_SAP_AUTH_OFL_KEY_NAME     "gSAPAuthOffloadKey"
#define CFG_SAP_AUTH_OFL_KEY_DEFAULT  ""
#endif /* SAP_AUTH_OFFLOAD */

enum dot11p_mode {
    WLAN_HDD_11P_DISABLED = 0,
    WLAN_HDD_11P_STANDALONE,
    WLAN_HDD_11P_CONCURRENT,
};

#define CFG_DOT11P_MODE_NAME             "gDot11PMode"
#define CFG_DOT11P_MODE_DEFAULT          ( WLAN_HDD_11P_DISABLED )
#define CFG_DOT11P_MODE_MIN              ( WLAN_HDD_11P_DISABLED )
#define CFG_DOT11P_MODE_MAX              ( WLAN_HDD_11P_CONCURRENT )

#define CFG_P2P_LISTEN_DEFER_INTERVAL_NAME        "gP2PListenDeferInterval"
#define CFG_P2P_LISTEN_DEFER_INTERVAL_MIN         (100)
#define CFG_P2P_LISTEN_DEFER_INTERVAL_MAX         (200)
#define CFG_P2P_LISTEN_DEFER_INTERVAL_DEFAULT     (100)

#define CFG_STA_MIRACAST_MCC_REST_TIME_VAL          "gStaMiracastMccRestTimeVal"
#define CFG_STA_MIRACAST_MCC_REST_TIME_VAL_MIN     (100)
#define CFG_STA_MIRACAST_MCC_REST_TIME_VAL_MAX     (500)
#define CFG_STA_MIRACAST_MCC_REST_TIME_VAL_DEFAULT (400)

#ifdef FEATURE_AP_MCC_CH_AVOIDANCE
#define CFG_SAP_MCC_CHANNEL_AVOIDANCE_NAME       "gSapChannelAvoidance"
#define CFG_SAP_MCC_CHANNEL_AVOIDANCE_MIN        ( 0 )
#define CFG_SAP_MCC_CHANNEL_AVOIDANCE_MAX        ( 1 )
#define CFG_SAP_MCC_CHANNEL_AVOIDANCE_DEFAULT    ( 0 )
#endif /* FEATURE_AP_MCC_CH_AVOIDANCE */

#define CFG_SAP_P2P_11AC_OVERRIDE_NAME             "gAP11ACOverride"
#define CFG_SAP_P2P_11AC_OVERRIDE_MIN              (0)
#define CFG_SAP_P2P_11AC_OVERRIDE_MAX              (1)
#ifdef MDM_SAP_11AC_NO_OVERRIDE
#define CFG_SAP_P2P_11AC_OVERRIDE_DEFAULT          (0)
#else
#define CFG_SAP_P2P_11AC_OVERRIDE_DEFAULT          (1)
#endif
#define CFG_ENABLE_NON_DFS_CHAN_ON_RADAR           "gPreferNonDfsChanOnRadar"
#define CFG_ENABLE_NON_DFS_CHAN_ON_RADAR_MIN       (0)
#define CFG_ENABLE_NON_DFS_CHAN_ON_RADAR_MAX       (1)
#define CFG_ENABLE_NON_DFS_CHAN_ON_RADAR_DEFAULT   (0)

/**
* For P2P
* gBTIntervalPageP2P/gWLIntervalPageP2P intervals length (in ms) during
* WLAN P2P (single vdev) + BT Paging, min 20ms, max 200ms.
* Customer could change these parameters' value in qcom_cfg.ini file to improve
* P2P throughput when BT doing Page. Example as:
* gBTIntervalPageP2P=30
* gWLIntervalPageP2P=120
*/

#define CFG_BTC_BT_INTERVAL_PAGE_P2P           "gBTIntervalPageP2P"
#define CFG_BTC_BT_INTERVAL_PAGE_P2P_MIN       (20)
#define CFG_BTC_BT_INTERVAL_PAGE_P2P_MAX       (200)
#define CFG_BTC_BT_INTERVAL_PAGE_P2P_DEFAULT   (30)

#define CFG_BTC_WLAN_INTERVAL_PAGE_P2P           "gWLIntervalPageP2P"
#define CFG_BTC_WLAN_INTERVAL_PAGE_P2P_MIN       (20)
#define CFG_BTC_WLAN_INTERVAL_PAGE_P2P_MAX       (200)
#define CFG_BTC_WLAN_INTERVAL_PAGE_P2P_DEFAULT   (30)

/**
* For STA
* gBTIntervalPageSTA/gWLIntervalPageSTA intervals length (in ms) during
* WLAN STA (single vdev) + BT Paging, min 20ms, max 200ms.
* Customer could change these parameters' value in qcom_cfg.ini file to improve
* STA throughput when BT doing Page. Example as:
* gBTIntervalPageSTA=30
* gWLIntervalPageSTA=120
*/

#define CFG_BTC_BT_INTERVAL_PAGE_STA           "gBTIntervalPageSTA"
#define CFG_BTC_BT_INTERVAL_PAGE_STA_MIN       (20)
#define CFG_BTC_BT_INTERVAL_PAGE_STA_MAX       (200)
#define CFG_BTC_BT_INTERVAL_PAGE_STA_DEFAULT   (30)

#define CFG_BTC_WLAN_INTERVAL_PAGE_STA           "gWLIntervalPageSTA"
#define CFG_BTC_WLAN_INTERVAL_PAGE_STA_MIN       (20)
#define CFG_BTC_WLAN_INTERVAL_PAGE_STA_MAX       (200)
#define CFG_BTC_WLAN_INTERVAL_PAGE_STA_DEFAULT   (30)


/**
* For SAP
* gBTIntervalPageSAP/gWLIntervalPageSAP intervals length (in ms) during
* WLAN SAP (single vdev) + BT Paging, min 20ms, max 200ms.
* Customer could change these parameters' value in qcom_cfg.ini file to improve
* SAP throughput when BT doing Page. Example as:
* gBTIntervalPageSAP=30
* gWLIntervalPageSAP=120
*/

#define CFG_BTC_BT_INTERVAL_PAGE_SAP           "gBTIntervalPageSAP"
#define CFG_BTC_BT_INTERVAL_PAGE_SAP_MIN       (20)
#define CFG_BTC_BT_INTERVAL_PAGE_SAP_MAX       (200)
#define CFG_BTC_BT_INTERVAL_PAGE_SAP_DEFAULT   (30)

#define CFG_BTC_WLAN_INTERVAL_PAGE_SAP           "gWLIntervalPageSAP"
#define CFG_BTC_WLAN_INTERVAL_PAGE_SAP_MIN       (20)
#define CFG_BTC_WLAN_INTERVAL_PAGE_SAP_MAX       (200)
#define CFG_BTC_WLAN_INTERVAL_PAGE_SAP_DEFAULT   (30)

/**
 * Config to set WLAN connection params
 * 0: coex preference
 * 1: reserved
 */
#define CFG_BTC_WLAN_CONN_PARAM0                 "gWlanConnVal0"
#define CFG_BTC_WLAN_CONN_PARAM0_MIN             (0)
#define CFG_BTC_WLAN_CONN_PARAM0_MAX             (0xffffffff)
#define CFG_BTC_WLAN_CONN_PARAM0_DEFAULT         (0)

#define CFG_BTC_WLAN_CONN_PARAM1                 "gWlanConnVal1"
#define CFG_BTC_WLAN_CONN_PARAM1_MIN             (0)
#define CFG_BTC_WLAN_CONN_PARAM1_MAX             (0xffffffff)
#define CFG_BTC_WLAN_CONN_PARAM1_DEFAULT         (0)

/**
 * Config to set BT WLAN co-existing
 * 0: enable BT WLAN co-existing
 * 1: dynamically disable BT WLAN co-existing
 */
#define CFG_BTC_DYNAMIC_WLAN_BT_COEX           "gDynamicBTCOEX"
#define CFG_BTC_DYNAMIC_WLAN_BT_COEX_MIN       (0)
#define CFG_BTC_DYNAMIC_WLAN_BT_COEX_MAX       (1)
#define CFG_BTC_DYNAMIC_WLAN_BT_COEX_DEFAULT   (0)

/**
 * Config to set antenna isolation
 * range: 0 - 100 db
 * default: 0 db
 */
#define CFG_BTC_ANTENNA_ISOLATION           "gAntennaIsolation"
#define CFG_BTC_ANTENNA_ISOLATION_MIN       (0)
#define CFG_BTC_ANTENNA_ISOLATION_MAX       (100)
#define CFG_BTC_ANTENNA_ISOLATION_DEFAULT   (0)

<<<<<<< HEAD
=======
/**
* For P2P + STA + BT Paging
* gBTIntervalPageP2PSTA/gWLIntervalPageP2PSTA intervals length (in ms) during
* intervals length (in ms) during WLAN P2P + STA (multi vdev) + BT Paging,
* min 20ms, max 200ms
* Customer could change these parameters' value to improve P2P throughput
* during BT Page
* gBTIntervalPageP2PSTA=80
* gWLIntervalPageP2PSTA=30
*/
#define CFG_BTC_BT_INTERVAL_PAGE_P2P_STA           "gBTIntervalPageP2PSTA"
#define CFG_BTC_BT_INTERVAL_PAGE_P2P_STA_MIN       (20)
#define CFG_BTC_BT_INTERVAL_PAGE_P2P_STA_MAX       (200)
#define CFG_BTC_BT_INTERVAL_PAGE_P2P_STA_DEFAULT   (80)

#define CFG_BTC_WLAN_INTERVAL_PAGE_P2P_STA           "gWLIntervalPageP2PSTA"
#define CFG_BTC_WLAN_INTERVAL_PAGE_P2P_STA_MIN       (20)
#define CFG_BTC_WLAN_INTERVAL_PAGE_P2P_STA_MAX       (200)
#define CFG_BTC_WLAN_INTERVAL_PAGE_P2P_STA_DEFAULT   (30)

/**
FG_BTC_BT_INTERVAL_PAGE_P2P_STA_DEFAULT
* intervals length (in ms) during WLAN STA (single vdev) + BT Inquiry,
* min 20ms, max 200ms
* Customer could change these parameters' value to improve STA throughput
* during BT Inquiry
* gBTIntervalInquirySTA=120
* gWLIntervalInquirySTA=30
*/
#define CFG_BTC_BT_INTERVAL_INQ_STA           "gBTIntervalInquirySTA"
#define CFG_BTC_BT_INTERVAL_INQ_STA_MIN       (20)
#define CFG_BTC_BT_INTERVAL_INQ_STA_MAX       (200)
#define CFG_BTC_BT_INTERVAL_INQ_STA_DEFAULT   (120)

#define CFG_BTC_WLAN_INTERVAL_INQ_STA           "gWLIntervalInquirySTA"
#define CFG_BTC_WLAN_INTERVAL_INQ_STA_MIN       (20)
#define CFG_BTC_WLAN_INTERVAL_INQ_STA_MAX       (200)
#define CFG_BTC_WLAN_INTERVAL_INQ_STA_DEFAULT   (30)

/**
* For SAP + BT Inquiry
* intervals length (in ms) during WLAN SAP (single vdev) + BT Inquiry,
* min 20ms, max 200ms
* Customer could change these parameters' value to improve SAP throughput
* during BT Inquiry
* gBTIntervalInquirySAP=120
* gWLIntervalInquirySAP=30
*/
#define CFG_BTC_BT_INTERVAL_INQ_SAP           "gBTIntervalInquirySAP"
#define CFG_BTC_BT_INTERVAL_INQ_SAP_MIN       (20)
#define CFG_BTC_BT_INTERVAL_INQ_SAP_MAX       (200)
#define CFG_BTC_BT_INTERVAL_INQ_SAP_DEFAULT   (120)

#define CFG_BTC_WLAN_INTERVAL_INQ_SAP           "gWLIntervalInquirySAP"
#define CFG_BTC_WLAN_INTERVAL_INQ_SAP_MIN       (20)
#define CFG_BTC_WLAN_INTERVAL_INQ_SAP_MAX       (200)
#define CFG_BTC_WLAN_INTERVAL_INQ_SAP_DEFAULT   (30)

/**
* For P2P + BT Inquiry
* intervals length (in ms) during WLAN P2P (single vdev) + BT Inquiry,
* min 20ms, max 200ms
* Customer could change these parameters' value to improve P2P throughput
* during BT Inquiry
* gBTIntervalInquiryP2P=120
* gWLIntervalInquiryP2P=30
*/
#define CFG_BTC_BT_INTERVAL_INQ_P2P           "gBTIntervalInquiryP2P"
#define CFG_BTC_BT_INTERVAL_INQ_P2P_MIN       (20)
#define CFG_BTC_BT_INTERVAL_INQ_P2P_MAX       (200)
#define CFG_BTC_BT_INTERVAL_INQ_P2P_DEFAULT   (120)

#define CFG_BTC_WLAN_INTERVAL_INQ_P2P           "gWLIntervalInquiryP2P"
#define CFG_BTC_WLAN_INTERVAL_INQ_P2P_MIN       (20)
#define CFG_BTC_WLAN_INTERVAL_INQ_P2P_MAX       (200)
#define CFG_BTC_WLAN_INTERVAL_INQ_P2P_DEFAULT   (30)

/**
* For P2P + STA + BT Inquiry
* intervals length (in ms) during WLAN P2P + STA (multi vdev) + BT Inquiry,
* min 20ms, max 200ms
* Customer could change these parameters' value to improve P2P throughput
* during BT Inquiry
* gBTIntervalInquiryP2PSTA=80
* gWLIntervalInquiryP2PSTA=30
*/
#define CFG_BTC_BT_INTERVAL_INQ_P2P_STA           "gBTIntervalInquiryP2PSTA"
#define CFG_BTC_BT_INTERVAL_INQ_P2P_STA_MIN       (20)
#define CFG_BTC_BT_INTERVAL_INQ_P2P_STA_MAX       (200)
#define CFG_BTC_BT_INTERVAL_INQ_P2P_STA_DEFAULT   (80)

#define CFG_BTC_WLAN_INTERVAL_INQ_P2P_STA           "gWLIntervalInquiryP2PSTA"
#define CFG_BTC_WLAN_INTERVAL_INQ_P2P_STA_MIN       (20)
#define CFG_BTC_WLAN_INTERVAL_INQ_P2P_STA_MAX       (200)
#define CFG_BTC_WLAN_INTERVAL_INQ_P2P_STA_DEFAULT   (30)
>>>>>>> f9b3052d

/* Parameters for roaming scans performed at high RSSI */

/* Maximum number of scans after RSSI change */
#define CFG_ROAM_SCAN_HI_RSSI_MAXCOUNT_NAME         "gRoamScanHiRssiMaxCount"
#define CFG_ROAM_SCAN_HI_RSSI_MAXCOUNT_MIN          (0)
#define CFG_ROAM_SCAN_HI_RSSI_MAXCOUNT_MAX          (10)
#define CFG_ROAM_SCAN_HI_RSSI_MAXCOUNT_DEFAULT      (3)

/* Change in RSSI at which scan is triggered */
#define CFG_ROAM_SCAN_HI_RSSI_DELTA_NAME           "gRoamScanHiRssiDelta"
#define CFG_ROAM_SCAN_HI_RSSI_DELTA_MIN            (0)
#define CFG_ROAM_SCAN_HI_RSSI_DELTA_MAX            (16)
#define CFG_ROAM_SCAN_HI_RSSI_DELTA_DEFAULT        (10)

/* Delay between consecutive scans in milliseconds */
#define CFG_ROAM_SCAN_HI_RSSI_DELAY_NAME            "gRoamScanHiRssiDelay"
#define CFG_ROAM_SCAN_HI_RSSI_DELAY_MIN             (5000)
#define CFG_ROAM_SCAN_HI_RSSI_DELAY_MAX             (0x7fffffff)
#define CFG_ROAM_SCAN_HI_RSSI_DELAY_DEFAULT         (15000)

/* Upper bound after which scan will not be performed */
#define CFG_ROAM_SCAN_HI_RSSI_UB_NAME              "gRoamScanHiRssiUpperBound"
#define CFG_ROAM_SCAN_HI_RSSI_UB_MIN               (-66)
#define CFG_ROAM_SCAN_HI_RSSI_UB_MAX               (0)
#define CFG_ROAM_SCAN_HI_RSSI_UB_DEFAULT           (-30)

/* Option to report rssi in cfg80211_inform_bss_frame()
 * 0 = use rssi value based on noise floor = -96 dBm
 * 1 = use rssi value based on actual noise floor in hardware
 */
#define CFG_INFORM_BSS_RSSI_RAW_NAME               "gInformBssRssiRaw"
#define CFG_INFORM_BSS_RSSI_RAW_MIN                (0)
#define CFG_INFORM_BSS_RSSI_RAW_MAX                (1)
#define CFG_INFORM_BSS_RSSI_RAW_DEFAULT            (1)

/* GPIO pin to toogle when capture tsf */
#define CFG_SET_TSF_GPIO_PIN_NAME                  "gtsf_gpio_pin"
#define CFG_SET_TSF_GPIO_PIN_MIN                   (0)
#define CFG_SET_TSF_GPIO_PIN_MAX                   (254)
#define TSF_GPIO_PIN_INVALID                       (255)
#define CFG_SET_TSF_GPIO_PIN_DEFAULT               (TSF_GPIO_PIN_INVALID)

#define CFG_MULTICAST_HOST_FW_MSGS          "gMulticastHostFwMsgs"
#define CFG_MULTICAST_HOST_FW_MSGS_MIN      (0)
#define CFG_MULTICAST_HOST_FW_MSGS_MAX      (1)
#define CFG_MULTICAST_HOST_FW_MSGS_DEFAULT  (1)

#define CFG_TX_CHAIN_MASK_CCK          "gCckChainMaskEnable"
#define CFG_TX_CHAIN_MASK_CCK_MIN      (0)
#define CFG_TX_CHAIN_MASK_CCK_MAX      (1)
#define CFG_TX_CHAIN_MASK_CCK_DEFAULT  (0)

#define CFG_TX_CHAIN_MASK_1SS       "gTxChainMask1ss"
#define CFG_TX_CHAIN_MASK_1SS_MIN      (0)
#define CFG_TX_CHAIN_MASK_1SS_MAX      (3)
#define CFG_TX_CHAIN_MASK_1SS_DEFAULT  (1)

#define CFG_SELF_GEN_FRM_PWR        "gSelfGenFrmPwr"
#define CFG_SELF_GEN_FRM_PWR_MIN      (0)
#define CFG_SELF_GEN_FRM_PWR_MAX      (0xffff)
#define CFG_SELF_GEN_FRM_PWR_DEFAULT  (0)

/*
 * gTxAggregationSize gives an option to configure Tx aggregation size
 * in no of MPDUs. This can be useful in debugging throughput issues
 */
#define CFG_TX_AGGREGATION_SIZE      "gTxAggregationSize"
#define CFG_TX_AGGREGATION_SIZE_MIN      (0)
#define CFG_TX_AGGREGATION_SIZE_MAX      (64)
#define CFG_TX_AGGREGATION_SIZE_DEFAULT  (64)

/*
 * gRxAggregationSize gives an option to configure Rx aggregation size
 * in no of MPDUs. This can be useful in debugging throughput issues
 */
#define CFG_RX_AGGREGATION_SIZE      "gRxAggregationSize"
#define CFG_RX_AGGREGATION_SIZE_MIN      (1)
#define CFG_RX_AGGREGATION_SIZE_MAX      (64)
#define CFG_RX_AGGREGATION_SIZE_DEFAULT  (64)

/*
 * fine timing measurement capability information
 *
 * <----- fine_time_meas_cap (in bits) ----->
 *+----------+-----+-----+------+------+-------+-------+-----+-----+
 *|   9-31   |  8  |  7  |   5  |   4  |   3   |   2   |  1  |  0  |
 *+----------+-----+-----+------+------+-------+-------+-----+-----+
 *| reserved | SAP | SAP |P2P-GO|P2P-GO|P2P-CLI|P2P-CLI| STA | STA |
 *|          |resp |init |resp  |init  |resp   |init   |resp |init |
 *+----------+-----+-----+------+------+-------+-------+-----+-----+
 *
 * resp - responder role; init- initiator role
 *
 * CFG_FINE_TIME_MEAS_CAPABILITY_MAX computed based on the table
 * +-----------------+-----------------+-----------+
 * |  Device Role    |   Initiator     | Responder |
 * +-----------------+-----------------+-----------+
 * |   Station       |       Y         |     N     |
 * |   P2P-CLI       |       Y         |     Y     |
 * |   P2P-GO        |       Y         |     Y     |
 * |   SAP           |       N         |     Y     |
 * +-----------------+-----------------+-----------+
 */
#define CFG_FINE_TIME_MEAS_CAPABILITY              "gfine_time_meas_cap"
#define CFG_FINE_TIME_MEAS_CAPABILITY_MIN          (0x0000)
#define CFG_FINE_TIME_MEAS_CAPABILITY_MAX          (0x00BD)
#define CFG_FINE_TIME_MEAS_CAPABILITY_DEFAULT      (0x000D)

#ifdef FEATURE_WLAN_EXTSCAN
/*
 * This ini is added to control the enabling of extscan feature outside of code
 * To enable , gExtScanEnable=1 need to be declared in ini file.
 * Otherwise, Extscan feature will remain disabled.
 */
#define CFG_EXTSCAN_ALLOWED_NAME                   "gExtScanEnable"
#define CFG_EXTSCAN_ALLOWED_MIN                    (0)
#define CFG_EXTSCAN_ALLOWED_MAX                    (1)
#define CFG_EXTSCAN_ALLOWED_DEF                    (0)

#define CFG_EXTSCAN_PASSIVE_MAX_CHANNEL_TIME_NAME      "gExtScanPassiveMaxChannelTime"
#define CFG_EXTSCAN_PASSIVE_MAX_CHANNEL_TIME_MIN       (0)
#define CFG_EXTSCAN_PASSIVE_MAX_CHANNEL_TIME_MAX       (500)
#define CFG_EXTSCAN_PASSIVE_MAX_CHANNEL_TIME_DEFAULT   (110)

#define CFG_EXTSCAN_PASSIVE_MIN_CHANNEL_TIME_NAME      "gExtScanPassiveMinChannelTime"
#define CFG_EXTSCAN_PASSIVE_MIN_CHANNEL_TIME_MIN       (0)
#define CFG_EXTSCAN_PASSIVE_MIN_CHANNEL_TIME_MAX       (500)
#define CFG_EXTSCAN_PASSIVE_MIN_CHANNEL_TIME_DEFAULT   (60)

#define CFG_EXTSCAN_ACTIVE_MAX_CHANNEL_TIME_NAME       "gExtScanActiveMaxChannelTime"
#define CFG_EXTSCAN_ACTIVE_MAX_CHANNEL_TIME_MIN        (0)
#define CFG_EXTSCAN_ACTIVE_MAX_CHANNEL_TIME_MAX        (110)
#define CFG_EXTSCAN_ACTIVE_MAX_CHANNEL_TIME_DEFAULT    (40)

#define CFG_EXTSCAN_ACTIVE_MIN_CHANNEL_TIME_NAME       "gExtScanActiveMinChannelTime"
#define CFG_EXTSCAN_ACTIVE_MIN_CHANNEL_TIME_MIN        (0)
#define CFG_EXTSCAN_ACTIVE_MIN_CHANNEL_TIME_MAX        (110)
#define CFG_EXTSCAN_ACTIVE_MIN_CHANNEL_TIME_DEFAULT    (20)
#endif

/* When gEnable_go_cts2self_for_sta is
 * enabled  then if a legacy client connects to P2P GO,
 * Host will send a WMI VDEV command to FW to stop using NOA for P2P GO
 * and start using CTS2SELF.
 */
#define CFG_ENABLE_GO_CTS2SELF_FOR_STA   "gEnable_go_cts2self_for_sta"
#define CFG_ENABLE_GO_CTS2SELF_FOR_STA_DEFAULT  (0)
#define CFG_ENABLE_GO_CTS2SELF_FOR_STA_MIN      (0)
#define CFG_ENABLE_GO_CTS2SELF_FOR_STA_MAX      (1)


/* client failure connection count*/
#define CFG_CONNECT_FAIL_COUNT_NAME              "gconnect_fail_count"
#define CFG_CONNECT_FAIL_COUNT_MIN               ( 0  )
#define CFG_CONNECT_FAIL_COUNT_MAX               ( 10 )
#define CFG_CONNECT_FAIL_COUNT_DEFAULT           ( 0  )

/* time during which the client's failure connection attempts are recorded */
#define CFG_CONNECT_FAIL_DURATION_NAME           "gconnect_fail_duration"
#define CFG_CONNECT_FAIL_DURATION_MIN            ( 1000       )
#define CFG_CONNECT_FAIL_DURATION_MAX            ( 0xffffffff )
#define CFG_CONNECT_FAIL_DURATION_DEFAULT        ( 60000      )

/* client are not permitted to connect to sap in this duration */
#define CFG_CONNECT_BLOCK_DURATION_NAME          "gconnect_block_duration"
#define CFG_CONNECT_BLOCK_DURATION_MIN           ( 1000 )
#define CFG_CONNECT_BLOCK_DURATION_MAX           ( 0xffffffff )
#define CFG_CONNECT_BLOCK_DURATION_DEFAULT       ( 60000      )



#ifdef WLAN_FEATURE_UDP_RESPONSE_OFFLOAD
/*
 * Enable/Disable  UDP response offload feature
 * Default : Disable
 */
#define CFG_UDP_RESP_OFFLOAD_SUPPORT_NAME           "gudp_resp_offload_support"
#define CFG_UDP_RESP_OFFLOAD_SUPPORT_MIN            (0)
#define CFG_UDP_RESP_OFFLOAD_SUPPORT_MAX            (1)
#define CFG_UDP_RESP_OFFLOAD_SUPPORT_DEFAULT        (CFG_UDP_RESP_OFFLOAD_SUPPORT_MIN)

/* Dest port of specific UDP packet */
#define CFG_UDP_RESP_OFFLOAD_DEST_PORT_NAME         "gudp_resp_offload_dest_port"
#define CFG_UDP_RESP_OFFLOAD_DEST_PORT_MIN          (0)
#define CFG_UDP_RESP_OFFLOAD_DEST_PORT_MAX          (65535)
#define CFG_UDP_RESP_OFFLOAD_DEST_PORT_DEFAULT      (CFG_UDP_RESP_OFFLOAD_DEST_PORT_MAX)

/*
 * Payload filter of specific UDP packet
 * Firmware will use this filter to identify the specific UDP packet
 */
#define CFG_UDP_RESP_OFFLOAD_PAYLOAD_FILTER_NAME       "gudp_resp_offload_payload_filter"
#define CFG_UDP_RESP_OFFLOAD_PAYLOAD_FILTER_DEFAULT    ""

/*
 * Payload of the response UDP
 * The specific response UDP packet payload
 */
#define CFG_UDP_RESP_OFFLOAD_RESPONSE_PAYLOAD_NAME     "gudp_resp_offload_response_payload"
#define CFG_UDP_RESP_OFFLOAD_RESPONSE_PAYLOAD_DEFAULT  "status=off"
#endif

/*
 * Debug configuration variable to inject firmware crash on
 * consecutive management tx failure.
 * Value set as 0 will disable the feature.
 */
#define CFG_DBG_MAX_MGMT_TX_FAILURE_COUNT_NAME    "gmax_mgmt_tx_failure_count"
#define CFG_DBG_MAX_MGMT_TX_FAILURE_COUNT_MIN     (0)
#define CFG_DBG_MAX_MGMT_TX_FAILURE_COUNT_MAX     (500)
#define CFG_DBG_MAX_MGMT_TX_FAILURE_COUNT_DEFAULT (0)

/*
 * This parameter will configure the first scan bucket
 * threshold to the mentioned value and all the AP's which
 * have RSSI under this threshold will fall under this
 * bucket.
 * This is a configuration item used to tweak and test the input
 * for internal algorithm. It should not be modified externally.
 */
#define CFG_FIRST_SCAN_BUCKET_THRESHOLD_NAME      "gfirst_scan_bucket_threshold"
#define CFG_FIRST_SCAN_BUCKET_THRESHOLD_MIN       (-50)
#define CFG_FIRST_SCAN_BUCKET_THRESHOLD_MAX       (-30)
#define CFG_FIRST_SCAN_BUCKET_THRESHOLD_DEFAULT   (-30)

/*
 * MIB Stats enable/disable
 * This variable will turn off/on collection of mib stats in FW
 */
#define CFG_MIB_STATS_ENABLED_NAME     "gdot11_mib_stats_enabled"
#define CFG_MIB_STATS_ENABLED_MIN      (0)
#define CFG_MIB_STATS_ENABLED_MAX      (1)
#define CFG_MIB_STATS_ENABLED_DEFAULT  (0)

#ifdef WLAN_FEATURE_WOW_PULSE
/*
 * Enable/Disable  WOW PULSE feature
 * Set the wakeup pulse which FW use to wake up HOST
 * Default : Disable
 */
#define CFG_WOW_PULSE_SUPPORT_NAME     "gwow_pulse_support"
#define CFG_WOW_PULSE_SUPPORT_MIN      (0)
#define CFG_WOW_PULSE_SUPPORT_MAX      (1)
#define CFG_WOW_PULSE_SUPPORT_DEFAULT  (CFG_WOW_PULSE_SUPPORT_MIN)

/*
 * GPIO PIN for Pulse
 * Which PIN to send the Pulse
 */
#define CFG_WOW_PULSE_PIN_NAME         "gwow_pulse_pin"
#define CFG_WOW_PULSE_PIN_MIN          (CFG_SET_TSF_GPIO_PIN_MIN)
#define CFG_WOW_PULSE_PIN_MAX          (CFG_SET_TSF_GPIO_PIN_MAX)
#define CFG_WOW_PULSE_PIN_DEFAULT      (35)

/*
 * Pulse interval low
 * The interval of low level in the pulse
 * The value which defined by customer should between 160 and 480
 */
#define CFG_WOW_PULSE_INTERVAL_LOW_NAME     "gwow_pulse_interval_low"
#define CFG_WOW_PULSE_INTERVAL_LOW_MIN      (160)
#define CFG_WOW_PULSE_INTERVAL_LOW_MAX      (480)
#define CFG_WOW_PULSE_INTERVAL_LOW_DEFAULT  (180)

/*
 * Pulse interval high
 * The interval of high level in the pulse
 * The value which defined by customer should between 20 and 40
 */
#define CFG_WOW_PULSE_INTERVAL_HIGH_NAME    "gwow_pulse_interval_high"
#define CFG_WOW_PULSE_INTERVAL_HIGH_MIN     (20)
#define CFG_WOW_PULSE_INTERVAL_HIGH_MAX     (40)
#define CFG_WOW_PULSE_INTERVAL_HIGH_DEFAULT (20)
#endif

/*
 * Support to start sap in indoor channel
 * Customer can config this item to enable/disable sap in indoor channel
 * Default: Disable
 */
#define CFG_INDOOR_CHANNEL_SUPPORT_NAME     "gindoor_channel_support"
#define CFG_INDOOR_CHANNEL_SUPPORT_MIN      (0)
#define CFG_INDOOR_CHANNEL_SUPPORT_MAX      (1)
#define CFG_INDOOR_CHANNEL_SUPPORT_DEFAULT  (0)

/*
 * sap tx leakage threshold
 * customer can set this value from 100 to 1000 which means
 * sap tx leakage threshold is -10db to -100db
 */
#define CFG_SAP_TX_LEAKAGE_THRESHOLD_NAME    "gsap_tx_leakage_threshold"
#define CFG_SAP_TX_LEAKAGE_THRESHOLD_MIN     (100)
#define CFG_SAP_TX_LEAKAGE_THRESHOLD_MAX     (1000)
#define CFG_SAP_TX_LEAKAGE_THRESHOLD_DEFAULT (310)

#ifdef WLAN_FEATURE_NAN_DATAPATH
/*
 * Enable NaN data path feature. NaN data path enables
 * NaN supported devices to exchange data over traditional
 * TCP/UDP network stack.
 */
#define CFG_ENABLE_NAN_DATAPATH_NAME    "genable_nan_datapath"
#define CFG_ENABLE_NAN_DATAPATH_MIN     (0)
#define CFG_ENABLE_NAN_DATAPATH_MAX     (1)
#define CFG_ENABLE_NAN_DATAPATH_DEFAULT (0)

/*
 * NAN channel on which NAN data interface to start
 */
#define CFG_ENABLE_NAN_NDI_CHANNEL_NAME    "gnan_datapath_ndi_channel"
#define CFG_ENABLE_NAN_NDI_CHANNEL_MIN     (6)
#define CFG_ENABLE_NAN_NDI_CHANNEL_MAX     (149)
#define CFG_ENABLE_NAN_NDI_CHANNEL_DEFAULT (6)
#endif

/*
 * Optimize channel avoidance indication comming from firmware
 */
#define CFG_OPTIMIZE_CA_EVENT_NAME       "goptimize_chan_avoid_event"
#define CFG_OPTIMIZE_CA_EVENT_DISABLE    (0)
#define CFG_OPTIMIZE_CA_EVENT_ENABLE     (1)
#define CFG_OPTIMIZE_CA_EVENT_DEFAULT    (0)

/**
 * Reading the MAC address has priorities:
 * 1. Read the provisioned MAC from cnss platform driver (configured by OEM)
 * 2. Read from provisioned MAC from /persist/wlan_mac.bin (configured by OEM)
 * 3. Read the default MAC address (otp.bin)
 *
 * Setting g_use_otpmac = 1 means if any of the higher priority
 * provisioned MAC reading fails, use the default otp MAC address.
 *
 * Setting g_use_otpmac = 0 means Do not use the otp MAC address even if
 * higher priority provisioned MAC reading fails, instead
 * trigger driver load failure.
 */
#define CFG_USE_OTP_MAC            "g_use_otpmac"
#define CFG_USE_OTP_MAC_MIN        (0)
#define CFG_USE_OTP_MAC_MAX        (1)
#define CFG_USE_OTP_MAC_DEFAULT    (1)

/*
 * Create bug report in case of nil scan results
 */
#define CFG_CREATE_BUG_REPORT_FOR_SCAN       "gbug_report_for_scan_results"
#define CFG_CREATE_BUG_REPORT_FOR_SCAN_DISABLE    (0)
#define CFG_CREATE_BUG_REPORT_FOR_SCAN_ENABLE     (1)
#define CFG_CREATE_BUG_REPORT_FOR_SCAN_DEFAULT    (0)

/*
 * If gEnableEdcaParams is set to 1, params gEdcaVoCwmin,
 * gEdcaViCwmin, gEdcaBkCwmin, gEdcaBeCwmin, gEdcaVoCwmax,
 * gEdcaViCwmax, gEdcaBkCwmax, gEdcaBeCwmax, gEdcaVoAifs,
 * gEdcaViAifs, gEdcaBkAifs and gEdcaBeAifs values are used
 * to overwrite the values received from AP
 */
#define CFG_ENABLE_EDCA_INI_NAME       "gEnableEdcaParams"
#define CFG_ENABLE_EDCA_INI_MIN        (0)
#define CFG_ENABLE_EDCA_INI_MAX        (1)
#define CFG_ENABLE_EDCA_INI_DEFAULT    (0)

/* Cwmin value for EDCA_AC_VO. CWVomin = 2^gEdcaVoCwmin -1 */
#define CFG_EDCA_VO_CWMIN_VALUE_NAME      "gEdcaVoCwmin"
#define CFG_EDCA_VO_CWMIN_VALUE_MIN       (0x0)
#define CFG_EDCA_VO_CWMIN_VALUE_MAX       (15)
#define CFG_EDCA_VO_CWMIN_VALUE_DEFAULT   (2)

/* Cwmin value for EDCA_AC_VI. CWVimin = 2^gEdcaViCwmin -1 */
#define CFG_EDCA_VI_CWMIN_VALUE_NAME      "gEdcaViCwmin"
#define CFG_EDCA_VI_CWMIN_VALUE_MIN       (0x0)
#define CFG_EDCA_VI_CWMIN_VALUE_MAX       (15)
#define CFG_EDCA_VI_CWMIN_VALUE_DEFAULT   (3)

/* Cwmin value for EDCA_AC_BK. CWBkmin = 2^gEdcaBkCwmin -1 */
#define CFG_EDCA_BK_CWMIN_VALUE_NAME      "gEdcaBkCwmin"
#define CFG_EDCA_BK_CWMIN_VALUE_MIN       (0x0)
#define CFG_EDCA_BK_CWMIN_VALUE_MAX       (15)
#define CFG_EDCA_BK_CWMIN_VALUE_DEFAULT   (4)

/* Cwmin value for EDCA_AC_BE. CWBemin = 2^gEdcaBeCwmin -1 */
#define CFG_EDCA_BE_CWMIN_VALUE_NAME      "gEdcaBeCwmin"
#define CFG_EDCA_BE_CWMIN_VALUE_MIN       (0x0)
#define CFG_EDCA_BE_CWMIN_VALUE_MAX       (15)
#define CFG_EDCA_BE_CWMIN_VALUE_DEFAULT   (4)

/* Cwmax value for EDCA_AC_VO. CWVomax = 2^gEdcaVoCwmax -1 */
#define CFG_EDCA_VO_CWMAX_VALUE_NAME      "gEdcaVoCwmax"
#define CFG_EDCA_VO_CWMAX_VALUE_MIN       (0)
#define CFG_EDCA_VO_CWMAX_VALUE_MAX       (15)
#define CFG_EDCA_VO_CWMAX_VALUE_DEFAULT   (3)

/* Cwmax value for EDCA_AC_VI. CWVimax = 2^gEdcaViCwmax -1 */
#define CFG_EDCA_VI_CWMAX_VALUE_NAME      "gEdcaViCwmax"
#define CFG_EDCA_VI_CWMAX_VALUE_MIN       (0)
#define CFG_EDCA_VI_CWMAX_VALUE_MAX       (15)
#define CFG_EDCA_VI_CWMAX_VALUE_DEFAULT   (4)

/* Cwmax value for EDCA_AC_BK. CWBkmax = 2^gEdcaBkCwmax -1 */
#define CFG_EDCA_BK_CWMAX_VALUE_NAME      "gEdcaBkCwmax"
#define CFG_EDCA_BK_CWMAX_VALUE_MIN       (0)
#define CFG_EDCA_BK_CWMAX_VALUE_MAX       (15)
#define CFG_EDCA_BK_CWMAX_VALUE_DEFAULT   (10)

/* Cwmax value for EDCA_AC_BE. CWBemax = 2^gEdcaBeCwmax -1 */
#define CFG_EDCA_BE_CWMAX_VALUE_NAME      "gEdcaBeCwmax"
#define CFG_EDCA_BE_CWMAX_VALUE_MIN       (0)
#define CFG_EDCA_BE_CWMAX_VALUE_MAX       (15)
#define CFG_EDCA_BE_CWMAX_VALUE_DEFAULT   (10)

/* Aifs value for EDCA_AC_VO.*/
#define CFG_EDCA_VO_AIFS_VALUE_NAME       "gEdcaVoAifs"
#define CFG_EDCA_VO_AIFS_VALUE_MIN        (0)
#define CFG_EDCA_VO_AIFS_VALUE_MAX        (15)
#define CFG_EDCA_VO_AIFS_VALUE_DEFAULT    (2)

/* Aifs value for EDCA_AC_VI.*/
#define CFG_EDCA_VI_AIFS_VALUE_NAME       "gEdcaViAifs"
#define CFG_EDCA_VI_AIFS_VALUE_MIN        (0)
#define CFG_EDCA_VI_AIFS_VALUE_MAX        (15)
#define CFG_EDCA_VI_AIFS_VALUE_DEFAULT    (2)

/* Aifs value for EDCA_AC_BK.*/
#define CFG_EDCA_BK_AIFS_VALUE_NAME       "gEdcaBkAifs"
#define CFG_EDCA_BK_AIFS_VALUE_MIN        (0)
#define CFG_EDCA_BK_AIFS_VALUE_MAX        (15)
#define CFG_EDCA_BK_AIFS_VALUE_DEFAULT    (7)

/* Aifs value for EDCA_AC_BE.*/
#define CFG_EDCA_BE_AIFS_VALUE_NAME       "gEdcaBeAifs"
#define CFG_EDCA_BE_AIFS_VALUE_MIN        (0)
#define CFG_EDCA_BE_AIFS_VALUE_MAX        (15)
#define CFG_EDCA_BE_AIFS_VALUE_DEFAULT    (3)


/*
 * This key is mapping to VO defined in data path module through
 * OL_TX_SCHED_WRR_ADV_CAT_CFG_SPEC. The user can tune the
 * WRR TX sched parameters such as skip, credit, limit, credit, disc for VO.
 * e.g., gEnableTxSchedWrrVO = 10, 9, 8, 1, 8
 */
#define CFG_ENABLE_TX_SCHED_WRR_VO          "gEnableTxSchedWrrVO"
#define CFG_ENABLE_TX_SCHED_WRR_VO_DEFAULT  ""

/*
 * This key is mapping to VI defined in data path module through
 * OL_TX_SCHED_WRR_ADV_CAT_CFG_SPEC. The user can tune the
 * WRR TX sched parameters such as skip, credit, limit, credit, disc for VI.
 * e.g., gEnableTxSchedWrrVI = 10, 9, 8, 1, 8
 */
#define CFG_ENABLE_TX_SCHED_WRR_VI          "gEnableTxSchedWrrVI"
#define CFG_ENABLE_TX_SCHED_WRR_VI_DEFAULT  ""

/*
 * This key is mapping to BE defined in data path module through
 * OL_TX_SCHED_WRR_ADV_CAT_CFG_SPEC. The user can tune the
 * WRR TX sched parameters such as skip, credit, limit, credit, disc for BE.
 * e.g., gEnableTxSchedWrrBE = 10, 9, 8, 1, 8
 */
#define CFG_ENABLE_TX_SCHED_WRR_BE          "gEnableTxSchedWrrBE"
#define CFG_ENABLE_TX_SCHED_WRR_BE_DEFAULT  ""

/*
 * This key is mapping to BK defined in data path module through
 * OL_TX_SCHED_WRR_ADV_CAT_CFG_SPEC. The user can tune the
 * WRR TX sched parameters such as skip, credit, limit, credit, disc for BK.
 * e.g., gEnableTxSchedWrrBK = 10, 9, 8, 1, 8
 */
#define CFG_ENABLE_TX_SCHED_WRR_BK          "gEnableTxSchedWrrBK"
#define CFG_ENABLE_TX_SCHED_WRR_BK_DEFAULT  ""

#define CFG_TGT_GTX_USR_CFG_NAME      "tgt_gtx_usr_cfg"
#define CFG_TGT_GTX_USR_CFG_MIN       (0)
#define CFG_TGT_GTX_USR_CFG_MAX       (32)
#define CFG_TGT_GTX_USR_CFG_DEFAULT   (32)

#define CFG_CH_AVOID_SAP_RESTART_NAME    "sap_ch_avoid_restart"
#define CFG_CH_AVOID_SAP_RESTART_MIN     (0)
#define CFG_CH_AVOID_SAP_RESTART_MAX     (1)
#define CFG_CH_AVOID_SAP_RESTART_DEFAULT (0)

/*
 * This parameter will help to debug ssr reinit failure issues
 * by raising vos bug so dumps can be collected. If OEM
 * wants to avoid this crash, just disable this parameter.
 * wlan driver will only recover after driver unload and load.
 * Default: Enable
 */
#define CFG_BUG_ON_REINIT_FAILURE_NAME     "g_bug_on_reinit_failure"
#define CFG_BUG_ON_REINIT_FAILURE_MIN      (0)
#define CFG_BUG_ON_REINIT_FAILURE_MAX      (1)
#define CFG_BUG_ON_REINIT_FAILURE_DEFAULT  (1)

/*
 * This parameter will avoid updating ap_sta_inactivity from hostapd.conf
 * file. If a station does not send anything in ap_max_inactivity seconds, an
 * empty data frame is sent to it in order to verify whether it is
 * still in range. If this frame is not ACKed, the station will be
 * disassociated and then deauthenticated. This feature is used to
 * clear station table of old entries when the STAs move out of the
 * range.
 * Default : Disable
 */
#define CFG_SAP_MAX_INACTIVITY_OVERRIDE_NAME     "gSapMaxInactivityOverride"
#define CFG_SAP_MAX_INACTIVITY_OVERRIDE_DEFAULT  (0)
#define CFG_SAP_MAX_INACTIVITY_OVERRIDE_MIN      (0)
#define CFG_SAP_MAX_INACTIVITY_OVERRIDE_MAX      (1)

/*
 * In static display use case when APPS is in stand alone power save mode enable
 * active offload mode which helps FW to filter out MC/BC data packets to avoid
 * APPS wake up and save more power.
 *
 * By default enable active mode offload as it helps to save more power in
 * static display usecase(APPS stand alone power collapse).
 *
 * If active mode offload(gActiveModeOffload=1) is enabled then all applicable
 * data offload/filtering is enabled immediately in FW once config is available
 * in WLAN driver and FW caches this configuration accross suspend/resume
 *
 * If active mode offload is disabled(gActiveModeOffload=0) then all applicable
 * data offload/filtering is enabled during cfg80211 suspend and disabled
 * during cfg80211 resume
 */
#define CFG_ACTIVE_MODE_OFFLOAD            "gActiveModeOffload"
#define CFG_ACTIVE_MODE_OFFLOAD_MIN        (0)
#define CFG_ACTIVE_MODE_OFFLOAD_MAX        (1)
#define CFG_ACTIVE_MODE_OFFLOAD_DEFAULT    (0)


/*
 * This parameter will control SIFS burst duration in FW from 0 to 12 ms.
 * Default value is set to 8ms.
 */

#define CFG_SIFS_BURST_DURATION_NAME     "g_sifs_burst_duration"
#define CFG_SIFS_BURST_DURATION_MIN      (0)
#define CFG_SIFS_BURST_DURATION_MAX      (12)
#define CFG_SIFS_BURST_DURATION_DEFAULT  (8)

/*
 * 0: Disable BPF packet filter
 * 1: Enable BPF packet filter
 */
#define CFG_BPF_PACKET_FILTER_OFFLOAD           "gBpfFilterEnable"
#define CFG_BPF_PACKET_FILTER_OFFLOAD_MIN       (0)
#define CFG_BPF_PACKET_FILTER_OFFLOAD_MAX       (1)
#define CFG_BPF_PACKET_FILTER_OFFLOAD_DEFAULT   (1)

<<<<<<< HEAD
=======
/*
 * GPIO num used to wakeup host, 0xFF disable wakeup.
 * Default value is 0xFF
 */
#define CFG_HOST_WAKEUP_GPIO_NAME        "g_host_wakeup_gpio"
#define CFG_HOST_WAKEUP_GPIO_MIN         (0)
#define CFG_HOST_WAKEUP_GPIO_MAX         (0xFF)
#define CFG_HOST_WAKEUP_GPIO_DEFAULT     (0xFF)

/*
 * Wakeup type for host.
 * 1 Low level
 * 2 High level
 * 3 Rising edge
 * 4 Falling edge
 * Default value is 1.
 */
#define CFG_HOST_WAKEUP_TYPE_NAME        "g_host_wakeup_type"
#define CFG_HOST_WAKEUP_TYPE_MIN         (1)
#define CFG_HOST_WAKEUP_TYPE_MAX         (4)
#define CFG_HOST_WAKEUP_TYPE_DEFAULT     (1)

/*
 * GPIO number used to wakeup target, 0xFF disable wakeup.
 * Default value is 0xFF
 */
#define CFG_TARGET_WAKEUP_GPIO_NAME       "g_target_wakeup_gpio"
#define CFG_TARGET_WAKEUP_GPIO_MIN        (0)
#define CFG_TARGET_WAKEUP_GPIO_MAX        (0xFF)
#define CFG_TARGET_WAKEUP_GPIO_DEFAULT    (0xFF)

/*
 * Wakeup type for host.
 * 1 Low level
 * 2 High level
 * 3 Rising edge
 * 4 Falling edge
 * Default value is 1.
 */
#define CFG_TARGET_WAKEUP_TYPE_NAME       "g_target_wakeup_type"
#define CFG_TARGET_WAKEUP_TYPE_MIN        (1)
#define CFG_TARGET_WAKEUP_TYPE_MAX        (4)
#define CFG_TARGET_WAKEUP_TYPE_DEFAULT    (1)

>>>>>>> f9b3052d
/*---------------------------------------------------------------------------
  Type declarations
  -------------------------------------------------------------------------*/

struct hdd_config {
   //Bitmap to track what is explicitly configured
   DECLARE_BITMAP(bExplicitCfg, MAX_CFG_INI_ITEMS);

   //Config parameters
   v_U32_t       RTSThreshold;
   v_U32_t       FragmentationThreshold;
   v_U8_t        OperatingChannel;
   v_BOOL_t      ShortSlotTimeEnabled;
   v_BOOL_t      Is11dSupportEnabled;
   v_BOOL_t      Is11hSupportEnabled;
   v_BOOL_t      fEnforce11dChannels;
   v_BOOL_t      fSupplicantCountryCodeHasPriority;
   v_BOOL_t      fEnforceCountryCodeMatch;
   v_BOOL_t      fEnforceDefaultDomain;
   v_U32_t       HeartbeatThresh24;
   char          PowerUsageControl[4];
   v_U8_t        nEnableSuspend;
   v_U8_t        nEnableDriverStop;
   v_BOOL_t      fIsLogpEnabled;
   v_U8_t        btcExecutionMode;
   v_U32_t       mwsCoexConfig[6];
   v_BOOL_t      fIsImpsEnabled;
   v_U32_t       nImpsModSleepTime;
   v_U32_t       nImpsMaxSleepTime;
   v_U32_t       nImpsMinSleepTime;
   v_BOOL_t      fIsBmpsEnabled;
   v_U32_t       nBmpsModListenInterval;
   v_U32_t       nBmpsMaxListenInterval;
   v_U32_t       nBmpsMinListenInterval;
   v_BOOL_t      fIsAutoBmpsTimerEnabled;
   v_U32_t       nAutoBmpsTimerValue;
   eHddDot11Mode dot11Mode;
   v_U32_t       nChannelBondingMode24GHz;
   v_U32_t       nChannelBondingMode5GHz;
   v_U32_t       MaxRxAmpduFactor;
   v_U16_t       TxRate;
   v_U32_t       ShortGI20MhzEnable;
   v_U32_t       BlockAckAutoSetup;
   v_U32_t       ScanResultAgeCount;
   v_U32_t       nScanAgeTimeNCNPS;
   v_U32_t       nScanAgeTimeNCPS;
   v_U32_t       nScanAgeTimeCNPS;
   v_U32_t       nScanAgeTimeCPS;
   v_U8_t        nRssiCatGap;
   v_BOOL_t      fIsShortPreamble;
   v_MACADDR_t   IbssBssid;
   v_U32_t       AdHocChannel5G;
   v_U32_t       AdHocChannel24G;
   v_U8_t        intfAddrMask;
   v_MACADDR_t   intfMacAddr[VOS_MAX_CONCURRENCY_PERSONA];

   v_BOOL_t      apUapsdEnabled;
   v_BOOL_t      apRandomBssidEnabled;
   v_BOOL_t      apProtEnabled;
   v_U16_t       apProtection;
   v_BOOL_t      apOBSSProtEnabled;
   v_U8_t        MinFramesProcThres;
   v_U8_t        apCntryCode[4];
   v_BOOL_t      apDisableIntraBssFwd;
   v_U8_t        nEnableListenMode;
   v_U32_t       nAPAutoShutOff;
   v_U8_t        enableLTECoex;
   v_U32_t       apKeepAlivePeriod;
   v_U32_t       goKeepAlivePeriod;
   v_U32_t       apLinkMonitorPeriod;
   v_U32_t       goLinkMonitorPeriod;
   v_U32_t       nBeaconInterval;
   v_U8_t        nTxPowerCap;   //In dBm
   v_BOOL_t      allow_tpc_from_ap;
   v_BOOL_t      fIsLowGainOverride;
   v_U8_t        disablePacketFilter;
#if defined WLAN_FEATURE_VOWIFI
   v_BOOL_t      fRrmEnable;
   v_U8_t        nInChanMeasMaxDuration;
   v_U8_t        nOutChanMeasMaxDuration;
   v_U16_t       nRrmRandnIntvl;
   /* length includes separator */
   char          rm_capability[3 * DOT11F_IE_RRMENABLEDCAP_MAX_LEN];
#endif

#ifdef WLAN_FEATURE_VOWIFI_11R
   //Vowifi 11r params
   v_BOOL_t      fFTResourceReqSupported;
#endif

#ifdef WLAN_FEATURE_NEIGHBOR_ROAMING
   v_U16_t       nNeighborScanPeriod;
   v_U8_t        nNeighborReassocRssiThreshold;
   v_U8_t        nNeighborLookupRssiThreshold;
   v_U8_t        delay_before_vdev_stop;
   v_U8_t        nOpportunisticThresholdDiff;
   v_U8_t        nRoamRescanRssiDiff;
   v_U8_t        neighborScanChanList[WNI_CFG_VALID_CHANNEL_LIST_LEN];
   v_U16_t       nNeighborScanMinChanTime;
   v_U16_t       nNeighborScanMaxChanTime;
   v_U16_t       nMaxNeighborReqTries;
   v_U16_t       nNeighborResultsRefreshPeriod;
   v_U16_t       nEmptyScanRefreshPeriod;
   v_U8_t        nRoamBmissFirstBcnt;
   v_U8_t        nRoamBmissFinalBcnt;
   v_U8_t        nRoamBeaconRssiWeight;
   uint32_t      nhi_rssi_scan_max_count;
   uint32_t      nhi_rssi_scan_rssi_delta;
   uint32_t      nhi_rssi_scan_delay;
   int32_t       nhi_rssi_scan_rssi_ub;
#endif

   //Additional Handoff params
   v_BOOL_t       nEnableIdleScan;
   v_U32_t        nRoamingTime;
   v_U16_t        nVccRssiTrigger;
   v_U32_t        nVccUlMacLossThreshold;

   v_U32_t        nPassiveMinChnTime;    //in units of milliseconds
   v_U32_t        nPassiveMaxChnTime;    //in units of milliseconds
   v_U32_t        nActiveMinChnTime;     //in units of milliseconds
   v_U32_t        nActiveMaxChnTime;     //in units of milliseconds

   v_U32_t        nInitialDwellTime;     //in units of milliseconds
   bool           initial_scan_no_dfs_chnl;

#ifdef WLAN_AP_STA_CONCURRENCY
   v_U32_t        nPassiveMinChnTimeConc;    //in units of milliseconds
   v_U32_t        nPassiveMaxChnTimeConc;    //in units of milliseconds
   v_U32_t        nActiveMinChnTimeConc;     //in units of milliseconds
   v_U32_t        nActiveMaxChnTimeConc;     //in units of milliseconds
   v_U32_t        nRestTimeConc;             //in units of milliseconds
   /* In units of milliseconds */
   uint32_t       min_rest_time_conc;
   /* In units of milliseconds */
   uint32_t       idle_time_conc;

   v_U8_t         nNumStaChanCombinedConc;   //number of channels combined for
                                             //STA in each split scan operation
   v_U8_t         nNumP2PChanCombinedConc;   //number of channels combined for
                                             //P2P in each split scan operation
#endif

   v_U8_t         nMaxPsPoll;

   v_U8_t         nRssiFilterPeriod;
   v_BOOL_t       fIgnoreDtim;
   v_U8_t         fMaxLIModulatedDTIM;

   v_U8_t         nRxAnt;
   v_U8_t         fEnableFwHeartBeatMonitoring;
   v_U8_t         fEnableFwBeaconFiltering;
   v_BOOL_t       fEnableFwRssiMonitoring;
   bool           mcc_rts_cts_prot_enable;
   bool           mcc_bcast_prob_resp_enable;
   v_U8_t         nDataInactivityTimeout;
   v_U8_t         nthBeaconFilter;

   //WMM QoS Configuration
   hdd_wmm_user_mode_t          WmmMode;
   v_BOOL_t                     b80211eIsEnabled;
   v_U8_t                       UapsdMask;    // what ACs to setup U-APSD for at assoc
   v_U32_t                      InfraUapsdVoSrvIntv;
   v_U32_t                      InfraUapsdVoSuspIntv;
   v_U32_t                      InfraUapsdViSrvIntv;
   v_U32_t                      InfraUapsdViSuspIntv;
   v_U32_t                      InfraUapsdBeSrvIntv;
   v_U32_t                      InfraUapsdBeSuspIntv;
   v_U32_t                      InfraUapsdBkSrvIntv;
   v_U32_t                      InfraUapsdBkSuspIntv;
#ifdef FEATURE_WLAN_LFR
   v_BOOL_t                     isFastRoamIniFeatureEnabled;
   v_BOOL_t                     MAWCEnabled;
#endif
#ifdef FEATURE_WLAN_ESE
   v_U32_t                      InfraInactivityInterval;
   v_BOOL_t                     isEseIniFeatureEnabled;
#endif
#if  defined (WLAN_FEATURE_VOWIFI_11R) || defined (FEATURE_WLAN_ESE) || defined(FEATURE_WLAN_LFR)
   v_BOOL_t                     isFastTransitionEnabled;
   v_U8_t                       RoamRssiDiff;
   v_U8_t                       nImmediateRoamRssiDiff;
   v_BOOL_t                     isWESModeEnabled;
#endif
#ifdef FEATURE_WLAN_OKC
   v_BOOL_t                     isOkcIniFeatureEnabled;
#endif
#ifdef WLAN_FEATURE_ROAM_SCAN_OFFLOAD
   v_BOOL_t                     isRoamOffloadScanEnabled;
#endif
   hdd_wmm_classification_t     PktClassificationBasis; // DSCP or 802.1Q
   v_BOOL_t                     bImplicitQosEnabled;

   /* default TSPEC parameters for AC_VO */
   sme_QosWmmDirType            InfraDirAcVo;
   v_U16_t                      InfraNomMsduSizeAcVo;
   v_U32_t                      InfraMeanDataRateAcVo;
   v_U32_t                      InfraMinPhyRateAcVo;
   v_U16_t                      InfraSbaAcVo;

   /* default TSPEC parameters for AC_VI */
   sme_QosWmmDirType            InfraDirAcVi;
   v_U16_t                      InfraNomMsduSizeAcVi;
   v_U32_t                      InfraMeanDataRateAcVi;
   v_U32_t                      InfraMinPhyRateAcVi;
   v_U16_t                      InfraSbaAcVi;

   /* default TSPEC parameters for AC_BE */
   sme_QosWmmDirType            InfraDirAcBe;
   v_U16_t                      InfraNomMsduSizeAcBe;
   v_U32_t                      InfraMeanDataRateAcBe;
   v_U32_t                      InfraMinPhyRateAcBe;
   v_U16_t                      InfraSbaAcBe;

   /* default TSPEC parameters for AC_BK */
   sme_QosWmmDirType            InfraDirAcBk;
   v_U16_t                      InfraNomMsduSizeAcBk;
   v_U32_t                      InfraMeanDataRateAcBk;
   v_U32_t                      InfraMinPhyRateAcBk;
   v_U16_t                      InfraSbaAcBk;

   /* TL related configuration */
   v_U32_t                      DelayedTriggerFrmInt;

   /* Wowl pattern */
   char                        wowlPattern[1024];

   /* Control for Replay counter. value 1 means
      single replay counter for all TID*/
   v_BOOL_t                    bSingleTidRc;
   v_U8_t                      mcastBcastFilterSetting;
   v_BOOL_t                    fhostArpOffload;
   bool                        bcastptrn;
   v_BOOL_t                    ssdp;

#ifdef FEATURE_RUNTIME_PM
   v_BOOL_t                    runtime_pm;
   v_U32_t                     runtime_pm_delay;
#endif

#ifdef FEATURE_WLAN_RA_FILTERING
   v_BOOL_t                    IsRArateLimitEnabled;
   v_U16_t                     RArateLimitInterval;
#endif
#ifdef FEATURE_WLAN_SCAN_PNO
   v_BOOL_t                    PnoOffload;
#endif
   v_BOOL_t                    fhostNSOffload;
   v_BOOL_t                    burstSizeDefinition;
   v_U8_t                      tsInfoAckPolicy;

   /* RF Settling Time Clock */
   v_U32_t                     rfSettlingTimeUs;

   v_U8_t                      dynamicPsPollValue;
   v_BOOL_t                    AddTSWhenACMIsOff;
   v_BOOL_t                    fValidateScanList;

   v_U32_t                     infraStaKeepAlivePeriod;
   v_U8_t                      nNullDataApRespTimeout;
   v_U8_t                      nBandCapability;

   v_U32_t                     apDataAvailPollPeriodInMs;
   v_BOOL_t                    fEnableBeaconEarlyTermination;
   v_BOOL_t                    teleBcnWakeupEn;

/* VOS Trace Control*/
   v_U16_t                     vosTraceEnableTL;
   v_U16_t                     vosTraceEnableWDI;
   v_U16_t                     vosTraceEnableHDD;
   v_U16_t                     vosTraceEnableSME;
   v_U16_t                     vosTraceEnablePE;
   v_U16_t                     vosTraceEnablePMC;
   v_U16_t                     vosTraceEnableWDA;
   v_U16_t                     vosTraceEnableSYS;
   v_U16_t                     vosTraceEnableVOSS;
   v_U16_t                     vosTraceEnableSAP;
   v_U16_t                     vosTraceEnableHDDSAP;
   v_U16_t                     vosTraceEnableCFG;
   v_U16_t                     vosTraceEnableADF;
   v_U16_t                     vosTraceEnableTXRX;
   v_U16_t                     vosTraceEnableHTC;
   v_U16_t                     vosTraceEnableHIF;
   v_U16_t                     vosTraceEnableHDDSAPDATA;
   v_U16_t                     vosTraceEnableHDDDATA;

   v_U16_t                     nTeleBcnTransListenInterval;
   v_U16_t                     nTeleBcnMaxListenInterval;
   v_U16_t                     nTeleBcnTransLiNumIdleBeacons;
   v_U16_t                     nTeleBcnMaxLiNumIdleBeacons;
   v_U8_t                      bcnEarlyTermWakeInterval;
   v_U8_t                      enableBypass11d;
   v_U8_t                      enableDFSChnlScan;
   v_U8_t                      enable_dfs_pno_chnl_scan;
   v_U8_t                      enableDynamicDTIM;
   v_U8_t                      ShortGI40MhzEnable;
   eHddLinkSpeedReportType     reportMaxLinkSpeed;
   v_S31_t                     linkSpeedRssiHigh;
   v_S31_t                     linkSpeedRssiMid;
   v_S31_t                     linkSpeedRssiLow;
#if  defined (WLAN_FEATURE_VOWIFI_11R) || defined (FEATURE_WLAN_ESE) || defined(FEATURE_WLAN_LFR)
   v_BOOL_t                    nRoamPrefer5GHz;
   v_BOOL_t                    nRoamIntraBand;
   v_U8_t                      nProbes;
   v_U16_t                     nRoamScanHomeAwayTime;
#endif
   v_U8_t                      enableMCC;
   v_U8_t                      allowMCCGODiffBI;
   v_BOOL_t                    isP2pDeviceAddrAdministrated;
   v_U8_t                      thermalMitigationEnable;
   v_U32_t                     throttlePeriod;
   uint32_t                    throttle_dutycycle_level0;
   uint32_t                    throttle_dutycycle_level1;
   uint32_t                    throttle_dutycycle_level2;
   uint32_t                    throttle_dutycycle_level3;
#if defined(CONFIG_HL_SUPPORT) && defined(QCA_BAD_PEER_TX_FLOW_CL)
   bool                        bad_peer_txctl_enable;
   uint32_t                    bad_peer_txctl_prd;
   uint32_t                    bad_peer_txctl_txq_lmt;
   uint32_t                    bad_peer_tgt_backoff;
   uint32_t                    bad_peer_tgt_report_prd;
   uint32_t                    bad_peer_cond_ieee80211b;
   uint32_t                    bad_peer_delta_ieee80211b;
   uint32_t                    bad_peer_pct_ieee80211b;
   uint32_t                    bad_peer_tput_ieee80211b;
   uint32_t                    bad_peer_limit_ieee80211b;
   uint32_t                    bad_peer_cond_ieee80211ag;
   uint32_t                    bad_peer_delta_ieee80211ag;
   uint32_t                    bad_peer_pct_ieee80211ag;
   uint32_t                    bad_peer_tput_ieee80211ag;
   uint32_t                    bad_peer_limit_ieee80211ag;
   uint32_t                    bad_peer_cond_ieee80211n;
   uint32_t                    bad_peer_delta_ieee80211n;
   uint32_t                    bad_peer_pct_ieee80211n;
   uint32_t                    bad_peer_tput_ieee80211n;
   uint32_t                    bad_peer_limit_ieee80211n;
   uint32_t                    bad_peer_cond_ieee80211ac;
   uint32_t                    bad_peer_delta_ieee80211ac;
   uint32_t                    bad_peer_pct_ieee80211ac;
   uint32_t                    bad_peer_tput_ieee80211ac;
   uint32_t                    bad_peer_limit_ieee80211ac;
#endif
   v_U8_t                      vhtChannelWidth;
   v_U8_t                      vhtRxMCS;
   v_U8_t                      vhtTxMCS;
   v_BOOL_t                    enableTxBF;
   v_U8_t                      txBFCsnValue;
   v_U8_t                      vhtRxMCS2x2;
   v_U8_t                      vhtTxMCS2x2;
   v_BOOL_t                    enable2x2;
   uint8_t                     chain_mask_2g;
   uint8_t                     chain_mask_5g;
   uint32_t                    vdev_type_nss_2g;
   uint32_t                    vdev_type_nss_5g;
   v_BOOL_t                    txchainmask1x1;
   v_BOOL_t                    rxchainmask1x1;
   v_BOOL_t                    enableMuBformee;
   v_BOOL_t                    enableVhtpAid;
   v_BOOL_t                    enableVhtGid;
   v_BOOL_t                    enableTxBFin20MHz;
   v_U8_t                      enableAmpduPs;
   v_U8_t                      enableHtSmps;
   v_U8_t                      htSmps;
   v_U8_t                      enableModulatedDTIM;
   v_U32_t                     fEnableMCAddrList;
   v_BOOL_t                    enableFirstScan2GOnly;
   v_BOOL_t                    skipDfsChnlInP2pSearch;
   v_BOOL_t                    ignoreDynamicDtimInP2pMode;
   v_U16_t                     configMccParam;
   v_U32_t                     numBuffAdvert;
   v_BOOL_t                    enableRxSTBC;
   v_BOOL_t                    enableTxSTBC;
   v_BOOL_t                    enableRxLDPC;
   v_BOOL_t                    enable5gEBT;
#ifdef FEATURE_WLAN_TDLS
   v_BOOL_t                    fEnableTDLSSupport;
   v_BOOL_t                    fEnableTDLSImplicitTrigger;
   v_U32_t                     fTDLSTxStatsPeriod;
   v_U32_t                     fTDLSTxPacketThreshold;
   v_U32_t                     fTDLSDiscoveryPeriod;
   v_U32_t                     fTDLSMaxDiscoveryAttempt;
   v_U32_t                     fTDLSIdleTimeout;
   v_U32_t                     fTDLSIdlePacketThreshold;
   v_U32_t                     fTDLSRSSIHysteresis;
   v_S31_t                     fTDLSRSSITriggerThreshold;
   v_S31_t                     fTDLSRSSITeardownThreshold;
   v_S31_t                     fTDLSRSSIDelta;
   v_U32_t                     fTDLSUapsdMask;    // what ACs to setup U-APSD for TDLS
   v_U32_t                     fEnableTDLSBufferSta;
   v_U32_t                     fEnableTDLSSleepSta;
   v_U32_t                     fTDLSPuapsdInactivityTimer;
   v_U32_t                     fTDLSRxFrameThreshold;
   v_U32_t                     fTDLSPuapsdPTIWindow;
   v_U32_t                     fTDLSPuapsdPTRTimeout;
   v_BOOL_t                    fTDLSExternalControl;
   v_U32_t                     fEnableTDLSOffChannel;
   v_U32_t                     fEnableTDLSWmmMode;
   v_U8_t                      fTDLSPrefOffChanNum;
   v_U8_t                      fTDLSPrefOffChanBandwidth;
   uint8_t                     enable_tdls_scan;
   uint32_t                    tdls_peer_kickout_threshold;
#endif
#ifdef WLAN_SOFTAP_VSTA_FEATURE
   v_BOOL_t                    fEnableVSTASupport;
#endif
#ifdef WLAN_ACTIVEMODE_OFFLOAD_FEATURE
   v_BOOL_t                    fEnableActiveModeOffload;
#endif
   v_U32_t                     enableLpwrImgTransition;
   v_U8_t                      scanAgingTimeout;
   v_BOOL_t                    enableTxLdpc;
   v_U8_t                      disableLDPCWithTxbfAP;
   v_U8_t                      enableMCCAdaptiveScheduler;
   v_BOOL_t                    isAndroidPsEn;
   v_BOOL_t                    sapAllowAllChannel;
   v_U8_t                      retryLimitZero;
   v_U8_t                      retryLimitOne;
   v_U8_t                      retryLimitTwo;
   v_U8_t                      disableAggWithBtc;
   char                        listOfNonDfsCountryCode[128];
   v_BOOL_t                    enableSSR;
   v_U32_t                     cfgMaxMediumTime;
#ifdef WLAN_FEATURE_ROAM_SCAN_OFFLOAD
   /* Flag indicating whether legacy fast roam during concurrency is enabled in cfg.ini or not */
   v_BOOL_t                    bFastRoamInConIniFeatureEnabled;
#endif
   v_BOOL_t                    fEnableAdaptRxDrain;
   v_U8_t                      flexConnectPowerFactor;
   v_BOOL_t                    enableIbssHeartBeatOffload;
   v_U32_t                     antennaDiversity;
   v_BOOL_t                    fEnableSNRMonitoring;
   /*PNO related parameters */
#ifdef FEATURE_WLAN_SCAN_PNO
   v_BOOL_t                    configPNOScanSupport;
   v_U32_t                     configPNOScanTimerRepeatValue;
   uint32_t                    pno_slow_scan_multiplier;
#endif
   v_U8_t                      max_amsdu_num;
   v_U8_t                      nSelect5GHzMargin;
   v_U8_t                      isCoalesingInIBSSAllowed;

   /* IBSS Power Save related parameters */
   v_U32_t                     ibssATIMWinSize;
   v_U8_t                      isIbssPowerSaveAllowed;
   v_U8_t                      isIbssPowerCollapseAllowed;
   v_U8_t                      isIbssAwakeOnTxRx;
   v_U32_t                     ibssInactivityCount;
   v_U32_t                     ibssTxSpEndInactivityTime;
   v_U32_t                     ibssPsWarmupTime;
   v_U32_t                     ibssPs1RxChainInAtimEnable;

   v_BOOL_t                    enableTCPChkSumOffld;
   v_BOOL_t                    enableIPChecksumOffload;
   v_BOOL_t                    enablePowersaveOffload;
   v_BOOL_t                    enablefwprint;
   v_BOOL_t                    enablefwlog;
   v_BOOL_t                    enableFwSelfRecovery;
   v_BOOL_t                    fP2pListenOffload;
#ifdef WLAN_FEATURE_11AC
   v_U8_t                      fVhtAmpduLenExponent;
   v_U32_t                     vhtMpduLen;
   bool                        enableVhtFor24GHzBand;
   bool                        enable_vendor_vht_for_24ghz_band;
#endif
#ifdef IPA_OFFLOAD
   v_U32_t                     IpaConfig;
   v_BOOL_t                    IpaClkScalingEnable;
   v_U32_t                     IpaDescSize;
   v_U32_t                     IpaHighBandwidthMbps;
   v_U32_t                     IpaMediumBandwidthMbps;
   v_U32_t                     IpaLowBandwidthMbps;
#endif
#ifdef FEATURE_WLAN_MCC_TO_SCC_SWITCH
   v_U32_t                     WlanMccToSccSwitchMode;
#endif
#ifdef FEATURE_WLAN_AUTO_SHUTDOWN
   v_U32_t                     WlanAutoShutdown;
#endif
   v_U8_t                      maxWoWFilters;
   v_U8_t                      wowEnable;
   v_U8_t                      max_sap_peers;
   v_U8_t                      max_go_peers;
   v_U8_t                      disableDFSChSwitch;
   v_U8_t                      enableDFSMasterCap;
   v_U16_t                     thermalTempMinLevel0;
   v_U16_t                     thermalTempMaxLevel0;
   v_U16_t                     thermalTempMinLevel1;
   v_U16_t                     thermalTempMaxLevel1;
   v_U16_t                     thermalTempMinLevel2;
   v_U16_t                     thermalTempMaxLevel2;
   v_U16_t                     thermalTempMinLevel3;
   v_U16_t                     thermalTempMaxLevel3;
   v_U32_t                     TxPower2g;
   v_U32_t                     TxPower5g;
   v_U32_t                     gEnableDebugLog;
   v_U8_t                      rxhandle;
   uint8_t                     cpu_map_list[CFG_RPS_RX_QUEUE_CPU_MAP_LIST_LEN];
   v_BOOL_t                    fDfsPhyerrFilterOffload;
   v_U8_t                      gSapPreferredChanLocation;
   v_U8_t                      gDisableDfsJapanW53;
   v_BOOL_t                    gEnableOverLapCh;
   v_BOOL_t                    fRegChangeDefCountry;
   v_U8_t                      acsScanBandPreference;
#ifdef QCA_LL_TX_FLOW_CT
   v_U32_t                     TxFlowLowWaterMark;
   v_U32_t                     TxFlowHighWaterMarkOffset;
   v_U32_t                     TxFlowMaxQueueDepth;
   v_U32_t                     TxLbwFlowLowWaterMark;
   v_U32_t                     TxLbwFlowHighWaterMarkOffset;
   v_U32_t                     TxLbwFlowMaxQueueDepth;
   v_U32_t                     TxHbwFlowLowWaterMark;
   v_U32_t                     TxHbwFlowHighWaterMarkOffset;
   v_U32_t                     TxHbwFlowMaxQueueDepth;
#endif /* QCA_LL_TX_FLOW_CT */
   uint8_t                     force_sap_acs;
   uint8_t                     force_sap_acs_st_ch;
   uint8_t                     force_sap_acs_end_ch;
   v_U16_t                     acsBandSwitchThreshold;
   v_U8_t                      apMaxOffloadPeers;
   v_U8_t                      apMaxOffloadReorderBuffs;
   v_BOOL_t                    advertiseConcurrentOperation;
   v_BOOL_t                    enableMemDeepSleep;

   v_U32_t                     defaultRateIndex24Ghz;
   char                        overrideCountryCode[4];

   v_U8_t                      allowDFSChannelRoam;

   v_BOOL_t                    debugP2pRemainOnChannel;

   v_BOOL_t                    enablePacketLog;
#ifdef FEATURE_BUS_BANDWIDTH
   v_U32_t                     busBandwidthHighThreshold;
   v_U32_t                     busBandwidthMediumThreshold;
   v_U32_t                     busBandwidthLowThreshold;
   v_U32_t                     busBandwidthComputeInterval;
   v_U32_t                     tcpDelackThresholdHigh;
   v_U32_t                     tcpDelackThresholdLow;
   uint32_t                    tcpDelackTimerCount;
   uint32_t                    tcp_tx_high_tput_thres;
#endif /* FEATURE_BUS_BANDWIDTH */
#ifdef QCA_SUPPORT_TXRX_HL_BUNDLE
   uint32_t                    pkt_bundle_threshold_high;
   uint32_t                    pkt_bundle_threshold_low;
   uint16_t                    pkt_bundle_timer_value;
   uint16_t                    pkt_bundle_size;
#endif
   /* FW debug log parameters */
   v_U32_t     enableFwLogType;
   v_U32_t     enableFwLogLevel;
   v_U8_t      enableFwModuleLogLevel[FW_MODULE_LOG_LEVEL_STRING_LENGTH];

   /* RTS profile parameter */
   uint32_t    rts_profile;

#ifdef WLAN_FEATURE_11W
   v_U32_t                     pmfSaQueryMaxRetries;
   v_U32_t                     pmfSaQueryRetryInterval;
#endif

   v_U8_t                      gMaxConcurrentActiveSessions;

   v_U8_t      ignoreCAC;
   v_BOOL_t                    IsSapDfsChSifsBurstEnabled;

#ifdef FEATURE_GREEN_AP
   v_BOOL_t                    enableGreenAP;
   bool                        enable_egap;
   uint32_t                    egap_feature_flag;
   uint32_t                    egap_inact_time;
   uint32_t                    egap_wait_time;
#endif

   bool                        crash_inject_enabled;
   v_S31_t                     dfsRadarPriMultiplier;
   v_U8_t                      reorderOffloadSupport;

#ifdef WLAN_FEATURE_ROAM_OFFLOAD
   v_BOOL_t                    isRoamOffloadEnabled;
#endif

#ifdef IPA_UC_OFFLOAD
   v_U8_t                      IpaUcOffloadEnabled;
   v_U32_t                     IpaUcTxBufCount;
   v_U32_t                     IpaUcTxBufSize;
   v_U32_t                     IpaUcRxIndRingCount;
   v_U32_t                     IpaUcTxPartitionBase;
#endif /* IPA_UC_OFFLOAD */
#ifdef WLAN_LOGGING_SOCK_SVC_ENABLE
   /* WLAN Logging */
   v_U32_t                     wlanLoggingEnable;
   v_U32_t                     wlanLoggingFEToConsole;
   v_U32_t                     wlanLoggingNumBuf;
#endif /* WLAN_LOGGING_SOCK_SVC_ENABLE */

   v_U8_t                      enableSifsBurst;

#ifdef WLAN_FEATURE_LPSS
   v_BOOL_t                    enablelpasssupport;
#endif
#ifdef WLAN_FEATURE_NAN
   bool                        enable_nan_support;
#endif
   v_BOOL_t                    enableSelfRecovery;
#ifdef FEATURE_WLAN_FORCE_SAP_SCC
   v_U8_t                      SapSccChanAvoidance;
#endif /* FEATURE_WLAN_FORCE_SAP_SCC */

   v_BOOL_t                    enableSapSuspend;

#ifdef WLAN_FEATURE_EXTWOW_SUPPORT
   v_U8_t                      extWowGotoSuspend;
   v_U8_t                      extWowApp1WakeupPinNumber;
   v_U8_t                      extWowApp2WakeupPinNumber;
   v_U32_t                     extWowApp2KAInitPingInterval;
   v_U32_t                     extWowApp2KAMinPingInterval;
   v_U32_t                     extWowApp2KAMaxPingInterval;
   v_U32_t                     extWowApp2KAIncPingInterval;
   v_U16_t                     extWowApp2TcpSrcPort;
   v_U16_t                     extWowApp2TcpDstPort;
   v_U32_t                     extWowApp2TcpTxTimeout;
   v_U32_t                     extWowApp2TcpRxTimeout;
#endif
   v_BOOL_t                    gEnableDeauthToDisassocMap;

#ifdef DHCP_SERVER_OFFLOAD
   v_BOOL_t                    enableDHCPServerOffload;
   v_U32_t                     dhcpMaxNumClients;
   uint32_t                    dhcp_client_start_ip;
   v_U8_t                      dhcpServerIP[IPADDR_STRING_LENGTH];
#endif  /* DHCP_SERVER_OFFLOAD */

   bool                        enable_mac_spoofing;
#ifdef IPA_UC_STA_OFFLOAD
   bool                        ipa_uc_sta_offload;
#endif
   uint8_t                     conc_custom_rule1;
   uint8_t                     conc_custom_rule2;
   uint8_t                     is_sta_connection_in_5gz_enabled;

#ifdef MDNS_OFFLOAD
   uint32_t                    enable_mdns_offload;
   uint8_t                     mdns_fqdn[MAX_MDNS_FQDN_LEN];
   uint8_t                     mdns_uniquefqdn[MAX_MDNS_FQDN_LEN];
   uint8_t                     mdns_resp_type_a[MAX_MDNS_RESP_LEN];
   uint32_t                    mdns_resp_type_a_ipv4;
   uint8_t                     mdns_resp_type_txt[MAX_MDNS_RESP_LEN];
   uint8_t                     mdns_resp_type_txt_content[MAX_MDNS_RESP_LEN];
   uint8_t                     mdns_resp_type_ptr[MAX_MDNS_RESP_LEN];
   uint8_t                     mdns_resp_type_ptr_dname[MAX_MDNS_RESP_LEN];
   uint8_t                     mdns_resp_type_srv[MAX_MDNS_RESP_LEN];
   uint16_t                    mdns_resp_type_srv_priority;
   uint16_t                    mdns_resp_type_srv_weight;
   uint16_t                    mdns_resp_type_srv_port;
   uint8_t                     mdns_resp_type_srv_target[MAX_MDNS_RESP_LEN];
#endif  /* MDNS_OFFLOAD */

#ifdef SAP_AUTH_OFFLOAD
   bool                        enable_sap_auth_offload;
   uint32_t                    sap_auth_offload_sec_type;
   uint8_t                     sap_auth_offload_key[WLAN_PSK_STRING_LENGTH];
   uint32_t                    connect_fail_count;
   uint32_t                    connect_fail_duration;
   uint32_t                    connect_block_duration;
#endif /* SAP_AUTH_OFFLOAD */
   uint8_t                     dot11p_mode;
   bool                        is_ramdump_enabled;
   uint16_t                    p2p_listen_defer_interval;
   uint8_t                     sap_dot11mc;
   uint32_t                    sta_miracast_mcc_rest_time_val;
#ifdef FEATURE_AP_MCC_CH_AVOIDANCE
   bool                        sap_channel_avoidance;
#endif /* FEATURE_AP_MCC_CH_AVOIDANCE */
   uint8_t                     sap_p2p_11ac_override;
   uint8_t                     prefer_non_dfs_on_radar;

   uint32_t                    coex_page_p2p_bt_interval;
   uint32_t                    coex_page_p2p_wlan_interval;

   uint32_t                    coex_page_sta_bt_interval;
   uint32_t                    coex_page_sta_wlan_interval;

   uint32_t                    coex_page_sap_bt_interval;
   uint32_t                    coex_page_sap_wlan_interval;

   uint32_t                    coex_config_wlan_conn_val0;
   uint32_t                    coex_config_wlan_conn_val1;

   uint32_t                    dynamic_wlan_bt_coex;
   uint32_t                    antenna_isolation;

<<<<<<< HEAD
=======
   uint32_t                    coex_page_p2p_sta_bt_interval;
   uint32_t                    coex_page_p2p_sta_wlan_interval;

   uint32_t                    coex_inquiry_sta_bt_interval;
   uint32_t                    coex_inquiry_sta_wlan_interval;

   uint32_t                    coex_inquiry_sap_bt_interval;
   uint32_t                    coex_inquiry_sap_wlan_interval;

   uint32_t                    coex_inquiry_p2p_bt_interval;
   uint32_t                    coex_inquiry_p2p_wlan_interval;

   uint32_t                    coex_inquiry_p2p_sta_bt_interval;
   uint32_t                    coex_inquiry_p2p_sta_wlan_interval;

>>>>>>> f9b3052d
   uint8_t                     inform_bss_rssi_raw;
#ifdef WLAN_FEATURE_TSF
   uint32_t                    tsf_gpio_pin;
#endif
   uint8_t                     multicast_host_fw_msgs;
   uint32_t                    fine_time_meas_cap;
#ifdef FEATURE_SECURE_FIRMWARE
   bool                        enable_fw_hash_check;
#endif
   v_BOOL_t                    sendDeauthBeforeCon;
   v_BOOL_t                    ignorePeerErpInfo;
   uint16_t                    pkt_err_disconn_th;
   bool                        tx_chain_mask_cck;
   uint8_t                     tx_chain_mask_1ss;
   uint16_t                    self_gen_frm_pwr;

#ifdef FEATURE_WLAN_EXTSCAN
   bool                        extscan_enabled;
   uint32_t                    extscan_passive_max_chn_time;
   uint32_t                    extscan_passive_min_chn_time;
   uint32_t                    extscan_active_max_chn_time;
   uint32_t                    extscan_active_min_chn_time;
#endif

#ifdef WLAN_FEATURE_UDP_RESPONSE_OFFLOAD
   bool                        udp_resp_offload_support;
   uint32_t                    dest_port;
   char                        payload_filter[MAX_LEN_UDP_RESP_OFFLOAD];
   char                        response_payload[MAX_LEN_UDP_RESP_OFFLOAD];
#endif
   uint16_t                    max_mgmt_tx_fail_count;
   int8_t                      first_scan_bucket_threshold;
#ifdef WLAN_FEATURE_WOW_PULSE
   bool                        wow_pulse_support;
   uint8_t                     wow_pulse_pin;
   uint16_t                    wow_pulse_interval_high;
   uint16_t                    wow_pulse_interval_low;
#endif
   bool                        enable_go_cts2self_for_sta;
   uint8_t                     ht_mpdu_density;
   bool                        indoor_channel_support;
   uint16_t                    sap_tx_leakage_threshold;
   bool                        ignore_peer_ht_opmode;
   bool                        mib_stats_enabled;
   bool                        enable_fatal_event;
#ifdef WLAN_FEATURE_NAN_DATAPATH
   bool                        enable_nan_datapath;
   uint8_t                     nan_datapath_ndi_channel;
#endif
   bool                        goptimize_chan_avoid_event;
   bool                        g_use_otpmac;
   uint32_t                    tx_aggregation_size;
   uint32_t                    rx_aggregation_size;
   bool                        bug_report_for_scan_results;
   bool                        enable_edca_params;
   uint32_t                    edca_vo_cwmin;
   uint32_t                    edca_vi_cwmin;
   uint32_t                    edca_bk_cwmin;
   uint32_t                    edca_be_cwmin;
   uint32_t                    edca_vo_cwmax;
   uint32_t                    edca_vi_cwmax;
   uint32_t                    edca_bk_cwmax;
   uint32_t                    edca_be_cwmax;
   uint32_t                    edca_vo_aifs;
   uint32_t                    edca_vi_aifs;
   uint32_t                    edca_bk_aifs;
   uint32_t                    edca_be_aifs;
   bool                        enable_dynamic_sta_chainmask;

   /* Tuning TX sched parameters for VO (skip credit limit credit disc) */
   uint8_t  tx_sched_wrr_vo[TX_SCHED_WRR_PARAM_STRING_LENGTH];
   /* Tuning TX sched parameters for VI (skip credit limit credit disc) */
   uint8_t  tx_sched_wrr_vi[TX_SCHED_WRR_PARAM_STRING_LENGTH];
   /* Tuning TX sched parameters for BE (skip credit limit credit disc) */
   uint8_t  tx_sched_wrr_be[TX_SCHED_WRR_PARAM_STRING_LENGTH];
   /* Tuning TX sched parameters for BK (skip credit limit credit disc) */
   uint8_t  tx_sched_wrr_bk[TX_SCHED_WRR_PARAM_STRING_LENGTH];

   /* parameter to control GTX */
   uint32_t                    tgt_gtx_usr_cfg;
   bool                        sap_restrt_ch_avoid;
   bool                        bug_on_reinit_failure;
   /* parameter to force sap into 11n */
   bool                        sap_force_11n_for_11ac;
   uint8_t                     sap_max_inactivity_override;
   bool                        active_mode_offload;
   /* parameter for indicating sifs burst duration to fw */
   uint8_t                     sifs_burst_duration;

<<<<<<< HEAD
   bool bpf_packet_filter_enable;
=======
   bool                        bpf_packet_filter_enable;
   /* parameter for defer timer for enabling TDLS on p2p listen */
   uint16_t                    tdls_enable_defer_time;
   uint32_t                    host_wakeup_gpio;
   uint32_t                    host_wakeup_type;
   uint32_t                    target_wakeup_gpio;
   uint32_t                    target_wakeup_type;
>>>>>>> f9b3052d
};

typedef struct hdd_config hdd_config_t;

#ifdef WLAN_FEATURE_MBSSID
typedef struct mbssid_sap_dyn_ini_config {
   /* ACS Parameters */
   v_U8_t        acsScanBandPreference;
   v_U16_t       acsBandSwitchThreshold;
} mbssid_sap_dyn_ini_config_t;
#endif

#define VAR_OFFSET( _Struct, _Var ) (offsetof(_Struct, _Var))
#define VAR_SIZE( _Struct, _Var ) (sizeof(((_Struct *)0)->_Var))

#define VAR_FLAGS_NONE         (      0 )
#define VAR_FLAGS_REQUIRED     ( 1 << 0 )   // bit 0 is Required or Optional
#define VAR_FLAGS_OPTIONAL     ( 0 << 0 )

#define VAR_FLAGS_RANGE_CHECK  ( 1 << 1 )   // bit 1 tells if range checking is required.
                                            // If less than MIN, assume MIN.
                                            // If greater than MAX, assume MAX.

#define VAR_FLAGS_RANGE_CHECK_ASSUME_MINMAX ( VAR_FLAGS_RANGE_CHECK )

/*
 * bit 2 is range checking that assumes the DEFAULT value
 * If less than MIN, assume DEFAULT,
 * If greater than MAX, assume DEFAULT.
 */
#define VAR_FLAGS_RANGE_CHECK_ASSUME_DEFAULT ( 1 << 2 )

/*
 * Bit 3 indicates that the config item can be modified dynamically
 * on a running system
 */
#define VAR_FLAGS_DYNAMIC_CFG ( 1 << 3 )

typedef enum
{
  WLAN_PARAM_Integer,
  WLAN_PARAM_SignedInteger,
  WLAN_PARAM_HexInteger,
  WLAN_PARAM_String,
  WLAN_PARAM_MacAddr,
}WLAN_PARAMETER_TYPE;

#define REG_VARIABLE( _Name, _Type,  _Struct, _VarName,          \
                      _Flags, _Default, _Min, _Max )             \
{                                                                \
  ( _Name ),                                                     \
  ( _Type ),                                                     \
  ( _Flags ),                                                    \
  VAR_OFFSET( _Struct, _VarName ),                               \
  VAR_SIZE( _Struct, _VarName ),                                 \
  ( _Default ),                                                  \
  ( _Min ),                                                      \
  ( _Max ),                                                      \
  NULL,                                                          \
  0                                                              \
}

#define REG_DYNAMIC_VARIABLE( _Name, _Type,  _Struct, _VarName,  \
                              _Flags, _Default, _Min, _Max,      \
                              _CBFunc, _CBParam )                \
{                                                                \
  ( _Name ),                                                     \
  ( _Type ),                                                     \
  ( VAR_FLAGS_DYNAMIC_CFG | ( _Flags ) ),                        \
  VAR_OFFSET( _Struct, _VarName ),                               \
  VAR_SIZE( _Struct, _VarName ),                                 \
  ( _Default ),                                                  \
  ( _Min ),                                                      \
  ( _Max ),                                                      \
  ( _CBFunc ),                                                   \
  ( _CBParam )                                                   \
}

#define REG_VARIABLE_STRING( _Name, _Type,  _Struct, _VarName,   \
                             _Flags, _Default )                  \
{                                                                \
  ( _Name ),                                                     \
  ( _Type ),                                                     \
  ( _Flags ),                                                    \
  VAR_OFFSET( _Struct, _VarName ),                               \
  VAR_SIZE( _Struct, _VarName ),                                 \
  (unsigned long)( _Default ),                                   \
  0,                                                             \
  0,                                                             \
  NULL,                                                          \
  0                                                              \
}

typedef struct tREG_TABLE_ENTRY {

  char*               RegName;            // variable name in the qcom_cfg.ini file
  WLAN_PARAMETER_TYPE RegType;            // variable type in the hdd_config_t structure
  unsigned long       Flags;              // Specify optional parms and if RangeCheck is performed
  unsigned short      VarOffset;          // offset to field from the base address of the structure
  unsigned short      VarSize;            // size (in bytes) of the field
  unsigned long       VarDefault;         // default value to use
  unsigned long       VarMin;             // minimum value, for range checking
  unsigned long       VarMax;             // maximum value, for range checking
                                          // Dynamic modification notifier
  void (*pfnDynamicNotify)(hdd_context_t *pHddCtx, unsigned long NotifyId);
  unsigned long       NotifyId;           // Dynamic modification identifier
} REG_TABLE_ENTRY;

static __inline unsigned long utilMin( unsigned long a, unsigned long b )
{
  return( ( a < b ) ? a : b );
}

/*---------------------------------------------------------------------------
  Function declarations and documentation
  -------------------------------------------------------------------------*/
VOS_STATUS hdd_parse_config_ini(hdd_context_t *pHddCtx);
VOS_STATUS hdd_update_mac_config(hdd_context_t *pHddCtx);
VOS_STATUS hdd_set_sme_config( hdd_context_t *pHddCtx );
VOS_STATUS hdd_set_sme_chan_list(hdd_context_t *hdd_ctx);
v_BOOL_t hdd_update_config_dat ( hdd_context_t *pHddCtx );
VOS_STATUS hdd_cfg_get_global_config(hdd_context_t *pHddCtx, char *pBuf,
                                                                    int buflen);
#ifdef WLAN_FEATURE_MBSSID
VOS_STATUS hdd_cfg_get_sap_dyn_config(hdd_adapter_t *pAdapter, char *pBuf,
                                                                    int buflen);
#endif
eCsrPhyMode hdd_cfg_xlate_to_csr_phy_mode( eHddDot11Mode dot11Mode );
VOS_STATUS hdd_execute_global_config_command(hdd_context_t *pHddCtx,
                                                                 char *command);
#ifdef WLAN_FEATURE_MBSSID
VOS_STATUS hdd_execute_sap_dyn_config_command(hdd_adapter_t *pAdapter,
                                                                 char *command);
#endif
tANI_BOOLEAN hdd_is_okc_mode_enabled(hdd_context_t *pHddCtx);
VOS_STATUS hdd_set_idle_ps_config(hdd_context_t *pHddCtx, v_U32_t val);

void hdd_update_tgt_cfg(void *context, void *param);
bool hdd_dfs_indicate_radar(void *context, void *param);

VOS_STATUS hdd_string_to_u8_array( char *str, tANI_U8 *intArray, tANI_U8 *len,
               tANI_U8 intArrayMaxLen);
VOS_STATUS hdd_hex_string_to_u8_array(char *str, uint8_t *array, uint8_t *len,
				      uint8_t array_max_len);

VOS_STATUS hdd_hex_string_to_u16_array(char *str,
                  uint16_t *int_array, uint8_t *len, uint8_t int_array_max_len);


#ifdef MDNS_OFFLOAD
VOS_STATUS hdd_string_to_string_array(char *data, uint8_t *datalist,
                                  char separator, uint8_t *num_entries,
                                  uint8_t max_entries, uint8_t max_len_entry);
#endif

#ifdef WLAN_FEATURE_MBSSID
v_VOID_t hdd_mbssid_apply_def_cfg_ini(hdd_adapter_t *pAdapter);
#endif

void print_hdd_cfg(hdd_context_t *pHddCtx);

void hdd_set_btc_bt_wlan_interval(hdd_context_t *pHddCtx);

VOS_STATUS hdd_update_nss(hdd_context_t *hdd_ctx, uint8_t nss);
#endif<|MERGE_RESOLUTION|>--- conflicted
+++ resolved
@@ -3445,8 +3445,6 @@
 #define CFG_BTC_ANTENNA_ISOLATION_MAX       (100)
 #define CFG_BTC_ANTENNA_ISOLATION_DEFAULT   (0)
 
-<<<<<<< HEAD
-=======
 /**
 * For P2P + STA + BT Paging
 * gBTIntervalPageP2PSTA/gWLIntervalPageP2PSTA intervals length (in ms) during
@@ -3542,7 +3540,6 @@
 #define CFG_BTC_WLAN_INTERVAL_INQ_P2P_STA_MIN       (20)
 #define CFG_BTC_WLAN_INTERVAL_INQ_P2P_STA_MAX       (200)
 #define CFG_BTC_WLAN_INTERVAL_INQ_P2P_STA_DEFAULT   (30)
->>>>>>> f9b3052d
 
 /* Parameters for roaming scans performed at high RSSI */
 
@@ -4092,8 +4089,6 @@
 #define CFG_BPF_PACKET_FILTER_OFFLOAD_MAX       (1)
 #define CFG_BPF_PACKET_FILTER_OFFLOAD_DEFAULT   (1)
 
-<<<<<<< HEAD
-=======
 /*
  * GPIO num used to wakeup host, 0xFF disable wakeup.
  * Default value is 0xFF
@@ -4138,7 +4133,6 @@
 #define CFG_TARGET_WAKEUP_TYPE_MAX        (4)
 #define CFG_TARGET_WAKEUP_TYPE_DEFAULT    (1)
 
->>>>>>> f9b3052d
 /*---------------------------------------------------------------------------
   Type declarations
   -------------------------------------------------------------------------*/
@@ -4830,8 +4824,6 @@
    uint32_t                    dynamic_wlan_bt_coex;
    uint32_t                    antenna_isolation;
 
-<<<<<<< HEAD
-=======
    uint32_t                    coex_page_p2p_sta_bt_interval;
    uint32_t                    coex_page_p2p_sta_wlan_interval;
 
@@ -4847,7 +4839,6 @@
    uint32_t                    coex_inquiry_p2p_sta_bt_interval;
    uint32_t                    coex_inquiry_p2p_sta_wlan_interval;
 
->>>>>>> f9b3052d
    uint8_t                     inform_bss_rssi_raw;
 #ifdef WLAN_FEATURE_TSF
    uint32_t                    tsf_gpio_pin;
@@ -4937,9 +4928,6 @@
    /* parameter for indicating sifs burst duration to fw */
    uint8_t                     sifs_burst_duration;
 
-<<<<<<< HEAD
-   bool bpf_packet_filter_enable;
-=======
    bool                        bpf_packet_filter_enable;
    /* parameter for defer timer for enabling TDLS on p2p listen */
    uint16_t                    tdls_enable_defer_time;
@@ -4947,7 +4935,6 @@
    uint32_t                    host_wakeup_type;
    uint32_t                    target_wakeup_gpio;
    uint32_t                    target_wakeup_type;
->>>>>>> f9b3052d
 };
 
 typedef struct hdd_config hdd_config_t;

/*
 * Copyright (c) 2011-2016 The Linux Foundation. All rights reserved.
 *
 * Previously licensed under the ISC license by Qualcomm Atheros, Inc.
 *
 *
 * Permission to use, copy, modify, and/or distribute this software for
 * any purpose with or without fee is hereby granted, provided that the
 * above copyright notice and this permission notice appear in all
 * copies.
 *
 * THE SOFTWARE IS PROVIDED "AS IS" AND THE AUTHOR DISCLAIMS ALL
 * WARRANTIES WITH REGARD TO THIS SOFTWARE INCLUDING ALL IMPLIED
 * WARRANTIES OF MERCHANTABILITY AND FITNESS. IN NO EVENT SHALL THE
 * AUTHOR BE LIABLE FOR ANY SPECIAL, DIRECT, INDIRECT, OR CONSEQUENTIAL
 * DAMAGES OR ANY DAMAGES WHATSOEVER RESULTING FROM LOSS OF USE, DATA OR
 * PROFITS, WHETHER IN AN ACTION OF CONTRACT, NEGLIGENCE OR OTHER
 * TORTIOUS ACTION, ARISING OUT OF OR IN CONNECTION WITH THE USE OR
 * PERFORMANCE OF THIS SOFTWARE.
 */

/*
 * This file was originally distributed by Qualcomm Atheros, Inc.
 * under proprietary terms before Copyright ownership was assigned
 * to the Linux Foundation.
 */


/** ------------------------------------------------------------------------ *
    ------------------------------------------------------------------------ *


    \file wlan_hdd_wext.c

    \brief Airgo Linux Wireless Extensions Common Control Plane Types and
    interfaces.

    $Id: wlan_hdd_wext.c,v 1.34 2007/04/14 01:49:23 jimz Exp jimz $This file defines all of the types that are utilized by the CCP module
    of the "Portable" HDD.   This file also includes the underlying Linux
    Wireless Extensions Data types referred to by CCP.

  ======================================================================== */

#include <linux/version.h>
#include <linux/module.h>
#include <linux/kernel.h>
#include <linux/init.h>
#include <linux/wireless.h>
#include <macTrace.h>
#include <wlan_hdd_includes.h>
#include <wlan_nlink_common.h>
#include <vos_api.h>
#include <net/arp.h>
#include "ccmApi.h"
#include "sirParams.h"
#include "csrApi.h"
#include "csrInsideApi.h"
#if defined WLAN_FEATURE_VOWIFI
#include "smeRrmInternal.h"
#endif
#include <aniGlobal.h>
#include "dot11f.h"
#include <wlan_hdd_wowl.h>
#include <wlan_hdd_cfg.h>
#include <wlan_hdd_wmm.h>
#include "utilsApi.h"
#include "wlan_hdd_p2p.h"
#ifdef FEATURE_WLAN_TDLS
#include "wlan_hdd_tdls.h"
#endif

#include "ieee80211_common.h"
#include "ol_if_athvar.h"
#include "dbglog_host.h"
#include "wma.h"

#ifdef CONFIG_HAS_EARLYSUSPEND
#include <linux/earlysuspend.h>
#endif
#include "wlan_hdd_power.h"
#include "qwlan_version.h"
#include "wlan_hdd_host_offload.h"
#include "wlan_hdd_keep_alive.h"
#ifdef WLAN_FEATURE_PACKET_FILTERING
#include "wlan_hdd_packet_filtering.h"
#endif

#include <linux/wireless.h>
#include <net/cfg80211.h>
#include "wlan_qct_tl.h"

#include "wlan_hdd_misc.h"

#include "wlan_hdd_dev_pwr.h"
#include "qc_sap_ioctl.h"
#include "sme_Api.h"
#include "wlan_qct_wda.h"
#include "vos_trace.h"
#include "wlan_hdd_assoc.h"
#include "adf_trace.h"

#ifdef QCA_PKT_PROTO_TRACE
#include "vos_packet.h"
#endif /* QCA_PKT_PROTO_TRACE */

#ifdef CONFIG_HAS_EARLYSUSPEND
#include "wlan_hdd_cfg80211.h"
#endif

#include "wlan_hdd_ocb.h"
#include "wlan_hdd_tsf.h"
#include "vos_nvitem.h"
#include "wlan_hdd_oemdata.h"

#define HDD_FINISH_ULA_TIME_OUT         800
#define HDD_SET_MCBC_FILTERS_TO_FW      1
#define HDD_DELETE_MCBC_FILTERS_FROM_FW 0

static int ioctl_debug;
module_param(ioctl_debug, int, S_IRUSR | S_IWUSR | S_IRGRP | S_IROTH);

/* To Validate Channel against the Frequency and Vice-Versa */
static const hdd_freq_chan_map_t freq_chan_map[] = { {2412, 1}, {2417, 2},
        {2422, 3}, {2427, 4}, {2432, 5}, {2437, 6}, {2442, 7}, {2447, 8},
        {2452, 9}, {2457, 10}, {2462, 11}, {2467 ,12}, {2472, 13},
        {2484, 14}, {5180, 36}, {5200, 40}, {5220, 44},
        {5240, 48}, {5260, 52}, {5280, 56}, {5300, 60}, {5320, 64}, {5500, 100},
        {5520, 104}, {5540, 108}, {5560, 112}, {5580, 116}, {5600, 120},
        {5620, 124}, {5640, 128}, {5660, 132}, {5680, 136}, {5700, 140},
        {5720, 144}, {5745, 149}, {5765, 153}, {5785, 157}, {5805, 161},
        {5825, 165}, {5852, 170}, {5855, 171}, {5860, 172}, {5865, 173},
        {5870, 174}, {5875, 175}, {5880, 176}, {5885, 177}, {5890, 178},
        {5895, 179}, {5900, 180}, {5905, 181}, {5910, 182}, {5915, 183},
        {5920, 184} };

#define FREQ_CHAN_MAP_TABLE_SIZE (sizeof(freq_chan_map)/sizeof(freq_chan_map[0]))

#define RC_2_RATE_IDX(_rc)        ((_rc) & 0x7)
#define HT_RC_2_STREAMS(_rc)    ((((_rc) & 0x78) >> 3) + 1)

#define RC_2_RATE_IDX_11AC(_rc)        ((_rc) & 0xf)
#define HT_RC_2_STREAMS_11AC(_rc)    ((((_rc) & 0x30) >> 4) + 1)

/* Private ioctls and their sub-ioctls */
#define WLAN_PRIV_SET_INT_GET_NONE    (SIOCIWFIRSTPRIV + 0)
#define WE_SET_11D_STATE     1
#define WE_WOWL              2
#define WE_SET_POWER         3
#define WE_SET_MAX_ASSOC     4
#define WE_SET_SAP_AUTO_CHANNEL_SELECTION     5
#define WE_SET_DATA_INACTIVITY_TO  6
#define WE_SET_MAX_TX_POWER  7
#define WE_SET_HIGHER_DTIM_TRANSITION   8
#define WE_SET_TM_LEVEL      9
#define WE_SET_PHYMODE       10
#define WE_SET_NSS           11
#define WE_SET_LDPC          12
#define WE_SET_TX_STBC       13
#define WE_SET_RX_STBC       14
#define WE_SET_SHORT_GI      15
#define WE_SET_RTSCTS        16
#define WE_SET_CHWIDTH       17
#define WE_SET_ANI_EN_DIS    18
#define WE_SET_ANI_POLL_PERIOD    19
#define WE_SET_ANI_LISTEN_PERIOD  20
#define WE_SET_ANI_OFDM_LEVEL     21
#define WE_SET_ANI_CCK_LEVEL      22
#define WE_SET_DYNAMIC_BW         23
#define WE_SET_TX_CHAINMASK  24
#define WE_SET_RX_CHAINMASK  25
#define WE_SET_11N_RATE      26
#define WE_SET_AMPDU         27
#define WE_SET_AMSDU         28
#define WE_SET_TXPOW_2G      29
#define WE_SET_TXPOW_5G      30
/* Private ioctl for firmware debug log */
#define WE_DBGLOG_LOG_LEVEL             31
#define WE_DBGLOG_VAP_ENABLE            32
#define WE_DBGLOG_VAP_DISABLE           33
#define WE_DBGLOG_MODULE_ENABLE         34
#define WE_DBGLOG_MODULE_DISABLE        35
#define WE_DBGLOG_MOD_LOG_LEVEL         36
#define WE_DBGLOG_TYPE                  37
#define WE_SET_TXRX_FWSTATS             38
#define WE_SET_VHT_RATE                 39
#define WE_DBGLOG_REPORT_ENABLE         40
#define WE_TXRX_FWSTATS_RESET           41
#define WE_SET_MAX_TX_POWER_2_4   42
#define WE_SET_MAX_TX_POWER_5_0   43
/* 44 is unused */
/* Private ioctl for packet power save */
#define  WE_PPS_PAID_MATCH              45
#define  WE_PPS_GID_MATCH               46
#define  WE_PPS_EARLY_TIM_CLEAR         47
#define  WE_PPS_EARLY_DTIM_CLEAR        48
#define  WE_PPS_EOF_PAD_DELIM           49
#define  WE_PPS_MACADDR_MISMATCH        50
#define  WE_PPS_DELIM_CRC_FAIL          51
#define  WE_PPS_GID_NSTS_ZERO           52
#define  WE_PPS_RSSI_CHECK              53
/* 54 is unused */
#define WE_SET_HTSMPS                   55
/* Private ioctl for QPower */
#define WE_SET_QPOWER_MAX_PSPOLL_COUNT            56
#define WE_SET_QPOWER_MAX_TX_BEFORE_WAKE          57
#define WE_SET_QPOWER_SPEC_PSPOLL_WAKE_INTERVAL   58
#define WE_SET_QPOWER_SPEC_MAX_SPEC_NODATA_PSPOLL 59

#define WE_SET_BURST_ENABLE             60
#define WE_SET_BURST_DUR                61
/* GTX Commands */
#define WE_SET_GTX_HT_MCS               62
#define WE_SET_GTX_VHT_MCS              63
#define WE_SET_GTX_USRCFG               64
#define WE_SET_GTX_THRE                 65
#define WE_SET_GTX_MARGIN               66
#define WE_SET_GTX_STEP                 67
#define WE_SET_GTX_MINTPC               68
#define WE_SET_GTX_BWMASK               69
/* Private ioctl to configure MCC home channels time quota and latency */
#define WE_MCC_CONFIG_LATENCY           70
#define WE_MCC_CONFIG_QUOTA             71
/* Private IOCTL for debug connection issues */
#define WE_SET_DEBUG_LOG                72
#define  WE_SET_SCAN_BAND_PREFERENCE    73
#ifdef WE_SET_TX_POWER
#undef WE_SET_TX_POWER
#endif
#define WE_SET_TX_POWER                 74
/* Private ioctl for earlyrx power save feature */
#define WE_SET_EARLY_RX_ADJUST_ENABLE         75
#define WE_SET_EARLY_RX_TGT_BMISS_NUM         76
#define WE_SET_EARLY_RX_BMISS_SAMPLE_CYCLE    77
#define WE_SET_EARLY_RX_SLOP_STEP             78
#define WE_SET_EARLY_RX_INIT_SLOP             79
#define WE_SET_EARLY_RX_ADJUST_PAUSE          80
#define WE_SET_MC_RATE                        81
#define WE_SET_EARLY_RX_DRIFT_SAMPLE          82
/* Private ioctl for packet power save */
#define WE_PPS_5G_EBT                         83
#define WE_SET_CTS_CBW                        84
#define WE_DUMP_STATS                         85
#define WE_CLEAR_STATS                        86
#define WE_SET_CHANNEL                        87


/* Private ioctls and their sub-ioctls */
#define WLAN_PRIV_SET_NONE_GET_INT    (SIOCIWFIRSTPRIV + 1)
#define WE_GET_11D_STATE     1
#define WE_IBSS_STATUS       2
#define WE_SET_SAP_CHANNELS  3
#define WE_GET_WLAN_DBG      4
#define WE_GET_MAX_ASSOC     6
/* 7 is unused */
#define WE_GET_SAP_AUTO_CHANNEL_SELECTION 8
#define WE_GET_CONCURRENCY_MODE 9
#define WE_GET_NSS           11
#define WE_GET_LDPC          12
#define WE_GET_TX_STBC       13
#define WE_GET_RX_STBC       14
#define WE_GET_SHORT_GI      15
#define WE_GET_RTSCTS        16
#define WE_GET_CHWIDTH       17
#define WE_GET_ANI_EN_DIS    18
#define WE_GET_ANI_POLL_PERIOD    19
#define WE_GET_ANI_LISTEN_PERIOD  20
#define WE_GET_ANI_OFDM_LEVEL     21
#define WE_GET_ANI_CCK_LEVEL      22
#define WE_GET_DYNAMIC_BW         23
#define WE_GET_TX_CHAINMASK  24
#define WE_GET_RX_CHAINMASK  25
#define WE_GET_11N_RATE      26
#define WE_GET_AMPDU         27
#define WE_GET_AMSDU         28
#define WE_GET_TXPOW_2G      29
#define WE_GET_TXPOW_5G      30
/* 31 is unused */
#define WE_GET_PPS_PAID_MATCH           32
#define WE_GET_PPS_GID_MATCH            33
#define WE_GET_PPS_EARLY_TIM_CLEAR      34
#define WE_GET_PPS_EARLY_DTIM_CLEAR     35
#define WE_GET_PPS_EOF_PAD_DELIM        36
#define WE_GET_PPS_MACADDR_MISMATCH     37
#define WE_GET_PPS_DELIM_CRC_FAIL       38
#define WE_GET_PPS_GID_NSTS_ZERO        39
#define WE_GET_PPS_RSSI_CHECK           40
/* Private ioctl for QPower */
#define WE_GET_QPOWER_MAX_PSPOLL_COUNT            41
#define WE_GET_QPOWER_MAX_TX_BEFORE_WAKE          42
#define WE_GET_QPOWER_SPEC_PSPOLL_WAKE_INTERVAL   43
#define WE_GET_QPOWER_SPEC_MAX_SPEC_NODATA_PSPOLL 44
#define WE_GET_BURST_ENABLE             45
#define WE_GET_BURST_DUR                46
/* GTX Commands */
#define WE_GET_GTX_HT_MCS               47
#define WE_GET_GTX_VHT_MCS              48
#define WE_GET_GTX_USRCFG               49
#define WE_GET_GTX_THRE                 50
#define WE_GET_GTX_MARGIN               51
#define WE_GET_GTX_STEP                 52
#define WE_GET_GTX_MINTPC               53
#define WE_GET_GTX_BWMASK               54
#define WE_GET_SCAN_BAND_PREFERENCE     55
#define WE_GET_TEMPERATURE              56
#define WE_GET_FW_STATUS                57
#define WE_CAP_TSF                      58

/* Private ioctls and their sub-ioctls */
#define WLAN_PRIV_SET_INT_GET_INT     (SIOCIWFIRSTPRIV + 2)

/* Private ioctls and their sub-ioctls */
#define WLAN_PRIV_SET_CHAR_GET_NONE   (SIOCIWFIRSTPRIV + 3)
#define WE_WOWL_ADD_PTRN     1
#define WE_WOWL_DEL_PTRN     2
#if defined WLAN_FEATURE_VOWIFI
#define WE_NEIGHBOR_REPORT_REQUEST 3
#endif
#define WE_SET_AP_WPS_IE     4  //This is called in station mode to set probe rsp ie.
#define WE_SET_CONFIG        5

/* Private ioctls and their sub-ioctls */
#define WLAN_PRIV_SET_THREE_INT_GET_NONE   (SIOCIWFIRSTPRIV + 4)
#define WE_SET_WLAN_DBG      1
#define WE_SET_DP_TRACE      2
#define WE_SET_SAP_CHANNELS  3

/* Private ioctls and their sub-ioctls */
#define WLAN_PRIV_GET_CHAR_SET_NONE   (SIOCIWFIRSTPRIV + 5)
#define WE_WLAN_VERSION      1
#define WE_GET_STATS         2
#define WE_GET_CFG           3
#define WE_GET_WMM_STATUS    4
#define WE_GET_CHANNEL_LIST  5
#ifdef WLAN_FEATURE_11AC
#define WE_GET_RSSI          6
#endif
#ifdef FEATURE_WLAN_TDLS
#define WE_GET_TDLS_PEERS    8
#endif
#ifdef WLAN_FEATURE_11W
#define WE_GET_11W_INFO      9
#endif
#define WE_GET_STATES        10
#define WE_GET_IBSS_STA_INFO 11
#define WE_GET_PHYMODE       12
#ifdef FEATURE_OEM_DATA_SUPPORT
#define WE_GET_OEM_DATA_CAP  13
#endif
#define WE_GET_SNR           14

/* Private ioctls and their sub-ioctls */
#define WLAN_PRIV_SET_NONE_GET_NONE   (SIOCIWFIRSTPRIV + 6)
#define WE_ENABLE_DXE_STALL_DETECT 6
#define WE_DISPLAY_DXE_SNAP_SHOT   7
#define WE_SET_REASSOC_TRIGGER     8
#define WE_DISPLAY_DATAPATH_SNAP_SHOT    9
#define WE_IBSS_GET_PEER_INFO_ALL 10
#define WE_DUMP_AGC_START          11
#define WE_DUMP_AGC                12
#define WE_DUMP_CHANINFO_START     13
#define WE_DUMP_CHANINFO           14
#define WE_DUMP_WATCHDOG           15
#ifdef CONFIG_ATH_PCIE_ACCESS_DEBUG
#define WE_DUMP_PCIE_LOG           16
#endif
#define WE_GET_RECOVERY_STAT       17

/* Private ioctls and their sub-ioctls */
#define WLAN_PRIV_SET_VAR_INT_GET_NONE   (SIOCIWFIRSTPRIV + 7)
#define WE_LOG_DUMP_CMD      1

#define WE_P2P_NOA_CMD       2
//IOCTL to configure MCC params
#define WE_MCC_CONFIG_CREDENTIAL 3
#define WE_MCC_CONFIG_PARAMS  4

#ifdef FEATURE_WLAN_TDLS
#define WE_TDLS_CONFIG_PARAMS   5
#endif
#define WE_IBSS_GET_PEER_INFO   6
#define WE_UNIT_TEST_CMD   7

#define WE_MTRACE_DUMP_CMD    8
#define WE_MTRACE_SELECTIVE_MODULE_LOG_ENABLE_CMD    9

#ifdef WLAN_FEATURE_GPIO_LED_FLASHING
#define WE_LED_FLASHING_PARAM    10
#endif
#ifdef MEMORY_DEBUG
#define WE_MEM_TRACE_DUMP     11
#endif
#ifdef FEATURE_WLAN_TDLS
#undef  MAX_VAR_ARGS
#define MAX_VAR_ARGS         11
#else
#define MAX_VAR_ARGS         7
#endif

/* Private ioctls (with no sub-ioctls) */
/* note that they must be odd so that they have "get" semantics */
#define WLAN_PRIV_ADD_TSPEC (SIOCIWFIRSTPRIV +  9)
#define WLAN_PRIV_DEL_TSPEC (SIOCIWFIRSTPRIV + 11)
#define WLAN_PRIV_GET_TSPEC (SIOCIWFIRSTPRIV + 13)

/* (SIOCIWFIRSTPRIV + 8)  is currently unused */
/* (SIOCIWFIRSTPRIV + 16) is currently unused */
/* (SIOCIWFIRSTPRIV + 10) is currently unused */
/* (SIOCIWFIRSTPRIV + 12) is currently unused */
/* (SIOCIWFIRSTPRIV + 14) is currently unused */

#define WLAN_PRIV_SET_NONE_GET_THREE_INT   (SIOCIWFIRSTPRIV + 15)
#define WE_GET_TSF      1

/* (SIOCIWFIRSTPRIV + 17) is currently unused */
/* (SIOCIWFIRSTPRIV + 19) is currently unused */

#ifdef WLAN_FEATURE_VOWIFI_11R
#define WLAN_PRIV_SET_FTIES             (SIOCIWFIRSTPRIV + 20)
#endif

/* Private ioctl for setting the host offload feature */
#define WLAN_PRIV_SET_HOST_OFFLOAD (SIOCIWFIRSTPRIV + 18)

/* Private ioctl to get the statistics */
#define WLAN_GET_WLAN_STATISTICS (SIOCIWFIRSTPRIV + 21)

/* Private ioctl to set the Keep Alive Params */
#define WLAN_SET_KEEPALIVE_PARAMS (SIOCIWFIRSTPRIV + 22)
#ifdef WLAN_FEATURE_PACKET_FILTERING
/* Private ioctl to set the Packet Filtering Params */
#define WLAN_SET_PACKET_FILTER_PARAMS (SIOCIWFIRSTPRIV + 23)
#endif

#ifdef FEATURE_WLAN_SCAN_PNO
/* Private ioctl to get the statistics */
#define WLAN_SET_PNO (SIOCIWFIRSTPRIV + 24)
#endif

#define WLAN_SET_BAND_CONFIG  (SIOCIWFIRSTPRIV + 25)  /*Don't change this number*/

#define WLAN_PRIV_SET_MCBC_FILTER    (SIOCIWFIRSTPRIV + 26)
#define WLAN_PRIV_CLEAR_MCBC_FILTER  (SIOCIWFIRSTPRIV + 27)
/* Private ioctl to trigger reassociation */

#define WLAN_SET_POWER_PARAMS        (SIOCIWFIRSTPRIV + 29)

/* 802.11p IOCTL */
#define WLAN_SET_DOT11P_CHANNEL_SCHED   (SIOCIWFIRSTPRIV + 30)

#define WLAN_GET_LINK_SPEED          (SIOCIWFIRSTPRIV + 31)

/* Private ioctls and their sub-ioctls */
#define WLAN_PRIV_SET_TWO_INT_GET_NONE   (SIOCIWFIRSTPRIV + 28)
#define WE_SET_SMPS_PARAM    1
#ifdef WLAN_DEBUG
#define WE_SET_FW_CRASH_INJECT    2
#endif
#define WE_SET_MON_MODE_CHAN 3
#define WE_DUMP_DP_TRACE_LEVEL    4

#define WLAN_STATS_INVALID            0
#define WLAN_STATS_RETRY_CNT          1
#define WLAN_STATS_MUL_RETRY_CNT      2
#define WLAN_STATS_TX_FRM_CNT         3
#define WLAN_STATS_RX_FRM_CNT         4
#define WLAN_STATS_FRM_DUP_CNT        5
#define WLAN_STATS_FAIL_CNT           6
#define WLAN_STATS_RTS_FAIL_CNT       7
#define WLAN_STATS_ACK_FAIL_CNT       8
#define WLAN_STATS_RTS_SUC_CNT        9
#define WLAN_STATS_RX_DISCARD_CNT     10
#define WLAN_STATS_RX_ERROR_CNT       11
#define WLAN_STATS_TX_BYTE_CNT        12

#define WLAN_STATS_RX_BYTE_CNT        13
#define WLAN_STATS_RX_RATE            14
#define WLAN_STATS_TX_RATE            15

#define WLAN_STATS_RX_UC_BYTE_CNT     16
#define WLAN_STATS_RX_MC_BYTE_CNT     17
#define WLAN_STATS_RX_BC_BYTE_CNT     18
#define WLAN_STATS_TX_UC_BYTE_CNT     19
#define WLAN_STATS_TX_MC_BYTE_CNT     20
#define WLAN_STATS_TX_BC_BYTE_CNT     21

#define FILL_TLV(__p, __type, __size, __val, __tlen) do {           \
        if ((__tlen + __size + 2) < WE_MAX_STR_LEN)                 \
        {                                                           \
            *__p++ = __type;                                        \
            *__p++ = __size;                                        \
            memcpy(__p, __val, __size);                             \
            __p += __size;                                          \
            __tlen += __size + 2;                                   \
        }                                                           \
        else                                                        \
        {                                                           \
            hddLog(VOS_TRACE_LEVEL_ERROR, "FILL_TLV Failed!!!");  \
        }                                                           \
    } while(0);

#define VERSION_VALUE_MAX_LEN 32

#define TX_PER_TRACKING_DEFAULT_RATIO             5
#define TX_PER_TRACKING_MAX_RATIO                10
#define TX_PER_TRACKING_DEFAULT_WATERMARK         5

#define WLAN_ADAPTER 0
#define P2P_ADAPTER  1

/*MCC Configuration parameters */
enum {
    MCC_SCHEDULE_TIME_SLICE_CFG_PARAM = 1,
    MCC_MAX_NULL_SEND_TIME_CFG_PARAM,
    MCC_TX_EARLY_STOP_TIME_CFG_PARAM,
    MCC_RX_DRAIN_TIME_CFG_PARAM,
    MCC_CHANNEL_SWITCH_TIME_CFG_PARAM,
    MCC_MIN_CHANNEL_TIME_CFG_PARAM,
    MCC_PARK_BEFORE_TBTT_CFG_PARAM,
    MCC_MIN_AFTER_DTIM_CFG_PARAM,
    MCC_TOO_CLOSE_MARGIN_CFG_PARAM,
};

static const struct qwlan_hw qwlan_hw_list[] = {
    {
        .id = AR6320_REV1_VERSION,
        .subid = 0,
        .name = "QCA6174_REV1",
    },
    {
        .id = AR6320_REV1_1_VERSION,
        .subid = 0x1,
        .name = "QCA6174_REV1_1",
    },
    {
        .id = AR6320_REV1_3_VERSION,
        .subid = 0x2,
        .name = "QCA6174_REV1_3",
    },
    {
        .id = AR6320_REV2_1_VERSION,
        .subid = 0x4,
        .name = "QCA6174_REV2_1",
    },
    {
        .id = AR6320_REV2_1_VERSION,
        .subid = 0x5,
        .name = "QCA6174_REV2_2",
    },
    {
        .id = AR6320_REV3_VERSION,
        .subid = 0x6,
        .name = "QCA6174_REV2.3",
    },
    {
        .id = AR6320_REV3_VERSION,
        .subid = 0x8,
        .name = "QCA6174_REV3",
    },
    {
        .id = AR6320_REV3_VERSION,
        .subid = 0x9,
        .name = "QCA6174_REV3_1",
    },
    {
        .id = AR6320_REV3_2_VERSION,
        .subid = 0xA,
        .name = "QCA6174_REV3_2",
    },
    {
        .id = AR6320_REV3_VERSION,
        .subid = 0x0,
        .name = "QCA9377_REV1",
    },
    {
        .id = QCA9377_REV1_1_VERSION,
        .subid = 0x1,
        .name = "QCA93x7_REV1_1",
    },
    {
        .id = QCA9379_REV1_VERSION,
        .subid = 0xC,
        .name = "QCA9379_REV1",
<<<<<<< HEAD
=======
    },
    {
        .id = QCA9379_REV1_VERSION,
        .subid = 0xD,
        .name = "QCA9379_REV1_1",
>>>>>>> f9b3052d
    }
};

int hdd_validate_mcc_config(hdd_adapter_t *pAdapter, v_UINT_t staId,
                                v_UINT_t arg1, v_UINT_t arg2, v_UINT_t arg3);

#ifdef WLAN_FEATURE_PACKET_FILTERING
int wlan_hdd_set_filter(hdd_context_t *pHddCtx, tpPacketFilterCfg pRequest,
                           v_U8_t sessionId);
#endif

/**---------------------------------------------------------------------------

  \brief mem_alloc_copy_from_user_helper -

   Helper function to allocate buffer and copy user data.

  \param  - wrqu - Pointer to IOCTL Data.
            len  - size

  \return - On Success pointer to buffer, On failure NULL

  --------------------------------------------------------------------------*/
void *mem_alloc_copy_from_user_helper(const void *wrqu_data, size_t len)
{
    u8 *ptr = NULL;

  /* in order to protect the code, an extra byte is post appended to the buffer
   * and the null termination is added.  However, when allocating (len+1) byte
   * of memory, we need to make sure that there is no uint overflow when doing
   * addition. In theory check len < UINT_MAX protects the uint overflow. For
   * wlan private ioctl, the buffer size is much less than UINT_MAX, as a good
   * guess, now, it is assumed that the private command buffer size is no
   * greater than 4K (4096 bytes). So we use 4096 as the upper boundary for now.
   */
    if (len > MAX_USER_COMMAND_SIZE)
    {
        VOS_TRACE(VOS_MODULE_ID_HDD, VOS_TRACE_LEVEL_ERROR,
                  "Invalid length");
        return NULL;
    }


    ptr = vos_mem_malloc(len + 1);
    if (NULL == ptr)
    {
        VOS_TRACE(VOS_MODULE_ID_HDD, VOS_TRACE_LEVEL_ERROR,
                  "unable to allocate memory");
        return NULL;
    }

    if (copy_from_user(ptr, wrqu_data, len))
    {
        VOS_TRACE(VOS_MODULE_ID_HDD, VOS_TRACE_LEVEL_ERROR,
                  "%s: failed to copy data to user buffer", __func__);
        vos_mem_free(ptr);
        return NULL;
    }
    ptr[len] = '\0';
    return ptr;
}

/**---------------------------------------------------------------------------

  \brief hdd_priv_get_data -

   Helper function to get compatible struct iw_point passed to ioctl

  \param  - p_priv_data - pointer to iw_point struct to be filled
            wrqu - Pointer to IOCTL Data received from user space

  \return - 0 if p_priv_data successfully filled
            error otherwise

  --------------------------------------------------------------------------*/
int hdd_priv_get_data(struct iw_point *p_priv_data,
                      union iwreq_data *wrqu)
{
   if ((NULL == p_priv_data) || (NULL == wrqu)) {
      return -EINVAL;
   }

#ifdef CONFIG_COMPAT
   if (is_compat_task()) {
      struct compat_iw_point *p_compat_priv_data;

      /* Compat task: typecast to compat structure and copy the members. */
      p_compat_priv_data = (struct compat_iw_point *) &wrqu->data;

      p_priv_data->pointer = compat_ptr(p_compat_priv_data->pointer);
      p_priv_data->length  = p_compat_priv_data->length;
      p_priv_data->flags   = p_compat_priv_data->flags;
   } else {
#endif /* #ifdef CONFIG_COMPAT */

      /* Non compat task: directly copy the structure. */
      memcpy(p_priv_data, &wrqu->data, sizeof(struct iw_point));

#ifdef CONFIG_COMPAT
   }
#endif /* #ifdef CONFIG_COMPAT */

   return 0;
}


/**---------------------------------------------------------------------------

  \brief hdd_wlan_get_stats -

   Helper function to get stats

  \param  - pAdapter Pointer to the adapter.
            wrqu - Pointer to IOCTL REQUEST Data.
            extra - Pointer to char


  \return - zero on success, non zero value on failure

  --------------------------------------------------------------------------*/
int hdd_wlan_get_stats(hdd_adapter_t *pAdapter, v_U16_t *length,
                        char *buffer, v_U16_t buf_len)
{
    hdd_tx_rx_stats_t *pStats = &pAdapter->hdd_stats.hddTxRxStats;
    v_U32_t len;
    __u32 total_rxPkt = 0, total_rxDropped = 0;
    __u32 total_rxDelv = 0, total_rxRefused = 0;
    int i = 0, ret;
    VOS_STATUS status;

    for (; i < NUM_CPUS; i++) {
        total_rxPkt += pStats->rxPackets[i];
        total_rxDropped += pStats->rxDropped[i];
        total_rxDelv += pStats->rxDelivered[i];
        total_rxRefused += pStats->rxRefused[i];
    }

    len = snprintf(buffer, buf_len,
        "\nTransmit"
        "\n  called %u, dropped %u,"
        "\n  dropped BK %u, BE %u, VI %u, VO %u"
        "\n  classified BK %u, BE %u, VI %u, VO %u"
        "\n  completed %u,"
        "\n\nReceive Total"
        "\n  packets %u, dropped %u, delivered %u, refused %u"
        "\n",
        pStats->txXmitCalled,
        pStats->txXmitDropped,

        pStats->txXmitDroppedAC[WLANTL_AC_BK],
        pStats->txXmitDroppedAC[WLANTL_AC_BE],
        pStats->txXmitDroppedAC[WLANTL_AC_VI],
        pStats->txXmitDroppedAC[WLANTL_AC_VO],

        pStats->txXmitClassifiedAC[WLANTL_AC_BK],
        pStats->txXmitClassifiedAC[WLANTL_AC_BE],
        pStats->txXmitClassifiedAC[WLANTL_AC_VI],
        pStats->txXmitClassifiedAC[WLANTL_AC_VO],

        pStats->txCompleted,
        total_rxPkt, total_rxDropped, total_rxDelv, total_rxRefused);

    if (len >= buf_len) {
        hddLog(LOGE,FL("Insufficient buffer:%d, %d"), buf_len, len);
        return -E2BIG;
    }

    for (i = 0; i < NUM_CPUS; i++) {
        ret = snprintf(buffer+len, buf_len-len,
            "\nReceive CPU: %d"
            "\n  packets %u, dropped %u, delivered %u, refused %u",
            i, pStats->rxPackets[i], pStats->rxDropped[i],
            pStats->rxDelivered[i], pStats->rxRefused[i]);
        if (ret >= (buf_len-len)) {
            hddLog(LOGE,FL("Insufficient buffer:%d, %d"), (buf_len-len), ret);
            return -E2BIG;
        }
        len += ret;
    }
    ret = snprintf(buffer+len, buf_len-len,
        "\n\nTX_FLOW"
        "\nCurrent status %s"
        "\ntx-flow timer start count %u"
        "\npause count %u, unpause count %u\n",
        (pStats->is_txflow_paused == TRUE ? "PAUSED" : "UNPAUSED"),
        pStats->txflow_timer_cnt,
        pStats->txflow_pause_cnt,
        pStats->txflow_unpause_cnt
        );

    if (ret >= (buf_len-len)) {
        hddLog(LOGE,FL("Insufficient buffer:%d, %d"), (buf_len-len), ret);
        return -E2BIG;
    }
    len += ret;

    status = WLANTL_Get_llStats(pAdapter->sessionId,
            &buffer[len], (buf_len - len));
    if (!VOS_IS_STATUS_SUCCESS(status)) {
        hddLog(LOGE,FL("Error in getting stats:%d"), ret);
        ret = (status == VOS_STATUS_E_NOMEM) ? -E2BIG: -EINVAL;
        return ret;
    }

    *length = strlen(buffer) + 1;

    return 0;
}

/**---------------------------------------------------------------------------

  \brief hdd_wlan_dump_stats -

   Helper function to dump stats

  \param  - pAdapter Pointer to the adapter.
            value - value given by user

  \return - none

  --------------------------------------------------------------------------*/
void hdd_wlan_dump_stats(hdd_adapter_t *pAdapter, int value)
{
    hdd_context_t* hdd_ctx = WLAN_HDD_GET_CTX(pAdapter);

    switch(value)
    {
        case WLAN_TXRX_HIST_STATS:
            wlan_hdd_display_tx_rx_histogram(hdd_ctx);
            break;
        case WLAN_HDD_NETIF_OPER_HISTORY:
            wlan_hdd_display_netif_queue_history(hdd_ctx);
            break;
        default:
            WLANTL_display_datapath_stats(hdd_ctx->pvosContext, value);
            break;
    }
}

/**---------------------------------------------------------------------------

  \brief hdd_wlan_get_version() -

   This function use to get Wlan Driver, Firmware, & Hardware Version.

  \param  - pAdapter Pointer to the adapter.
            wrqu - Pointer to IOCTL REQUEST Data.
            extra - Pointer to char

  \return - none

  --------------------------------------------------------------------------*/
void hdd_wlan_get_version(hdd_adapter_t *pAdapter, union iwreq_data *wrqu,
                          char *extra)
{
    tSirVersionString wcnss_SW_version;
    const char *pSWversion;
    const char *pHWversion;
    v_U32_t MSPId = 0, mSPId = 0, SIId = 0, CRMId = 0;

    hdd_context_t *pHddContext;
    int i = 0;

    pHddContext = WLAN_HDD_GET_CTX(pAdapter);
    if (!pHddContext) {
        VOS_TRACE(VOS_MODULE_ID_HDD, VOS_TRACE_LEVEL_ERROR,
            "%s:Invalid context, HDD context is null", __func__);
        goto error;
    }

    snprintf(wcnss_SW_version, sizeof(tSirVersionString), "%08x",
        pHddContext->target_fw_version);

    pSWversion = wcnss_SW_version;
    MSPId = (pHddContext->target_fw_version & 0xf0000000) >> 28;
    mSPId = (pHddContext->target_fw_version & 0xf000000) >> 24;
    SIId = (pHddContext->target_fw_version & 0xf00000) >> 20;
    CRMId = pHddContext->target_fw_version & 0x7fff;

    for (i = 0; i < ARRAY_SIZE(qwlan_hw_list); i++) {
        if (pHddContext->target_hw_version == qwlan_hw_list[i].id &&
            pHddContext->target_hw_revision == qwlan_hw_list[i].subid) {
            pHWversion = qwlan_hw_list[i].name;
            break;
        }
    }

    if (i == ARRAY_SIZE(qwlan_hw_list))
        pHWversion = "Unknown";
    pHddContext->target_hw_name = pHWversion;

    if (wrqu) {
        wrqu->data.length = scnprintf(extra, WE_MAX_STR_LEN,
                                     "Host SW:%s, FW:%d.%d.%d.%d, HW:%s",
                                     QWLAN_VERSIONSTR,
                                     MSPId,
                                     mSPId,
                                     SIId,
                                     CRMId,
                                     pHWversion);
    } else {
        pr_info("Host SW:%s, FW:%d.%d.%d.%d, HW:%s\n",
                QWLAN_VERSIONSTR,
                MSPId,
                mSPId,
                SIId,
                CRMId,
                pHWversion);
    }
error:
    return;
}

v_MACADDR_t* hdd_wlan_get_ibss_mac_addr_from_staid(hdd_adapter_t *pAdapter, v_U8_t staIdx)
{
   v_U8_t idx;
   hdd_station_ctx_t *pHddStaCtx = WLAN_HDD_GET_STATION_CTX_PTR(pAdapter);

   for ( idx = 0; idx < HDD_MAX_NUM_IBSS_STA; idx++ )
   {
      if ( 0 != pHddStaCtx->conn_info.staId[ idx ] &&
           staIdx == pHddStaCtx->conn_info.staId[ idx ])
      {
         return (&pHddStaCtx->conn_info.peerMacAddress[ idx ]);
      }
   }
   return NULL;
}

eHalStatus hdd_wlan_get_ibss_peer_info(hdd_adapter_t *pAdapter, v_U8_t staIdx)
{
    eHalStatus status = eHAL_STATUS_FAILURE;
    tHalHandle hHal = WLAN_HDD_GET_HAL_CTX(pAdapter);
    hdd_station_ctx_t *pStaCtx =  WLAN_HDD_GET_STATION_CTX_PTR(pAdapter);
    tSirPeerInfoRspParams *pPeerInfo = &pStaCtx->ibss_peer_info;

    status = sme_RequestIBSSPeerInfo(hHal, pAdapter, hdd_get_ibss_peer_info_cb,
                                     VOS_FALSE, staIdx);

    INIT_COMPLETION(pAdapter->ibss_peer_info_comp);

    if (eHAL_STATUS_SUCCESS == status)
    {
       unsigned long rc;
       rc  = wait_for_completion_timeout
                (&pAdapter->ibss_peer_info_comp,
                msecs_to_jiffies(IBSS_PEER_INFO_REQ_TIMOEUT));
       if (!rc) {
          hddLog(VOS_TRACE_LEVEL_ERROR,
                  FL("failed wait on ibss_peer_info_comp"));
          return eHAL_STATUS_FAILURE;
       }

       /** Print the peer info */
       pr_info("pPeerInfo->numIBSSPeers = %d ", pPeerInfo->numPeers);
       pr_info("============================================================");
       {
          uint8_t mac_addr[VOS_MAC_ADDR_SIZE];
          uint32_t tx_rate = pPeerInfo->peerInfoParams[0].txRate;

          vos_mem_copy(mac_addr, pPeerInfo->peerInfoParams[0].mac_addr,
               sizeof(mac_addr));
          pr_info("PEER ADDR : %pM TxRate: %d Mbps  RSSI: %d",
             mac_addr, (int)tx_rate, (int)pPeerInfo->peerInfoParams[0].rssi);
       }
    }
    else
    {
       hddLog(VOS_TRACE_LEVEL_WARN,
              "%s: Warning: sme_RequestIBSSPeerInfo Request failed", __func__);
    }

    return status;
}

eHalStatus hdd_wlan_get_ibss_peer_info_all(hdd_adapter_t *pAdapter)
{
    eHalStatus status = eHAL_STATUS_FAILURE;
    tHalHandle hHal = WLAN_HDD_GET_HAL_CTX(pAdapter);
    hdd_station_ctx_t *pStaCtx =  WLAN_HDD_GET_STATION_CTX_PTR(pAdapter);
    tSirPeerInfoRspParams *pPeerInfo = &pStaCtx->ibss_peer_info;
    int i;

    status = sme_RequestIBSSPeerInfo(hHal, pAdapter, hdd_get_ibss_peer_info_cb,
                                     VOS_TRUE, 0xFF);
    INIT_COMPLETION(pAdapter->ibss_peer_info_comp);

    if (eHAL_STATUS_SUCCESS == status)
    {
       unsigned long rc;
       rc  = wait_for_completion_timeout
                (&pAdapter->ibss_peer_info_comp,
                 msecs_to_jiffies(IBSS_PEER_INFO_REQ_TIMOEUT));
       if (!rc) {
          hddLog(VOS_TRACE_LEVEL_ERROR,
                  FL("failed wait on ibss_peer_info_comp"));
          return eHAL_STATUS_FAILURE;
       }

       /** Print the peer info */
       pr_info("pPeerInfo->numIBSSPeers = %d ", (int)pPeerInfo->numPeers);
       pr_info("============================================================");
       for (i = 0; i < pPeerInfo->numPeers; i++) {
          uint8_t mac_addr[VOS_MAC_ADDR_SIZE];
          uint32_t tx_rate;

          tx_rate = pPeerInfo->peerInfoParams[i].txRate;
          vos_mem_copy(mac_addr, pPeerInfo->peerInfoParams[i].mac_addr,
              sizeof(mac_addr));

          pr_info(" PEER ADDR : %pM TxRate: %d Mbps RSSI: %d",
            mac_addr, (int)tx_rate, (int)pPeerInfo->peerInfoParams[i].rssi);
       }
    }
    else
    {
       hddLog(VOS_TRACE_LEVEL_WARN,
              "%s: Warning: sme_RequestIBSSPeerInfo Request failed", __func__);
    }

    return status;
}

int hdd_wlan_get_rts_threshold(hdd_adapter_t *pAdapter, union iwreq_data *wrqu)
{
    tHalHandle hHal = WLAN_HDD_GET_HAL_CTX(pAdapter);
    v_U32_t threshold = 0;
    hdd_context_t *hdd_ctx;
    int ret;

    ENTER();

    if (NULL == pAdapter) {
        VOS_TRACE(VOS_MODULE_ID_HDD, VOS_TRACE_LEVEL_ERROR,
                  "%s: Adapter is NULL", __func__);
        return -EINVAL;
    }

    hdd_ctx = WLAN_HDD_GET_CTX(pAdapter);
    ret = wlan_hdd_validate_context(hdd_ctx);
    if (0 != ret)
        return ret;


    if ( eHAL_STATUS_SUCCESS !=
                     ccmCfgGetInt(hHal, WNI_CFG_RTS_THRESHOLD, &threshold) )
    {
       VOS_TRACE(VOS_MODULE_ID_HDD, VOS_TRACE_LEVEL_WARN,
                      FL("failed to get ini parameter, WNI_CFG_RTS_THRESHOLD"));
       return -EIO;
    }
    wrqu->rts.value = threshold;

    VOS_TRACE(VOS_MODULE_ID_HDD, VOS_TRACE_LEVEL_INFO,
                                 ("Rts-Threshold=%d!!"), wrqu->rts.value);

    EXIT();

    return 0;
}
int hdd_wlan_get_frag_threshold(hdd_adapter_t *pAdapter, union iwreq_data *wrqu)
{
    tHalHandle hHal;
    v_U32_t threshold = 0, ret;
    hdd_context_t *hdd_ctx;

    ENTER();

    if (NULL == pAdapter) {
        VOS_TRACE(VOS_MODULE_ID_HDD, VOS_TRACE_LEVEL_ERROR,
                  "%s: Adapter is NULL", __func__);
        return -EINVAL;
    }

    hHal = WLAN_HDD_GET_HAL_CTX(pAdapter);
    hdd_ctx = WLAN_HDD_GET_CTX(pAdapter);
    ret = wlan_hdd_validate_context(hdd_ctx);
    if (0 != ret)
        return ret;


    if ( ccmCfgGetInt(hHal, WNI_CFG_FRAGMENTATION_THRESHOLD, &threshold)
                                                != eHAL_STATUS_SUCCESS )
    {
        VOS_TRACE(VOS_MODULE_ID_HDD, VOS_TRACE_LEVEL_WARN,
                      FL("failed to get ini parameter, WNI_CFG_FRAGMENTATION_THRESHOLD"));
        return -EIO;
    }
    wrqu->frag.value = threshold;

    VOS_TRACE(VOS_MODULE_ID_HDD, VOS_TRACE_LEVEL_INFO,
                               ("Frag-Threshold=%d!!"), wrqu->frag.value);

    EXIT();

    return 0;
}

int hdd_wlan_get_freq(v_U32_t channel, v_U32_t *pfreq)
{
    int i;
    if (channel > 0)
    {
        for (i=0; i < FREQ_CHAN_MAP_TABLE_SIZE; i++)
        {
            if (channel == freq_chan_map[i].chan)
            {
                *pfreq = freq_chan_map[i].freq;
                return 1;
            }
        }
    }
    VOS_TRACE(VOS_MODULE_ID_HDD, VOS_TRACE_LEVEL_INFO,
                               ("Invalid channel no=%d!!"), channel);
    return -EINVAL;
}

static v_BOOL_t
hdd_IsAuthTypeRSN( tHalHandle halHandle, eCsrAuthType authType)
{
    v_BOOL_t rsnType = VOS_FALSE;
    // is the authType supported?
    switch (authType)
    {
        case eCSR_AUTH_TYPE_NONE:    //never used
            rsnType = eANI_BOOLEAN_FALSE;
            break;
        // MAC layer authentication types
        case eCSR_AUTH_TYPE_OPEN_SYSTEM:
            rsnType = eANI_BOOLEAN_FALSE;
            break;
        case eCSR_AUTH_TYPE_SHARED_KEY:
            rsnType = eANI_BOOLEAN_FALSE;
            break;
        case eCSR_AUTH_TYPE_AUTOSWITCH:
            rsnType = eANI_BOOLEAN_FALSE;
            break;

        // Upper layer authentication types
        case eCSR_AUTH_TYPE_WPA:
            rsnType = eANI_BOOLEAN_TRUE;
            break;
        case eCSR_AUTH_TYPE_WPA_PSK:
            rsnType = eANI_BOOLEAN_TRUE;
            break;
        case eCSR_AUTH_TYPE_WPA_NONE:
            rsnType = eANI_BOOLEAN_TRUE;
            break;
#ifdef WLAN_FEATURE_VOWIFI_11R
        case eCSR_AUTH_TYPE_FT_RSN:
#endif
        case eCSR_AUTH_TYPE_RSN:
            rsnType = eANI_BOOLEAN_TRUE;
            break;
#ifdef WLAN_FEATURE_VOWIFI_11R
        case eCSR_AUTH_TYPE_FT_RSN_PSK:
#endif
        case eCSR_AUTH_TYPE_RSN_PSK:
#ifdef WLAN_FEATURE_11W
        case eCSR_AUTH_TYPE_RSN_PSK_SHA256:
        case eCSR_AUTH_TYPE_RSN_8021X_SHA256:
#endif
            rsnType = eANI_BOOLEAN_TRUE;
            break;
        //case eCSR_AUTH_TYPE_FAILED:
        case eCSR_AUTH_TYPE_UNKNOWN:
            rsnType = eANI_BOOLEAN_FALSE;
            break;
        default:
            hddLog(LOGE, FL("%s called with unknown authType - default to Open, None"),
                   __func__);
            rsnType = eANI_BOOLEAN_FALSE;
            break;
    }
    hddLog(LOGE, FL("%s called with authType: %d, returned: %d"),
                                             __func__, authType, rsnType);
    return rsnType;
}

static void hdd_GetRssiCB( v_S7_t rssi, tANI_U32 staId, void *pContext )
{
   struct statsContext *pStatsContext;
   hdd_adapter_t *pAdapter;

   if (ioctl_debug)
   {
      pr_info("%s: rssi [%d] STA [%d] pContext [%p]\n",
              __func__, (int)rssi, (int)staId, pContext);
   }

   if (NULL == pContext)
   {
      hddLog(VOS_TRACE_LEVEL_ERROR,
             "%s: Bad param, pContext [%p]",
             __func__, pContext);
      return;
   }

   pStatsContext = pContext;
   pAdapter      = pStatsContext->pAdapter;

   /* there is a race condition that exists between this callback
      function and the caller since the caller could time out either
      before or while this code is executing.  we use a spinlock to
      serialize these actions */
   spin_lock(&hdd_context_lock);

   if ((NULL == pAdapter) || (RSSI_CONTEXT_MAGIC != pStatsContext->magic))
   {
      /* the caller presumably timed out so there is nothing we can do */
      spin_unlock(&hdd_context_lock);
      hddLog(VOS_TRACE_LEVEL_WARN,
             "%s: Invalid context, pAdapter [%p] magic [%08x]",
              __func__, pAdapter, pStatsContext->magic);
      if (ioctl_debug)
      {
         pr_info("%s: Invalid context, pAdapter [%p] magic [%08x]\n",
                 __func__, pAdapter, pStatsContext->magic);
      }
      return;
   }

   /* context is valid so caller is still waiting */

   /* paranoia: invalidate the magic */
   pStatsContext->magic = 0;

   /* copy over the rssi */
   pAdapter->rssi = rssi;

   if (pAdapter->rssi > 0)
       pAdapter->rssi = 0;
   /* notify the caller */
   complete(&pStatsContext->completion);

   /* serialization is complete */
   spin_unlock(&hdd_context_lock);
}

static void hdd_GetSnrCB(tANI_S8 snr, tANI_U32 staId, void *pContext)
{
   struct statsContext *pStatsContext;
   hdd_adapter_t *pAdapter;

   if (ioctl_debug)
   {
      pr_info("%s: snr [%d] STA [%d] pContext [%p]\n",
              __func__, (int)snr, (int)staId, pContext);
   }

   if (NULL == pContext)
   {
      hddLog(VOS_TRACE_LEVEL_ERROR,
             "%s: Bad param, pContext [%p]",
             __func__, pContext);
      return;
   }

   pStatsContext = pContext;
   pAdapter      = pStatsContext->pAdapter;

   /* there is a race condition that exists between this callback
      function and the caller since the caller could time out either
      before or while this code is executing.  we use a spinlock to
      serialize these actions */
   spin_lock(&hdd_context_lock);

   if ((NULL == pAdapter) || (SNR_CONTEXT_MAGIC != pStatsContext->magic))
   {
      /* the caller presumably timed out so there is nothing we can do */
      spin_unlock(&hdd_context_lock);
      hddLog(VOS_TRACE_LEVEL_WARN,
             "%s: Invalid context, pAdapter [%p] magic [%08x]",
              __func__, pAdapter, pStatsContext->magic);
      if (ioctl_debug)
      {
         pr_info("%s: Invalid context, pAdapter [%p] magic [%08x]\n",
                 __func__, pAdapter, pStatsContext->magic);
      }
      return;
   }

   /* context is valid so caller is still waiting */

   /* paranoia: invalidate the magic */
   pStatsContext->magic = 0;

   /* copy over the snr */
   pAdapter->snr = snr;

   /* notify the caller */
   complete(&pStatsContext->completion);

   /* serialization is complete */
   spin_unlock(&hdd_context_lock);
}

VOS_STATUS wlan_hdd_get_rssi(hdd_adapter_t *pAdapter, v_S7_t *rssi_value)
{
   struct statsContext context;
   hdd_context_t *pHddCtx;
   hdd_station_ctx_t *pHddStaCtx;
   eHalStatus hstatus;
   unsigned long rc;

   if (NULL == pAdapter)
   {
       hddLog(VOS_TRACE_LEVEL_WARN,
              "%s: Invalid context, pAdapter", __func__);
       return VOS_STATUS_E_FAULT;
   }
   if ((WLAN_HDD_GET_CTX(pAdapter))->isLogpInProgress)
   {
       VOS_TRACE(VOS_MODULE_ID_HDD, VOS_TRACE_LEVEL_ERROR, "%s:LOGP in Progress. Ignore!!!",__func__);
       /* return a cached value */
       *rssi_value = pAdapter->rssi;
       return VOS_STATUS_SUCCESS;
   }

   pHddCtx = WLAN_HDD_GET_CTX(pAdapter);
   pHddStaCtx = WLAN_HDD_GET_STATION_CTX_PTR(pAdapter);

   if (eConnectionState_Associated != pHddStaCtx->conn_info.connState) {
       hddLog(LOG1, "%s: Not associated, rssi on disconnect %d",
                    __func__, pAdapter->rssi_on_disconnect);
       *rssi_value = pAdapter->rssi_on_disconnect;
       return VOS_STATUS_SUCCESS;
   }

   if (VOS_TRUE == pHddStaCtx->hdd_ReassocScenario)
   {
       VOS_TRACE(VOS_MODULE_ID_HDD, VOS_TRACE_LEVEL_INFO,
                 "%s: Roaming in progress, return cached RSSI", __func__);
       *rssi_value = pAdapter->rssi;
       return VOS_STATUS_SUCCESS;
   }

   init_completion(&context.completion);
   context.pAdapter = pAdapter;
   context.magic = RSSI_CONTEXT_MAGIC;

   hstatus = sme_GetRssi(pHddCtx->hHal, hdd_GetRssiCB,
                         pHddStaCtx->conn_info.staId[ 0 ],
                         pHddStaCtx->conn_info.bssId, pAdapter->rssi,
                         &context, pHddCtx->pvosContext);
   if (eHAL_STATUS_SUCCESS != hstatus)
   {
       hddLog(VOS_TRACE_LEVEL_ERROR,"%s: Unable to retrieve RSSI",
              __func__);
       /* we'll returned a cached value below */
   }
   else
   {
       /* request was sent -- wait for the response */
       rc = wait_for_completion_timeout(&context.completion,
                                    msecs_to_jiffies(WLAN_WAIT_TIME_STATS));
       if (!rc) {
          hddLog(VOS_TRACE_LEVEL_ERROR,
              FL("SME timed out while retrieving RSSI"));
          /* we'll now returned a cached value below */
       }
   }

   /* either we never sent a request, we sent a request and received a
      response or we sent a request and timed out.  if we never sent a
      request or if we sent a request and got a response, we want to
      clear the magic out of paranoia.  if we timed out there is a
      race condition such that the callback function could be
      executing at the same time we are. of primary concern is if the
      callback function had already verified the "magic" but had not
      yet set the completion variable when a timeout occurred. we
      serialize these activities by invalidating the magic while
      holding a shared spinlock which will cause us to block if the
      callback is currently executing */
   spin_lock(&hdd_context_lock);
   context.magic = 0;
   spin_unlock(&hdd_context_lock);

   *rssi_value = pAdapter->rssi;

   return VOS_STATUS_SUCCESS;
}

VOS_STATUS wlan_hdd_get_snr(hdd_adapter_t *pAdapter, v_S7_t *snr)
{
   struct statsContext context;
   hdd_context_t *pHddCtx;
   hdd_station_ctx_t *pHddStaCtx;
   eHalStatus hstatus;
   unsigned long rc;
   int valid;

   ENTER();
   if (NULL == pAdapter)
   {
       hddLog(VOS_TRACE_LEVEL_ERROR,
              "%s: Invalid context, pAdapter", __func__);
       return VOS_STATUS_E_FAULT;
   }

   pHddCtx = WLAN_HDD_GET_CTX(pAdapter);
   valid = wlan_hdd_validate_context(pHddCtx);
   if (0 != valid)
       return VOS_STATUS_E_FAULT;

   pHddStaCtx = WLAN_HDD_GET_STATION_CTX_PTR(pAdapter);

   init_completion(&context.completion);
   context.pAdapter = pAdapter;
   context.magic = SNR_CONTEXT_MAGIC;

   hstatus = sme_GetSnr(pHddCtx->hHal, hdd_GetSnrCB,
                         pHddStaCtx->conn_info.staId[ 0 ],
                         pHddStaCtx->conn_info.bssId,
                         &context);
   if (eHAL_STATUS_SUCCESS != hstatus)
   {
       hddLog(VOS_TRACE_LEVEL_ERROR,"%s: Unable to retrieve RSSI",
              __func__);
       /* we'll returned a cached value below */
   }
   else
   {
       /* request was sent -- wait for the response */
       rc = wait_for_completion_timeout(&context.completion,
                                    msecs_to_jiffies(WLAN_WAIT_TIME_STATS));
       if (!rc) {
          hddLog(VOS_TRACE_LEVEL_ERROR,
              FL("SME timed out while retrieving SNR"));
          /* we'll now returned a cached value below */
       }
   }

   /* either we never sent a request, we sent a request and received a
      response or we sent a request and timed out.  if we never sent a
      request or if we sent a request and got a response, we want to
      clear the magic out of paranoia.  if we timed out there is a
      race condition such that the callback function could be
      executing at the same time we are. of primary concern is if the
      callback function had already verified the "magic" but had not
      yet set the completion variable when a timeout occurred. we
      serialize these activities by invalidating the magic while
      holding a shared spinlock which will cause us to block if the
      callback is currently executing */
   spin_lock(&hdd_context_lock);
   context.magic = 0;
   spin_unlock(&hdd_context_lock);

   *snr = pAdapter->snr;
   EXIT();
   return VOS_STATUS_SUCCESS;
}

void hdd_StatisticsCB( void *pStats, void *pContext )
{
   hdd_adapter_t             *pAdapter      = (hdd_adapter_t *)pContext;
   hdd_stats_t               *pStatsCache   = NULL;
   hdd_wext_state_t *pWextState;
   VOS_STATUS vos_status = VOS_STATUS_SUCCESS;

   tCsrSummaryStatsInfo      *pSummaryStats = NULL;
   tCsrGlobalClassAStatsInfo *pClassAStats  = NULL;
   tCsrGlobalClassBStatsInfo *pClassBStats  = NULL;
   tCsrGlobalClassCStatsInfo *pClassCStats  = NULL;
   tCsrGlobalClassDStatsInfo *pClassDStats  = NULL;
   tCsrPerStaStatsInfo       *pPerStaStats  = NULL;

   if (pAdapter!= NULL)
     pStatsCache = &pAdapter->hdd_stats;


   pSummaryStats = (tCsrSummaryStatsInfo *)pStats;
   pClassAStats  = (tCsrGlobalClassAStatsInfo *)( pSummaryStats + 1 );
   pClassBStats  = (tCsrGlobalClassBStatsInfo *)( pClassAStats + 1 );
   pClassCStats  = (tCsrGlobalClassCStatsInfo *)( pClassBStats + 1 );
   pClassDStats  = (tCsrGlobalClassDStatsInfo *)( pClassCStats + 1 );
   pPerStaStats  = (tCsrPerStaStatsInfo *)( pClassDStats + 1 );

   if (pStatsCache!=NULL)
   {
      // and copy the stats into the cache we keep in the adapter instance structure
      vos_mem_copy( &pStatsCache->summary_stat, pSummaryStats, sizeof( pStatsCache->summary_stat ) );
      vos_mem_copy( &pStatsCache->ClassA_stat, pClassAStats, sizeof( pStatsCache->ClassA_stat ) );
      vos_mem_copy( &pStatsCache->ClassB_stat, pClassBStats, sizeof( pStatsCache->ClassB_stat ) );
      vos_mem_copy( &pStatsCache->ClassC_stat, pClassCStats, sizeof( pStatsCache->ClassC_stat ) );
      vos_mem_copy( &pStatsCache->ClassD_stat, pClassDStats, sizeof( pStatsCache->ClassD_stat ) );
      vos_mem_copy( &pStatsCache->perStaStats, pPerStaStats, sizeof( pStatsCache->perStaStats ) );
   }

    if (pAdapter) {
        pWextState = WLAN_HDD_GET_WEXT_STATE_PTR(pAdapter);
        vos_status = vos_event_set(&pWextState->vosevent);
        if (!VOS_IS_STATUS_SUCCESS(vos_status)) {
           hddLog(LOGE, FL("vos_event_set failed"));
           return;
        }
    }
}

void ccmCfgSetCallback(tHalHandle halHandle, tANI_S32 result)
{
   v_CONTEXT_t pVosContext;
   hdd_context_t *pHddCtx;
   VOS_STATUS hdd_reconnect_all_adapters( hdd_context_t *pHddCtx );
#if 0
   hdd_wext_state_t *pWextState;
   v_U32_t roamId;
#endif

   ENTER();

   pVosContext = vos_get_global_context(VOS_MODULE_ID_SYS,NULL);

   pHddCtx = (hdd_context_t*) vos_get_context(VOS_MODULE_ID_HDD,pVosContext);
   if (NULL == pHddCtx)
   {
      hddLog(VOS_TRACE_LEVEL_ERROR, "%s: Invalid pHddCtx", __func__);
      return;
   }
#if 0
   pWextState = pAdapter->pWextState;
#endif

   if (WNI_CFG_NEED_RESTART == result || WNI_CFG_NEED_RELOAD == result)
   {
      //TODO Verify is this is really used. If yes need to fix it.
      hdd_reconnect_all_adapters( pHddCtx );
#if 0
      pAdapter->conn_info.connState = eConnectionState_NotConnected;
      INIT_COMPLETION(pAdapter->disconnect_comp_var);
      vosStatus = sme_RoamDisconnect(halHandle, pAdapter->sessionId, eCSR_DISCONNECT_REASON_UNSPECIFIED);

      if(VOS_STATUS_SUCCESS == vosStatus)
          wait_for_completion_interruptible_timeout(&pAdapter->disconnect_comp_var,
                     msecs_to_jiffies(WLAN_WAIT_TIME_DISCONNECT));

      sme_RoamConnect(halHandle,
                     pAdapter->sessionId, &(pWextState->roamProfile),
                     &roamId);
#endif
   }

   EXIT();

}

/* hdd_clearRoamProfileIe() - Clear roam profile IEs
 * @pAdapter: Adapter handle
 *
 * Clears roam profile information elements
 * Returns: none
 */
void hdd_clearRoamProfileIe( hdd_adapter_t *pAdapter)
{
   int i = 0;
   hdd_wext_state_t *pWextState = WLAN_HDD_GET_WEXT_STATE_PTR(pAdapter);
<<<<<<< HEAD

   ENTER();

=======

   ENTER();

>>>>>>> f9b3052d
   if (!pWextState) {
        hddLog(LOGE, FL("ERROR: pWextState not found"));
        return;
   }
   /* clear WPA/RSN/WSC IE information in the profile */
   pWextState->roamProfile.nWPAReqIELength = 0;
   pWextState->roamProfile.pWPAReqIE = (tANI_U8 *)NULL;
   pWextState->roamProfile.nRSNReqIELength = 0;
   pWextState->roamProfile.pRSNReqIE = (tANI_U8 *)NULL;

#ifdef FEATURE_WLAN_WAPI
   pWextState->roamProfile.nWAPIReqIELength = 0;
   pWextState->roamProfile.pWAPIReqIE = (tANI_U8 *)NULL;
#endif

   pWextState->roamProfile.bWPSAssociation = VOS_FALSE;
   pWextState->roamProfile.bOSENAssociation = VOS_FALSE;
   pWextState->roamProfile.pAddIEScan = (tANI_U8 *)NULL;
   pWextState->roamProfile.nAddIEScanLength = 0;
   pWextState->roamProfile.pAddIEAssoc = (tANI_U8 *)NULL;
   pWextState->roamProfile.nAddIEAssocLength = 0;

   pWextState->roamProfile.EncryptionType.numEntries = 1;
   pWextState->roamProfile.EncryptionType.encryptionType[0]
                                                     = eCSR_ENCRYPT_TYPE_NONE;

   pWextState->roamProfile.mcEncryptionType.numEntries = 1;
   pWextState->roamProfile.mcEncryptionType.encryptionType[0]
                                                     = eCSR_ENCRYPT_TYPE_NONE;

   pWextState->roamProfile.AuthType.numEntries = 1;
   pWextState->roamProfile.AuthType.authType[0] = eCSR_AUTH_TYPE_OPEN_SYSTEM;

#ifdef WLAN_FEATURE_11W
   pWextState->roamProfile.MFPEnabled = eANI_BOOLEAN_FALSE;
   pWextState->roamProfile.MFPRequired = 0;
   pWextState->roamProfile.MFPCapable = 0;
#endif

   pWextState->authKeyMgmt = 0;

   for (i=0; i < CSR_MAX_NUM_KEY; i++)
       pWextState->roamProfile.Keys.KeyLength[i] = 0;

#ifdef FEATURE_WLAN_WAPI
   pAdapter->wapi_info.wapiAuthMode = WAPI_AUTH_MODE_OPEN;
   pAdapter->wapi_info.nWapiMode = 0;
#endif

   vos_mem_zero((void *)(pWextState->req_bssId), VOS_MAC_ADDR_SIZE);
   EXIT();
}

void wlan_hdd_ula_done_cb(v_VOID_t *callbackContext)
{
    hdd_adapter_t *pAdapter = (hdd_adapter_t*)callbackContext;

    if (WLAN_HDD_ADAPTER_MAGIC != pAdapter->magic)
    {
        VOS_TRACE(VOS_MODULE_ID_HDD, VOS_TRACE_LEVEL_ERROR,
                  "%s: Invalid pAdapter magic", __func__);
    }
    else
    {
        complete(&pAdapter->ula_complete);
    }
}

VOS_STATUS wlan_hdd_check_ula_done(hdd_adapter_t *pAdapter)
{
    hdd_station_ctx_t *pHddStaCtx = WLAN_HDD_GET_STATION_CTX_PTR(pAdapter);
    VOS_STATUS vos_status;
    unsigned long rc;

    if (VOS_FALSE == pHddStaCtx->conn_info.uIsAuthenticated)
    {
        INIT_COMPLETION(pAdapter->ula_complete);

        /*To avoid race condition between the set key and the last EAPOL
          packet, notify TL to finish upper layer authentication incase if the
          last EAPOL packet pending in the TL queue.*/
        vos_status = WLANTL_Finish_ULA(wlan_hdd_ula_done_cb, pAdapter);

        if ( vos_status != VOS_STATUS_SUCCESS )
        {
            VOS_TRACE( VOS_MODULE_ID_HDD, VOS_TRACE_LEVEL_ERROR,
                   "[%4d] WLANTL_Finish_ULA returned ERROR status= %d",
                   __LINE__, vos_status );
            return vos_status;

        }

        rc = wait_for_completion_timeout(&pAdapter->ula_complete,
                                    msecs_to_jiffies(HDD_FINISH_ULA_TIME_OUT));
        if (rc <= 0)
        {
            VOS_TRACE(VOS_MODULE_ID_HDD, VOS_TRACE_LEVEL_ERROR,
                      FL("failure wait on ULA to complete %ld"), rc);
            /* we'll still fall through and return success since the
             * connection may still get established but is just taking
             * too long for us to wait */
        }
    }
    return VOS_STATUS_SUCCESS;
}

v_U8_t* wlan_hdd_get_vendor_oui_ie_ptr(v_U8_t *oui, v_U8_t oui_size, v_U8_t *ie, int ie_len)
{

    int left = ie_len;
    v_U8_t *ptr = ie;
    v_U8_t elem_id,elem_len;
    v_U8_t eid = 0xDD;

    if ( NULL == ie || 0 == ie_len )
       return NULL;

    while(left >= 2)
    {
        elem_id  = ptr[0];
        elem_len = ptr[1];
        left -= 2;
        if(elem_len > left)
        {
            hddLog(VOS_TRACE_LEVEL_FATAL,
                   FL("****Invalid IEs eid = %d elem_len=%d left=%d*****"),
                    eid,elem_len,left);
            return NULL;
        }
        if (elem_id == eid)
        {
            if(memcmp( &ptr[2], oui, oui_size)==0)
                return ptr;
        }

        left -= elem_len;
        ptr += (elem_len + 2);
    }
    return NULL;
}

/**
 * hdd_get_ldpc() - Get adapter LDPC
 * @adapter: adapter being queried
 * @value: where to store the value
 *
 * Return: 0 on success, negative errno on failure
 */
int hdd_get_ldpc(hdd_adapter_t *adapter, int *value)
{
	tHalHandle hal = WLAN_HDD_GET_HAL_CTX(adapter);
	int ret;

	ENTER();
	ret = sme_GetHTConfig(hal, adapter->sessionId,
			      WNI_CFG_HT_CAP_INFO_ADVANCE_CODING);
	if (ret < 0) {
		hddLog(LOGE, FL("Failed to get LDPC value"));
	} else {
		*value = ret;
		ret = 0;
	}
	return ret;
}

/**
 * hdd_set_ldpc() - Set adapter LDPC
 * @adapter: adapter being modified
 * @value: new LDPC value
 *
 * Return: 0 on success, negative errno on failure
 */
int hdd_set_ldpc(hdd_adapter_t *adapter, int value)
{
	tHalHandle hal = WLAN_HDD_GET_HAL_CTX(adapter);
	int ret;

	hddLog(LOG1, FL("%d"), value);
	if (value) {
		/* make sure HT capabilities allow this */
		eHalStatus status;
		uint32_t cfg_value;
		union {
			uint16_t cfg_value16;
			tSirMacHTCapabilityInfo ht_cap_info;
		} u;

		status = ccmCfgGetInt(hal, WNI_CFG_HT_CAP_INFO, &cfg_value);
		if (eHAL_STATUS_SUCCESS != status) {
			hddLog(LOGE, FL("Failed to get HT capability info"));
			return -EIO;
		}
		u.cfg_value16 = cfg_value & 0xFFFF;
		if (!u.ht_cap_info.advCodingCap) {
			hddLog(LOGE, FL("LDCP not supported"));
			return -EINVAL;
		}
	}

	ret = sme_UpdateHTConfig(hal, adapter->sessionId,
				 WNI_CFG_HT_CAP_INFO_ADVANCE_CODING,
				 value);
	if (ret)
		hddLog(LOGE, FL("Failed to set LDPC value"));

	return ret;
}

/**
 * hdd_get_tx_stbc() - Get adapter TX STBC
 * @adapter: adapter being queried
 * @value: where to store the value
 *
 * Return: 0 on success, negative errno on failure
 */
int hdd_get_tx_stbc(hdd_adapter_t *adapter, int *value)
{
	tHalHandle hal = WLAN_HDD_GET_HAL_CTX(adapter);
	int ret;

	ENTER();
	ret = sme_GetHTConfig(hal, adapter->sessionId,
			      WNI_CFG_HT_CAP_INFO_TX_STBC);
	if (ret < 0) {
		hddLog(LOGE, FL("Failed to get TX STBC value"));
	} else {
		*value = ret;
		ret = 0;
	}

	return ret;
}

/**
 * hdd_set_tx_stbc() - Set adapter TX STBC
 * @adapter: adapter being modified
 * @value: new TX STBC value
 *
 * Return: 0 on success, negative errno on failure
 */
int hdd_set_tx_stbc(hdd_adapter_t *adapter, int value)
{
	tHalHandle hal = WLAN_HDD_GET_HAL_CTX(adapter);
	int ret;

	hddLog(LOG1, FL("%d"), value);
	if (value) {
		/* make sure HT capabilities allow this */
		eHalStatus status;
		uint32_t cfg_value;
		union {
			uint16_t cfg_value16;
			tSirMacHTCapabilityInfo ht_cap_info;
		} u;

		status = ccmCfgGetInt(hal, WNI_CFG_HT_CAP_INFO, &cfg_value);
		if (eHAL_STATUS_SUCCESS != status) {
			hddLog(LOGE, FL("Failed to get HT capability info"));
			return -EIO;
		}
		u.cfg_value16 = cfg_value & 0xFFFF;
		if (!u.ht_cap_info.txSTBC) {
			hddLog(LOGE, FL("TX STBC not supported"));
			return -EINVAL;
		}
	}
	ret = sme_UpdateHTConfig(hal, adapter->sessionId,
				 WNI_CFG_HT_CAP_INFO_TX_STBC,
				 value);
	if (ret)
		hddLog(LOGE, FL("Failed to set TX STBC value"));

	return ret;
}

/**
 * hdd_get_rx_stbc() - Get adapter RX STBC
 * @adapter: adapter being queried
 * @value: where to store the value
 *
 * Return: 0 on success, negative errno on failure
 */
int hdd_get_rx_stbc(hdd_adapter_t *adapter, int *value)
{
	tHalHandle hal = WLAN_HDD_GET_HAL_CTX(adapter);
	int ret;

	ENTER();
	ret = sme_GetHTConfig(hal, adapter->sessionId,
			      WNI_CFG_HT_CAP_INFO_RX_STBC);
	if (ret < 0) {
		hddLog(LOGE, FL("Failed to get RX STBC value"));
	} else {
		*value = ret;
		ret = 0;
	}

	return ret;
}

/**
 * hdd_set_rx_stbc() - Set adapter RX STBC
 * @adapter: adapter being modified
 * @value: new RX STBC value
 *
 * Return: 0 on success, negative errno on failure
 */
int hdd_set_rx_stbc(hdd_adapter_t *adapter, int value)
{
	tHalHandle hal = WLAN_HDD_GET_HAL_CTX(adapter);
	int ret;

	hddLog(LOG1, FL("%d"), value);
	if (value) {
		/* make sure HT capabilities allow this */
		eHalStatus status;
		uint32_t cfg_value;
		union {
			uint16_t cfg_value16;
			tSirMacHTCapabilityInfo ht_cap_info;
		} u;

		status = ccmCfgGetInt(hal, WNI_CFG_HT_CAP_INFO, &cfg_value);
		if (eHAL_STATUS_SUCCESS != status) {
			hddLog(LOGE, FL("Failed to get HT capability info"));
			return -EIO;
		}
		u.cfg_value16 = cfg_value & 0xFFFF;
		if (!u.ht_cap_info.rxSTBC) {
			hddLog(LOGE, FL("RX STBC not supported"));
			return -EINVAL;
		}
	}
	ret = sme_UpdateHTConfig(hal, adapter->sessionId,
				 WNI_CFG_HT_CAP_INFO_RX_STBC,
				 value);
	if (ret)
		hddLog(LOGE, FL("Failed to set RX STBC value"));

	return ret;
}

/**
 * __iw_set_commit() - set commit
 * @dev: pointer to net_device
 * @info: pointer to iw_request_info
 * @wrqu: pointer to iwreq_data
 * @extra: extra
 *
 * Return: 0 on success, error number otherwise
 */
static int __iw_set_commit(struct net_device *dev, struct iw_request_info *info,
			   union iwreq_data *wrqu, char *extra)
{
    hdd_adapter_t *adapter;
    hdd_context_t *hdd_ctx;
    int ret;

    ENTER();

    adapter = WLAN_HDD_GET_PRIV_PTR(dev);
    hdd_ctx = WLAN_HDD_GET_CTX(adapter);
    ret = wlan_hdd_validate_context(hdd_ctx);
    if (0 != ret)
        return ret;

    /* Do nothing for now */
    return 0;
}

/**
 * iw_set_commit() - SSR wrapper function for __iw_set_commit
 * @dev: pointer to net_device
 * @info: pointer to iw_request_info
 * @wrqu: pointer to iwreq_data
 * @extra: extra
 *
 * Return: 0 on success, error number otherwise
 */
int iw_set_commit(struct net_device *dev, struct iw_request_info *info,
		  union iwreq_data *wrqu, char *extra)
{
	int ret;

	vos_ssr_protect(__func__);
	ret = __iw_set_commit(dev, info, wrqu, extra);
	vos_ssr_unprotect(__func__);

	return ret;
}

/**
 * __iw_get_name() - get name
 * @dev: pointer to net_device
 * @info: pointer to iw_request_info
 * @wrqu: pointer to iwreq_data
 * @extra: extra
 *
 * Return: 0 on success, error number otherwise
 */
static int __iw_get_name(struct net_device *dev,
			 struct iw_request_info *info,
			 char *wrqu, char *extra)
{
	ENTER();
	strlcpy(wrqu, "Qcom:802.11n", IFNAMSIZ);
	EXIT();
	return 0;
}

/**
 * __iw_get_name() - SSR wrapper for __iw_get_name
 * @dev: pointer to net_device
 * @info: pointer to iw_request_info
 * @wrqu: pointer to iwreq_data
 * @extra: extra
 *
 * Return: 0 on success, error number otherwise
 */
static int iw_get_name(struct net_device *dev,
			 struct iw_request_info *info,
			 char *wrqu, char *extra)
{
	int ret;

	vos_ssr_protect(__func__);
	ret = __iw_get_name(dev, info, wrqu, extra);
	vos_ssr_unprotect(__func__);

	return ret;
}


/**
 * __iw_set_mode() - SIOCSIWMODE ioctl handler
 * @dev: device upon which the ioctl was received
 * @info: ioctl request information
 * @wrqu: ioctl request data
 * @extra: ioctl extra data
 *
 * Return: 0 on success, non-zero on error
 */
static int __iw_set_mode(struct net_device *dev, struct iw_request_info *info,
			 union iwreq_data *wrqu, char *extra)
{
    hdd_wext_state_t         *pWextState;
    hdd_adapter_t *pAdapter = WLAN_HDD_GET_PRIV_PTR(dev);
    tCsrRoamProfile          *pRoamProfile;
    eCsrRoamBssType          LastBSSType;
    eMib_dot11DesiredBssType connectedBssType;
    hdd_config_t             *pConfig;
    struct wireless_dev      *wdev;
    hdd_context_t *hdd_ctx;
    int ret;

    ENTER();

    hdd_ctx = WLAN_HDD_GET_CTX(pAdapter);
    ret = wlan_hdd_validate_context(hdd_ctx);
    if (0 != ret)
        return ret;

    pWextState = WLAN_HDD_GET_WEXT_STATE_PTR(pAdapter);
    wdev = dev->ieee80211_ptr;
    pRoamProfile = &pWextState->roamProfile;
    LastBSSType = pRoamProfile->BSSType;

    hddLog(LOG1, "%s Old Bss type = %d", __func__, LastBSSType);

    switch (wrqu->mode)
    {
    case IW_MODE_ADHOC:
        hddLog(LOG1, "%s Setting AP Mode as IW_MODE_ADHOC", __func__);
        pRoamProfile->BSSType = eCSR_BSS_TYPE_START_IBSS;
        // Set the phymode correctly for IBSS.
        pConfig  = (WLAN_HDD_GET_CTX(pAdapter))->cfg_ini;
        pWextState->roamProfile.phyMode = hdd_cfg_xlate_to_csr_phy_mode(pConfig->dot11Mode);
        pAdapter->device_mode = WLAN_HDD_IBSS;
        wdev->iftype = NL80211_IFTYPE_ADHOC;
        break;
    case IW_MODE_INFRA:
        hddLog(LOG1, "%s Setting AP Mode as IW_MODE_INFRA", __func__);
        pRoamProfile->BSSType = eCSR_BSS_TYPE_INFRASTRUCTURE;
        wdev->iftype = NL80211_IFTYPE_STATION;
        break;
    case IW_MODE_AUTO:
        hddLog(LOG1, "%s Setting AP Mode as IW_MODE_AUTO", __func__);
        pRoamProfile->BSSType = eCSR_BSS_TYPE_ANY;
        break;
    default:
        hddLog(LOGE, "%s Unknown AP Mode value %d ", __func__, wrqu->mode);
        return -EOPNOTSUPP;
    }

    if ( LastBSSType != pRoamProfile->BSSType )
    {
        //the BSS mode changed
        // We need to issue disconnect if connected or in IBSS disconnect state
        if ( hdd_connGetConnectedBssType( WLAN_HDD_GET_STATION_CTX_PTR(pAdapter), &connectedBssType ) ||
             ( eCSR_BSS_TYPE_START_IBSS == LastBSSType ) )
        {
            VOS_STATUS vosStatus;
            // need to issue a disconnect to CSR.
            INIT_COMPLETION(pAdapter->disconnect_comp_var);
            vosStatus = sme_RoamDisconnect( WLAN_HDD_GET_HAL_CTX(pAdapter),
                                          pAdapter->sessionId,
                                          eCSR_DISCONNECT_REASON_IBSS_LEAVE );
            if(VOS_STATUS_SUCCESS == vosStatus)
            {
                 unsigned long rc;
                 rc = wait_for_completion_timeout(
                                  &pAdapter->disconnect_comp_var,
                                    msecs_to_jiffies(WLAN_WAIT_TIME_DISCONNECT));
                 if (!rc)
                     hddLog(VOS_TRACE_LEVEL_ERROR,
                            FL("failed wait on disconnect_comp_var"));
            }
        }
    }

    EXIT();
    return 0;
}

/**
 * iw_set_mode() - SSR wrapper for __iw_set_mode()
 * @dev: pointer to net_device
 * @info: pointer to iw_request_info
 * @wrqu: pointer to iwreq_data
 * @extra: pointer to extra ioctl payload
 *
 * Return: 0 on success, error number otherwise
 */
static int iw_set_mode(struct net_device *dev, struct iw_request_info *info,
		       union iwreq_data *wrqu, char *extra)
{
	int ret;

	vos_ssr_protect(__func__);
	ret = __iw_set_mode(dev, info, wrqu, extra);
	vos_ssr_unprotect(__func__);

	return ret;
}

/**
 * __iw_get_mode() - SIOCGIWMODE ioctl handler
 * @dev: device upon which the ioctl was received
 * @info: ioctl request information
 * @wrqu: ioctl request data
 * @extra: ioctl extra data
 *
 * Return: 0 on success, non-zero on error
 */
static int
__iw_get_mode(struct net_device *dev, struct iw_request_info *info,
	      union iwreq_data *wrqu, char *extra)
{
    hdd_wext_state_t *pWextState;
    hdd_adapter_t *pAdapter = WLAN_HDD_GET_PRIV_PTR(dev);
    hdd_context_t *hdd_ctx;
    int ret;

    ENTER();

    hdd_ctx = WLAN_HDD_GET_CTX(pAdapter);
    ret = wlan_hdd_validate_context(hdd_ctx);
    if (0 != ret)
        return ret;

    pWextState = WLAN_HDD_GET_WEXT_STATE_PTR(pAdapter);

    switch (pWextState->roamProfile.BSSType) {
    case eCSR_BSS_TYPE_INFRASTRUCTURE:
        hddLog(LOG1, FL("returns IW_MODE_INFRA"));
        wrqu->mode = IW_MODE_INFRA;
        break;
    case eCSR_BSS_TYPE_IBSS:
    case eCSR_BSS_TYPE_START_IBSS:
        hddLog(LOG1, FL("returns IW_MODE_ADHOC"));
        wrqu->mode = IW_MODE_ADHOC;
        break;
    case eCSR_BSS_TYPE_ANY:
    default:
        hddLog(LOG1, FL("returns IW_MODE_AUTO"));
        wrqu->mode = IW_MODE_AUTO;
        break;
    }

    EXIT();
    return 0;
}

/**
 * iw_get_mode() - SSR wrapper for __iw_get_mode()
 * @dev: pointer to net_device
 * @info: pointer to iw_request_info
 * @wrqu: pointer to iwreq_data
 * @extra: pointer to extra ioctl payload
 *
 * Return: 0 on success, error number otherwise
 */
static int iw_get_mode(struct net_device *dev, struct iw_request_info *info,
		       union iwreq_data *wrqu, char *extra)
{
	int ret;

	vos_ssr_protect(__func__);
	ret = __iw_get_mode(dev, info, wrqu, extra);
	vos_ssr_unprotect(__func__);

	return ret;
}

/**
 * __iw_set_freq() - SIOCSIWFREQ ioctl handler
 * @dev: device upon which the ioctl was received
 * @info: ioctl request information
 * @wrqu: ioctl request data
 * @extra: ioctl extra data
 *
 * Return: 0 on success, non-zero on error
 */
static int __iw_set_freq(struct net_device *dev, struct iw_request_info *info,
			 union iwreq_data *wrqu, char *extra)
{
    v_U32_t numChans = 0;
    v_U8_t validChan[WNI_CFG_VALID_CHANNEL_LIST_LEN];
    v_U32_t indx = 0;
    hdd_wext_state_t *pWextState;
    hdd_adapter_t *pAdapter = WLAN_HDD_GET_PRIV_PTR(dev);
    tHalHandle hHal = WLAN_HDD_GET_HAL_CTX(pAdapter);
    hdd_station_ctx_t *pHddStaCtx = WLAN_HDD_GET_STATION_CTX_PTR(pAdapter);
    tCsrRoamProfile * pRoamProfile;
    hdd_context_t *hdd_ctx;
    int ret;

    ENTER();

    hdd_ctx = WLAN_HDD_GET_CTX(pAdapter);
    ret = wlan_hdd_validate_context(hdd_ctx);
    if (0 != ret)
        return ret;

    pWextState = WLAN_HDD_GET_WEXT_STATE_PTR(pAdapter);

    pRoamProfile = &pWextState->roamProfile;

    hddLog(LOG1,"setCHANNEL ioctl");

    /* Link is up then return cant set channel*/
    if(eConnectionState_IbssConnected == pHddStaCtx->conn_info.connState ||
       eConnectionState_Associated == pHddStaCtx->conn_info.connState)
    {
        hddLog( LOGE, "IBSS Associated");
        return -EOPNOTSUPP;
    }

    /* Settings by Frequency as input */
    if((wrqu->freq.e == 1) && (wrqu->freq.m >= (tANI_U32)2.412e8) &&
                            (wrqu->freq.m <= (tANI_U32)5.825e8))
    {
        tANI_U32 freq = wrqu->freq.m / 100000;

        while ((indx <  FREQ_CHAN_MAP_TABLE_SIZE) && (freq != freq_chan_map[indx].freq))
            indx++;
        if (indx >= FREQ_CHAN_MAP_TABLE_SIZE)
        {
            return -EINVAL;
        }
        wrqu->freq.e = 0;
        wrqu->freq.m = freq_chan_map[indx].chan;

    }

    if (wrqu->freq.e == 0)
    {
        if((wrqu->freq.m < WNI_CFG_CURRENT_CHANNEL_STAMIN) ||
                        (wrqu->freq.m > WNI_CFG_CURRENT_CHANNEL_STAMAX))
        {
            hddLog(LOG1,"%s: Channel [%d] is outside valid range from %d to %d",
                __func__, wrqu->freq.m, WNI_CFG_CURRENT_CHANNEL_STAMIN,
                    WNI_CFG_CURRENT_CHANNEL_STAMAX);
             return -EINVAL;
        }

        numChans = WNI_CFG_VALID_CHANNEL_LIST_LEN;

        if (ccmCfgGetStr(hHal, WNI_CFG_VALID_CHANNEL_LIST,
                validChan, &numChans) != eHAL_STATUS_SUCCESS){
            VOS_TRACE(VOS_MODULE_ID_HDD, VOS_TRACE_LEVEL_WARN,
               FL("failed to get ini parameter, WNI_CFG_VALID_CHANNEL_LIST"));
            return -EIO;
        }

        for (indx = 0; indx < numChans; indx++) {
            if (wrqu->freq.m == validChan[indx]){
                break;
            }
        }
    }
    else{

        return -EINVAL;
    }

    if(indx >= numChans)
    {
        return -EINVAL;
    }

    /* Set the Operational Channel */
    numChans = pRoamProfile->ChannelInfo.numOfChannels = 1;
    pHddStaCtx->conn_info.operationChannel = wrqu->freq.m;
    pRoamProfile->ChannelInfo.ChannelList = &pHddStaCtx->conn_info.operationChannel;

    hddLog(LOG1,"pRoamProfile->operationChannel  = %d", wrqu->freq.m);

    EXIT();

    return ret;
}

/**
 * iw_set_freq() - SSR wrapper for __iw_set_freq()
 * @dev: pointer to net_device
 * @info: pointer to iw_request_info
 * @wrqu: pointer to iwreq_data
 * @extra: pointer to extra ioctl payload
 *
 * Return: 0 on success, error number otherwise
 */
static int iw_set_freq(struct net_device *dev, struct iw_request_info *info,
		       union iwreq_data *wrqu, char *extra)
{
	int ret;

	vos_ssr_protect(__func__);
	ret = __iw_set_freq(dev, info, wrqu, extra);
	vos_ssr_unprotect(__func__);

	return ret;
}

/**
 * __iw_get_freq() - SIOCGIWFREQ ioctl handler
 * @dev: device upon which the ioctl was received
 * @info: ioctl request information
 * @fwrq: ioctl frequency data
 * @extra: ioctl extra data
 *
 * Return: 0 on success, non-zero on error
 */
static int __iw_get_freq(struct net_device *dev, struct iw_request_info *info,
			 struct iw_freq *fwrq, char *extra)
{
   v_U32_t status = FALSE, channel = 0, freq = 0;
   hdd_adapter_t *pAdapter = WLAN_HDD_GET_PRIV_PTR(dev);
   tHalHandle hHal;
   hdd_wext_state_t *pWextState;
   tCsrRoamProfile * pRoamProfile;
   hdd_station_ctx_t *pHddStaCtx = WLAN_HDD_GET_STATION_CTX_PTR(pAdapter);
   hdd_context_t *hdd_ctx;
   int ret;

   ENTER();

   hdd_ctx = WLAN_HDD_GET_CTX(pAdapter);
   ret = wlan_hdd_validate_context(hdd_ctx);
   if (0 != ret)
       return ret;

   pWextState = WLAN_HDD_GET_WEXT_STATE_PTR(pAdapter);
   hHal = WLAN_HDD_GET_HAL_CTX(pAdapter);

   pRoamProfile = &pWextState->roamProfile;

   if( pHddStaCtx->conn_info.connState== eConnectionState_Associated )
   {
       if (sme_GetOperationChannel(hHal, &channel, pAdapter->sessionId) != eHAL_STATUS_SUCCESS)
       {
           VOS_TRACE(VOS_MODULE_ID_HDD, VOS_TRACE_LEVEL_ERROR,
                       FL("failed to get operating channel %u"), pAdapter->sessionId);
           return -EIO;
       }
       else
       {
           status = hdd_wlan_get_freq(channel, &freq);
           if( TRUE == status )
           {
               /* Set Exponent parameter as 6 (MHZ) in struct iw_freq
                * iwlist & iwconfig command shows frequency into proper
                * format (2.412 GHz instead of 246.2 MHz)*/
               fwrq->m = freq;
               fwrq->e = MHZ;
           }
       }
    }
    else
    {
       /* Set Exponent parameter as 6 (MHZ) in struct iw_freq
        * iwlist & iwconfig command shows frequency into proper
        * format (2.412 GHz instead of 246.2 MHz)*/
       fwrq->m = 0;
       fwrq->e = MHZ;
    }
   return 0;
}

/**
 * iw_get_freq() - SSR wrapper for __iw_get_freq()
 * @dev: pointer to net_device
 * @info: pointer to iw_request_info
 * @fwrq: pointer to frequency data
 * @extra: pointer to extra ioctl payload
 *
 * Return: 0 on success, error number otherwise
 */
static int iw_get_freq(struct net_device *dev, struct iw_request_info *info,
		       struct iw_freq *fwrq, char *extra)
{
	int ret;

	vos_ssr_protect(__func__);
	ret = __iw_get_freq(dev, info, fwrq, extra);
	vos_ssr_unprotect(__func__);

	return ret;
}

/**
 * __iw_get_tx_power() - SIOCGIWTXPOW ioctl handler
 * @dev: device upon which the ioctl was received
 * @info: ioctl request information
 * @wrqu: ioctl request data
 * @extra: ioctl extra data
 *
 * Return: 0 on success, non-zero on error
 */
static int __iw_get_tx_power(struct net_device *dev,
			     struct iw_request_info *info,
			     union iwreq_data *wrqu, char *extra)
{

   hdd_adapter_t *pAdapter = WLAN_HDD_GET_PRIV_PTR(dev);
   hdd_context_t *pHddCtx = WLAN_HDD_GET_CTX(pAdapter);
   hdd_station_ctx_t *pHddStaCtx = WLAN_HDD_GET_STATION_CTX_PTR(pAdapter);
   int ret;

   ENTER();

   ret = wlan_hdd_validate_context(pHddCtx);
   if (0 != ret)
       return ret;

   if(eConnectionState_Associated != pHddStaCtx->conn_info.connState)
   {
      wrqu->txpower.value = 0;
      return 0;
   }
   wlan_hdd_get_classAstats(pAdapter);
   wrqu->txpower.value = pAdapter->hdd_stats.ClassA_stat.max_pwr;

   return 0;
}

/**
 * iw_get_tx_power() - SSR wrapper for __iw_get_tx_power()
 * @dev: pointer to net_device
 * @info: pointer to iw_request_info
 * @wrqu: pointer to iwreq_data
 * @extra: pointer to extra ioctl payload
 *
 * Return: 0 on success, error number otherwise
 */
static int iw_get_tx_power(struct net_device *dev,
			   struct iw_request_info *info,
			   union iwreq_data *wrqu, char *extra)
{
	int ret;

	vos_ssr_protect(__func__);
	ret = __iw_get_tx_power(dev, info, wrqu, extra);
	vos_ssr_unprotect(__func__);

	return ret;
}

/**
 * __iw_set_tx_power() - SIOCSIWTXPOW ioctl handler
 * @dev: device upon which the ioctl was received
 * @info: ioctl request information
 * @wrqu: ioctl request data
 * @extra: ioctl extra data
 *
 * Return: 0 on success, non-zero on error
 */
static int __iw_set_tx_power(struct net_device *dev,
			     struct iw_request_info *info,
			     union iwreq_data *wrqu, char *extra)
{
    hdd_adapter_t *pAdapter = WLAN_HDD_GET_PRIV_PTR(dev);
    tHalHandle hHal = WLAN_HDD_GET_HAL_CTX(pAdapter);
    hdd_context_t *hdd_ctx;
    int ret;

    ENTER();

    hdd_ctx = WLAN_HDD_GET_CTX(pAdapter);
    ret = wlan_hdd_validate_context(hdd_ctx);
    if (0 != ret)
        return ret;

    if ( ccmCfgSetInt(hHal, WNI_CFG_CURRENT_TX_POWER_LEVEL, wrqu->txpower.value, ccmCfgSetCallback, eANI_BOOLEAN_TRUE) != eHAL_STATUS_SUCCESS )
    {
        VOS_TRACE(VOS_MODULE_ID_HDD, VOS_TRACE_LEVEL_ERROR,
                FL("failed to set ini parameter, WNI_CFG_CURRENT_TX_POWER_LEVEL"));
        return -EIO;
    }

    EXIT();

    return 0;
}

/**
 * iw_set_tx_power() - SSR wrapper for __iw_set_tx_power()
 * @dev: pointer to net_device
 * @info: pointer to iw_request_info
 * @wrqu: pointer to iwreq_data
 * @extra: pointer to extra ioctl payload
 *
 * Return: 0 on success, error number otherwise
 */
static int iw_set_tx_power(struct net_device *dev,
			   struct iw_request_info *info,
			   union iwreq_data *wrqu, char *extra)
{
	int ret;

	vos_ssr_protect(__func__);
	ret = __iw_set_tx_power(dev, info, wrqu, extra);
	vos_ssr_unprotect(__func__);

	return ret;
}

/**
 * __iw_get_bitrate() - SIOCGIWRATE ioctl handler
 * @dev: device upon which the ioctl was received
 * @info: ioctl request information
 * @wrqu: ioctl request data
 * @extra: ioctl extra data
 *
 * Return: 0 on success, non-zero on error
 */
static int __iw_get_bitrate(struct net_device *dev,
			    struct iw_request_info *info,
			    union iwreq_data *wrqu, char *extra)
{
   VOS_STATUS vos_status = VOS_STATUS_SUCCESS;
   eHalStatus status = eHAL_STATUS_SUCCESS;
   hdd_wext_state_t *pWextState;
   hdd_adapter_t *pAdapter = WLAN_HDD_GET_PRIV_PTR(dev);
   hdd_station_ctx_t *pHddStaCtx = WLAN_HDD_GET_STATION_CTX_PTR(pAdapter);
   hdd_context_t *hdd_ctx;
   int ret;

   ENTER();

   hdd_ctx = WLAN_HDD_GET_CTX(pAdapter);
   ret = wlan_hdd_validate_context(hdd_ctx);
   if (0 != ret)
       return ret;

   if(eConnectionState_Associated != pHddStaCtx->conn_info.connState) {
        wrqu->bitrate.value = 0;
   }
   else {
      status = sme_GetStatistics( WLAN_HDD_GET_HAL_CTX(pAdapter), eCSR_HDD,
                               SME_SUMMARY_STATS       |
                               SME_GLOBAL_CLASSA_STATS |
                               SME_GLOBAL_CLASSB_STATS |
                               SME_GLOBAL_CLASSC_STATS |
                               SME_GLOBAL_CLASSD_STATS |
                               SME_PER_STA_STATS,
                               hdd_StatisticsCB, 0, FALSE,
                               pHddStaCtx->conn_info.staId[0], pAdapter,
                               pAdapter->sessionId );

      if(eHAL_STATUS_SUCCESS != status)
      {
         hddLog(VOS_TRACE_LEVEL_ERROR,
                "%s: Unable to retrieve statistics",
                __func__);
         return status;
      }

      pWextState = WLAN_HDD_GET_WEXT_STATE_PTR(pAdapter);

      vos_status = vos_wait_single_event(&pWextState->vosevent, WLAN_WAIT_TIME_STATS);

      if (!VOS_IS_STATUS_SUCCESS(vos_status))
      {
         hddLog(VOS_TRACE_LEVEL_ERROR,
                "%s: SME timeout while retrieving statistics",
                __func__);
         return VOS_STATUS_E_FAILURE;
      }

      wrqu->bitrate.value = pAdapter->hdd_stats.ClassA_stat.tx_rate*500*1000;
   }

   EXIT();

   return vos_status;
}

/**
 * iw_get_bitrate() - SSR wrapper for __iw_get_bitrate()
 * @dev: pointer to net_device
 * @info: pointer to iw_request_info
 * @wrqu: pointer to iwreq_data
 * @extra: pointer to extra ioctl payload
 *
 * Return: 0 on success, error number otherwise
 */
static int iw_get_bitrate(struct net_device *dev,
			  struct iw_request_info *info,
			  union iwreq_data *wrqu, char *extra)
{
	int ret;

	vos_ssr_protect(__func__);
	ret = __iw_get_bitrate(dev, info, wrqu, extra);
	vos_ssr_unprotect(__func__);

	return ret;
}

/**
 * __iw_set_bitrate() - SIOCSIWRATE ioctl handler
 * @dev: device upon which the ioctl was received
 * @info: ioctl request information
 * @wrqu: ioctl request data
 * @extra: ioctl extra data
 *
 * Return: 0 on success, non-zero on error
 */
static int __iw_set_bitrate(struct net_device *dev,
			    struct iw_request_info *info,
			    union iwreq_data *wrqu,
			    char *extra)
{
    hdd_adapter_t *pAdapter = WLAN_HDD_GET_PRIV_PTR(dev);
    hdd_wext_state_t *pWextState;
    hdd_station_ctx_t *pHddStaCtx = WLAN_HDD_GET_STATION_CTX_PTR(pAdapter);
    v_U8_t supp_rates[WNI_CFG_SUPPORTED_RATES_11A_LEN];
    v_U32_t a_len = WNI_CFG_SUPPORTED_RATES_11A_LEN;
    v_U32_t b_len = WNI_CFG_SUPPORTED_RATES_11B_LEN;
    v_U32_t i, rate;
    v_U32_t valid_rate = FALSE, active_phy_mode = 0;
    hdd_context_t *hdd_ctx;
    int ret;

    ENTER();

    hdd_ctx = WLAN_HDD_GET_CTX(pAdapter);
    ret = wlan_hdd_validate_context(hdd_ctx);
    if (0 != ret)
        return ret;

    pWextState = WLAN_HDD_GET_WEXT_STATE_PTR(pAdapter);

    if (eConnectionState_Associated != pHddStaCtx->conn_info.connState)
    {
        return -ENXIO ;
    }

    rate = wrqu->bitrate.value;

    if (rate == -1)
    {
        rate = WNI_CFG_FIXED_RATE_AUTO;
        valid_rate = TRUE;
    }
    else if (ccmCfgGetInt(WLAN_HDD_GET_HAL_CTX(pAdapter),
                        WNI_CFG_DOT11_MODE, &active_phy_mode) == eHAL_STATUS_SUCCESS)
    {
        if (active_phy_mode == WNI_CFG_DOT11_MODE_11A || active_phy_mode == WNI_CFG_DOT11_MODE_11G
            || active_phy_mode == WNI_CFG_DOT11_MODE_11B)
        {
            if ((ccmCfgGetStr(WLAN_HDD_GET_HAL_CTX(pAdapter),
                        WNI_CFG_SUPPORTED_RATES_11A,
                        supp_rates, &a_len) == eHAL_STATUS_SUCCESS) &&
                (ccmCfgGetStr(WLAN_HDD_GET_HAL_CTX(pAdapter),
                        WNI_CFG_SUPPORTED_RATES_11B,
                        supp_rates, &b_len) == eHAL_STATUS_SUCCESS))
            {
                for (i = 0; i < (b_len + a_len); ++i)
                {
                    /* supported rates returned is double the actual rate so we divide it by 2 */
                    if ((supp_rates[i]&0x7F)/2 == rate)
                    {
                        valid_rate = TRUE;
                        rate = i + WNI_CFG_FIXED_RATE_1MBPS;
                        break;
                    }
                }
            }
        }
    }
    if (valid_rate != TRUE)
    {
        return -EINVAL;
    }
    if (ccmCfgSetInt(WLAN_HDD_GET_HAL_CTX(pAdapter),
                     WNI_CFG_FIXED_RATE, rate,
                     ccmCfgSetCallback,eANI_BOOLEAN_FALSE) != eHAL_STATUS_SUCCESS)
    {
        VOS_TRACE(VOS_MODULE_ID_HDD, VOS_TRACE_LEVEL_ERROR,
                FL("failed to set ini parameter, WNI_CFG_FIXED_RATE"));
        return -EIO;
    }
    return 0;
}

/**
 * iw_set_bitrate() - SSR wrapper for __iw_set_bitrate()
 * @dev: pointer to net_device
 * @info: pointer to iw_request_info
 * @wrqu: pointer to iwreq_data
 * @extra: pointer to extra ioctl payload
 *
 * Return: 0 on success, error number otherwise
 */
static int iw_set_bitrate(struct net_device *dev,
			  struct iw_request_info *info,
			  union iwreq_data *wrqu, char *extra)
{
	int ret;

	vos_ssr_protect(__func__);
	ret = __iw_set_bitrate(dev, info, wrqu, extra);
	vos_ssr_unprotect(__func__);

	return ret;
}

/**
 * __iw_set_genie() - SIOCSIWGENIE ioctl handler
 * @dev: device upon which the ioctl was received
 * @info: ioctl request information
 * @wrqu: ioctl request data
 * @extra: ioctl extra data
 *
 * Return: 0 on success, non-zero on error
 */
static int __iw_set_genie(struct net_device *dev, struct iw_request_info *info,
			  union iwreq_data *wrqu, char *extra)
{
    hdd_adapter_t *pAdapter = WLAN_HDD_GET_PRIV_PTR(dev);
    hdd_wext_state_t *pWextState = WLAN_HDD_GET_WEXT_STATE_PTR(pAdapter);
    u_int8_t *genie = NULL;
    u_int8_t *base_genie = NULL;
    v_U16_t remLen;
    hdd_context_t *hdd_ctx;
    int ret;

    ENTER();

    hdd_ctx = WLAN_HDD_GET_CTX(pAdapter);
    ret = wlan_hdd_validate_context(hdd_ctx);
    if (0 != ret)
        return ret;

    if (!wrqu->data.length) {
        hdd_clearRoamProfileIe(pAdapter);
        EXIT();
        return 0;
    }

    base_genie = mem_alloc_copy_from_user_helper(wrqu->data.pointer,
                                                 wrqu->data.length);
    if (NULL == base_genie)
    {
        VOS_TRACE(VOS_MODULE_ID_HDD, VOS_TRACE_LEVEL_ERROR,
                  "mem_alloc_copy_from_user_helper fail");
        return -ENOMEM;
    }

    genie = base_genie;

    remLen = wrqu->data.length;

    hddLog(LOG1,"iw_set_genie ioctl IE[0x%X], LEN[%d]", genie[0], genie[1]);

    /* clear any previous genIE before this call */
    memset( &pWextState->genIE, 0, sizeof(pWextState->genIE) );

    while (remLen >= 2)
   {
        v_U16_t eLen = 0;
        v_U8_t elementId;
        elementId = *genie++;
        eLen  = *genie++;
        remLen -= 2;

        hddLog(VOS_TRACE_LEVEL_INFO, "%s: IE[0x%X], LEN[%d]",
            __func__, elementId, eLen);

        switch ( elementId )
         {
            case IE_EID_VENDOR:
                if ((IE_LEN_SIZE+IE_EID_SIZE+IE_VENDOR_OUI_SIZE) > eLen) /* should have at least OUI */
                {
                    ret = -EINVAL;
                    goto exit;
                }

                if (0 == memcmp(&genie[0], "\x00\x50\xf2\x04", 4))
                {
                    v_U16_t curGenIELen = pWextState->genIE.length;
                    hddLog (VOS_TRACE_LEVEL_INFO, "%s Set WPS OUI(%02x %02x %02x %02x) IE(len %d)",
                            __func__, genie[0], genie[1], genie[2], genie[3], eLen + 2);

                    if( SIR_MAC_MAX_IE_LENGTH < (pWextState->genIE.length + eLen) )
                    {
                       hddLog(VOS_TRACE_LEVEL_FATAL, "Cannot accommodate genIE. "
                                                      "Need bigger buffer space");
                       VOS_ASSERT(0);
                       ret = -EINVAL;
                       goto exit;
                    }
                    // save to Additional IE ; it should be accumulated to handle WPS IE + other IE
                    memcpy( pWextState->genIE.addIEdata + curGenIELen, genie - 2, eLen + 2);
                    pWextState->genIE.length += eLen + 2;
                }
                else if (0 == memcmp(&genie[0], "\x00\x50\xf2", 3))
                {
                    hddLog (VOS_TRACE_LEVEL_INFO, "%s Set WPA IE (len %d)",__func__, eLen + 2);
                    if ((eLen + 2) > (sizeof(pWextState->WPARSNIE)))
                    {
                       hddLog(VOS_TRACE_LEVEL_FATAL, "Cannot accommodate genIE. "
                                                      "Need bigger buffer space");
                       ret = -EINVAL;
                       VOS_ASSERT(0);
                       goto exit;
                    }
                    memset( pWextState->WPARSNIE, 0, MAX_WPA_RSN_IE_LEN );
                    memcpy( pWextState->WPARSNIE, genie - 2, (eLen + 2));
                    pWextState->roamProfile.pWPAReqIE = pWextState->WPARSNIE;
                    pWextState->roamProfile.nWPAReqIELength = eLen + 2;
                }
                else /* any vendorId except WPA IE should be accumulated to genIE */
                {
                    v_U16_t curGenIELen = pWextState->genIE.length;
                    hddLog (VOS_TRACE_LEVEL_INFO, "%s Set OUI(%02x %02x %02x %02x) IE(len %d)",
                            __func__, genie[0], genie[1], genie[2], genie[3], eLen + 2);

                    if( SIR_MAC_MAX_IE_LENGTH < (pWextState->genIE.length + eLen) )
                    {
                       hddLog(VOS_TRACE_LEVEL_FATAL, "Cannot accommodate genIE. "
                                                      "Need bigger buffer space");
                       VOS_ASSERT(0);
                       ret = -ENOMEM;
                       goto exit;
                    }
                    // save to Additional IE ; it should be accumulated to handle WPS IE + other IE
                    memcpy( pWextState->genIE.addIEdata + curGenIELen, genie - 2, eLen + 2);
                    pWextState->genIE.length += eLen + 2;
                }
              break;
         case DOT11F_EID_RSN:
                hddLog (LOG1, "%s Set RSN IE (len %d)",__func__, eLen+2);
                if ((eLen + 2) > (sizeof(pWextState->WPARSNIE)))
                {
                    hddLog(VOS_TRACE_LEVEL_FATAL, "Cannot accommodate genIE. "
                                                  "Need bigger buffer space");
                    ret = -EINVAL;
                    VOS_ASSERT(0);
                    goto exit;
                }
                memset( pWextState->WPARSNIE, 0, MAX_WPA_RSN_IE_LEN );
                memcpy( pWextState->WPARSNIE, genie - 2, (eLen + 2));
                pWextState->roamProfile.pRSNReqIE = pWextState->WPARSNIE;
                pWextState->roamProfile.nRSNReqIELength = eLen + 2;
              break;

         default:
                hddLog (LOGE, "%s Set UNKNOWN IE %X",__func__, elementId);
                goto exit;
    }
        genie += eLen;
        remLen -= eLen;
    }
exit:
    EXIT();
    vos_mem_free(base_genie);
    return ret;
}

/**
 * iw_set_genie() - SSR wrapper for __iw_set_genie()
 * @dev: pointer to net_device
 * @info: pointer to iw_request_info
 * @wrqu: pointer to iwreq_data
 * @extra: pointer to extra ioctl payload
 *
 * Return: 0 on success, error number otherwise
 */
static int iw_set_genie(struct net_device *dev,
			 struct iw_request_info *info,
			 union iwreq_data *wrqu, char *extra)
{
	int ret;

	vos_ssr_protect(__func__);
	ret = __iw_set_genie(dev, info, wrqu, extra);
	vos_ssr_unprotect(__func__);

	return ret;
}

/**
 * __iw_get_genie() - SIOCGIWGENIE ioctl handler
 * @dev: device upon which the ioctl was received
 * @info: ioctl request information
 * @wrqu: ioctl request data
 * @extra: ioctl extra data
 *
 * Return: 0 on success, non-zero on error
 */
static int __iw_get_genie(struct net_device *dev, struct iw_request_info *info,
			  union iwreq_data *wrqu, char *extra)
{
    hdd_wext_state_t *pWextState;
    hdd_adapter_t *pAdapter = WLAN_HDD_GET_PRIV_PTR(dev);
    hdd_station_ctx_t *pHddStaCtx = WLAN_HDD_GET_STATION_CTX_PTR(pAdapter);
    eHalStatus status;
    v_U32_t length = DOT11F_IE_RSN_MAX_LEN;
    v_U8_t genIeBytes[DOT11F_IE_RSN_MAX_LEN];
    hdd_context_t *hdd_ctx;
    int ret;

    ENTER();

    hdd_ctx = WLAN_HDD_GET_CTX(pAdapter);
    ret = wlan_hdd_validate_context(hdd_ctx);
    if (0 != ret)
        return ret;

    hddLog(LOG1,"getGEN_IE ioctl");

    pWextState = WLAN_HDD_GET_WEXT_STATE_PTR(pAdapter);

    if( pHddStaCtx->conn_info.connState == eConnectionState_NotConnected)
    {
        return -ENXIO;
    }

    // Return something ONLY if we are associated with an RSN or WPA network
    if ( VOS_TRUE != hdd_IsAuthTypeRSN(WLAN_HDD_GET_HAL_CTX(pAdapter),
                                                pWextState->roamProfile.negotiatedAuthType))
    {
        return -ENXIO;
    }

    // Actually retrieve the RSN IE from CSR.  (We previously sent it down in the CSR Roam Profile.)
    status = csrRoamGetWpaRsnReqIE(WLAN_HDD_GET_HAL_CTX(pAdapter),
                                   pAdapter->sessionId,
                                   &length,
                                   genIeBytes);
    if (eHAL_STATUS_SUCCESS != status) {
        hddLog(LOGE, FL("failed to get WPA-RSN IE data"));
        return -EFAULT;
    }

    wrqu->data.length = length;
    if (length > DOT11F_IE_RSN_MAX_LEN) {
        hddLog(LOGE,
               FL("invalid buffer length length:%d"), length);
        return -E2BIG;
    }

    vos_mem_copy( extra, (v_VOID_t*)genIeBytes, length);

    hddLog(LOG1, FL("RSN IE of %d bytes returned"), wrqu->data.length );

    EXIT();

    return 0;
}

/**
 * iw_get_genie() - SSR wrapper for __iw_get_genie()
 * @dev: pointer to net_device
 * @info: pointer to iw_request_info
 * @wrqu: pointer to iwreq_data
 * @extra: pointer to extra ioctl payload
 *
 * Return: 0 on success, error number otherwise
 */
static int iw_get_genie(struct net_device *dev,
			 struct iw_request_info *info,
			 union iwreq_data *wrqu, char *extra)
{
	int ret;

	vos_ssr_protect(__func__);
	ret = __iw_get_genie(dev, info, wrqu, extra);
	vos_ssr_unprotect(__func__);

	return ret;
}

/**
 * __iw_get_encode() - SIOCGIWENCODE ioctl handler
 * @dev: device upon which the ioctl was received
 * @info: ioctl request information
 * @dwrq: ioctl request data
 * @extra: ioctl extra data
 *
 * Return: 0 on success, non-zero on error
 */
static int __iw_get_encode(struct net_device *dev, struct iw_request_info *info,
                           struct iw_point *dwrq, char *extra)
{
    hdd_adapter_t *pAdapter = WLAN_HDD_GET_PRIV_PTR(dev);
    hdd_wext_state_t *pWextState = WLAN_HDD_GET_WEXT_STATE_PTR(pAdapter);
    tCsrRoamProfile *pRoamProfile = &(pWextState->roamProfile);
    int keyId;
    eCsrAuthType authType = eCSR_AUTH_TYPE_NONE;
    int i;
    hdd_context_t *hdd_ctx;
    int ret;

    ENTER();

    hdd_ctx = WLAN_HDD_GET_CTX(pAdapter);
    ret = wlan_hdd_validate_context(hdd_ctx);
    if (0 != ret)
        return ret;

    keyId = pRoamProfile->Keys.defaultIndex;

    if(keyId < 0 || keyId >= MAX_WEP_KEYS)
    {
        hddLog(LOG1,"%s: Invalid keyId : %d", __func__, keyId);
        return -EINVAL;
    }

    if(pRoamProfile->Keys.KeyLength[keyId] > 0)
    {
        dwrq->flags |= IW_ENCODE_ENABLED;
        dwrq->length = pRoamProfile->Keys.KeyLength[keyId];
        vos_mem_copy(extra,&(pRoamProfile->Keys.KeyMaterial[keyId][0]),pRoamProfile->Keys.KeyLength[keyId]);

        dwrq->flags |= (keyId + 1);

    }
    else
    {
        dwrq->flags |= IW_ENCODE_DISABLED;
    }

    for(i=0; i < MAX_WEP_KEYS; i++)
    {
        if (pRoamProfile->Keys.KeyLength[i] == 0)
            continue;
        else
            break;
    }

    if(MAX_WEP_KEYS == i)
    {
        dwrq->flags |= IW_ENCODE_NOKEY;
    }

    authType = ((hdd_station_ctx_t*)WLAN_HDD_GET_STATION_CTX_PTR(pAdapter))->conn_info.authType;

    if(eCSR_AUTH_TYPE_OPEN_SYSTEM == authType)
    {
        dwrq->flags |= IW_ENCODE_OPEN;
    }
    else
    {
        dwrq->flags |= IW_ENCODE_RESTRICTED;
    }
    EXIT();
    return 0;
}

/**
 * iw_get_encode() - SSR wrapper for __iw_get_encode()
 * @dev: pointer to net_device
 * @info: pointer to iw_request_info
 * @dwrq: pointer to encoding information
 * @extra: pointer to extra ioctl payload
 *
 * Return: 0 on success, error number otherwise
 */
static int iw_get_encode(struct net_device *dev, struct iw_request_info *info,
			 struct iw_point *dwrq, char *extra)
{
	int ret;

	vos_ssr_protect(__func__);
	ret = __iw_get_encode(dev, info, dwrq, extra);
	vos_ssr_unprotect(__func__);

	return ret;
}

#define PAE_ROLE_AUTHENTICATOR 1 // =1 for authenticator,
#define PAE_ROLE_SUPPLICANT 0 // =0 for supplicant


/*
 * This function sends a single 'key' to LIM at all time.
 */

/**
 * __iw_get_rts_threshold() - SIOCGIWRTS ioctl handler
 * @dev: device upon which the ioctl was received
 * @info: ioctl request information
 * @wrqu: ioctl request data
 * @extra: ioctl extra data
 *
 * Return: 0 on success, non-zero on error
 */
static int __iw_get_rts_threshold(struct net_device *dev,
				  struct iw_request_info *info,
				  union iwreq_data *wrqu, char *extra)
{
   hdd_adapter_t *pAdapter = WLAN_HDD_GET_PRIV_PTR(dev);
   v_U32_t status = 0;

   status = hdd_wlan_get_rts_threshold(pAdapter,wrqu);

   return status;
}

/**
 * iw_get_rts_threshold() - SSR wrapper for __iw_get_rts_threshold()
 * @dev: pointer to net_device
 * @info: pointer to iw_request_info
 * @wrqu: pointer to iwreq_data
 * @extra: pointer to extra ioctl payload
 *
 * Return: 0 on success, error number otherwise
 */
static int iw_get_rts_threshold(struct net_device *dev,
				struct iw_request_info *info,
				union iwreq_data *wrqu, char *extra)
{
	int ret;

	vos_ssr_protect(__func__);
	ret = __iw_get_rts_threshold(dev, info, wrqu, extra);
	vos_ssr_unprotect(__func__);

	return ret;
}

/**
 * __iw_set_rts_threshold() - SIOCSIWRTS ioctl handler
 * @dev: device upon which the ioctl was received
 * @info: ioctl request information
 * @wrqu: ioctl request data
 * @extra: ioctl extra data
 *
 * Return: 0 on success, non-zero on error
 */
static int __iw_set_rts_threshold(struct net_device *dev,
				  struct iw_request_info *info,
				  union iwreq_data *wrqu, char *extra)
{
    hdd_adapter_t *pAdapter = WLAN_HDD_GET_PRIV_PTR(dev);
    tHalHandle hHal = WLAN_HDD_GET_HAL_CTX(pAdapter);
    hdd_context_t *hdd_ctx;
    int ret;

    ENTER();

    hdd_ctx = WLAN_HDD_GET_CTX(pAdapter);
    ret = wlan_hdd_validate_context(hdd_ctx);
    if (0 != ret)
        return ret;

    if ( wrqu->rts.value < WNI_CFG_RTS_THRESHOLD_STAMIN || wrqu->rts.value > WNI_CFG_RTS_THRESHOLD_STAMAX )
    {
        return -EINVAL;
    }

    if ( ccmCfgSetInt(hHal, WNI_CFG_RTS_THRESHOLD, wrqu->rts.value, ccmCfgSetCallback, eANI_BOOLEAN_TRUE) != eHAL_STATUS_SUCCESS )
    {
        VOS_TRACE(VOS_MODULE_ID_HDD, VOS_TRACE_LEVEL_ERROR,
                FL("failed to set ini parameter, WNI_CFG_RTS_THRESHOLD"));
        return -EIO;
    }

    EXIT();

    return 0;
}

/**
 * iw_set_rts_threshold() - SSR wrapper for __iw_set_rts_threshold()
 * @dev: pointer to net_device
 * @info: pointer to iw_request_info
 * @wrqu: pointer to iwreq_data
 * @extra: pointer to extra ioctl payload
 *
 * Return: 0 on success, error number otherwise
 */
static int iw_set_rts_threshold(struct net_device *dev,
				struct iw_request_info *info,
				union iwreq_data *wrqu, char *extra)
{
	int ret;

	vos_ssr_protect(__func__);
	ret = __iw_set_rts_threshold(dev, info, wrqu, extra);
	vos_ssr_unprotect(__func__);

	return ret;
}

/**
 * __iw_get_frag_threshold() - SIOCGIWFRAG ioctl handler
 * @dev: device upon which the ioctl was received
 * @info: ioctl request information
 * @wrqu: ioctl request data
 * @extra: ioctl extra data
 *
 * Return: 0 on success, non-zero on error
 */
static int __iw_get_frag_threshold(struct net_device *dev,
				   struct iw_request_info *info,
				   union iwreq_data *wrqu, char *extra)
{
    hdd_adapter_t *pAdapter = WLAN_HDD_GET_PRIV_PTR(dev);
    v_U32_t status = 0;

    status = hdd_wlan_get_frag_threshold(pAdapter,wrqu);

    return status;
}

/**
 * iw_get_frag_threshold() - SSR wrapper for __iw_get_frag_threshold()
 * @dev: pointer to net_device
 * @info: pointer to iw_request_info
 * @wrqu: pointer to iwreq_data
 * @extra: pointer to extra ioctl payload
 *
 * Return: 0 on success, error number otherwise
 */
static int iw_get_frag_threshold(struct net_device *dev,
				 struct iw_request_info *info,
				 union iwreq_data *wrqu, char *extra)
{
	int ret;

	vos_ssr_protect(__func__);
	ret = __iw_get_frag_threshold(dev, info, wrqu, extra);
	vos_ssr_unprotect(__func__);

	return ret;
}

/**
 * __iw_set_frag_threshold() - SIOCSIWFRAG ioctl handler
 * @dev: device upon which the ioctl was received
 * @info: ioctl request information
 * @wrqu: ioctl request data
 * @extra: ioctl extra data
 *
 * Return: 0 on success, non-zero on error
 */
static int __iw_set_frag_threshold(struct net_device *dev,
				   struct iw_request_info *info,
				   union iwreq_data *wrqu, char *extra)
{
    hdd_adapter_t *pAdapter = WLAN_HDD_GET_PRIV_PTR(dev);
    tHalHandle hHal = WLAN_HDD_GET_HAL_CTX(pAdapter);
    hdd_context_t *hdd_ctx;
    int ret;

    ENTER();

    hdd_ctx = WLAN_HDD_GET_CTX(pAdapter);
    ret = wlan_hdd_validate_context(hdd_ctx);
    if (0 != ret)
        return ret;


    if ( wrqu->frag.value < WNI_CFG_FRAGMENTATION_THRESHOLD_STAMIN || wrqu->frag.value > WNI_CFG_FRAGMENTATION_THRESHOLD_STAMAX )
    {
        return -EINVAL;
    }

    if ( ccmCfgSetInt(hHal, WNI_CFG_FRAGMENTATION_THRESHOLD, wrqu->frag.value, ccmCfgSetCallback, eANI_BOOLEAN_TRUE) != eHAL_STATUS_SUCCESS )
    {
        VOS_TRACE(VOS_MODULE_ID_HDD, VOS_TRACE_LEVEL_ERROR,
                FL("failed to set ini parameter, WNI_CFG_FRAGMENTATION_THRESHOLD"));
        return -EIO;
    }

   EXIT();

   return 0;
}

/**
 * iw_set_frag_threshold() - SSR wrapper for __iw_set_frag_threshold()
 * @dev: pointer to net_device
 * @info: pointer to iw_request_info
 * @wrqu: pointer to iwreq_data
 * @extra: pointer to extra ioctl payload
 *
 * Return: 0 on success, error number otherwise
 */
static int iw_set_frag_threshold(struct net_device *dev,
				 struct iw_request_info *info,
				 union iwreq_data *wrqu, char *extra)
{
	int ret;

	vos_ssr_protect(__func__);
	ret = __iw_set_frag_threshold(dev, info, wrqu, extra);
	vos_ssr_unprotect(__func__);

	return ret;
}

/**
 * __iw_get_power_mode() - get power mode
 * @dev: pointer to net_device
 * @info: pointer to iw_request_info
 * @wrqu: pointer to iwreq_data
 * @extra: extra
 *
 * Return: 0 on success, error number otherwise
 */
static int __iw_get_power_mode(struct net_device *dev,
                               struct iw_request_info *info,
                               union iwreq_data *wrqu, char *extra)
{
    hdd_adapter_t *adapter;
    hdd_context_t *hdd_ctx;
    int ret;

    ENTER();

    adapter = WLAN_HDD_GET_PRIV_PTR(dev);
    hdd_ctx = WLAN_HDD_GET_CTX(adapter);
    ret = wlan_hdd_validate_context(hdd_ctx);
    if (0 != ret)
        return ret;

    return -EOPNOTSUPP;
}

/**
 * iw_get_power_mode() - SSR wrapper function for __iw_get_power_mode
 * @dev: pointer to net_device
 * @info: pointer to iw_request_info
 * @wrqu: pointer to iwreq_data
 * @extra: extra
 *
 * Return: 0 on success, error number otherwise
 */
int iw_get_power_mode(struct net_device *dev,
                      struct iw_request_info *info,
                      union iwreq_data *wrqu, char *extra)
{
    int ret;

    vos_ssr_protect(__func__);
    ret = __iw_get_power_mode(dev, info, wrqu, extra);
    vos_ssr_unprotect(__func__);

    return ret;
}

/**
 * __iw_set_power_mode() - set power mode
 * @dev: pointer to net_device
 * @info: pointer to iw_request_info
 * @wrqu: pointer to iwreq_data
 * @extra: extra
 *
 * Return: 0 on success, error number otherwise
 */
static int __iw_set_power_mode(struct net_device *dev,
			       struct iw_request_info *info,
			       union iwreq_data *wrqu, char *extra)
{
    hdd_adapter_t *adapter;
    hdd_context_t *hdd_ctx;
    int ret;

    ENTER();

    adapter = WLAN_HDD_GET_PRIV_PTR(dev);
    hdd_ctx = WLAN_HDD_GET_CTX(adapter);
    ret = wlan_hdd_validate_context(hdd_ctx);
    if (0 != ret)
        return ret;

    return -EOPNOTSUPP;
}

/**
 * iw_set_power_mode() - SSR wrapper function for __iw_set_power_mode
 * @dev: pointer to net_device
 * @info: pointer to iw_request_info
 * @wrqu: pointer to iwreq_data
 * @extra: extra
 *
 * Return: 0 on success, error number otherwise
 */
int iw_set_power_mode(struct net_device *dev,
		      struct iw_request_info *info,
		      union iwreq_data *wrqu, char *extra)
{
	int ret;

	vos_ssr_protect(__func__);
	ret = __iw_set_power_mode(dev, info, wrqu, extra);
	vos_ssr_unprotect(__func__);

	return ret;
}

/**
 * __iw_get_range() - SIOCGIWRANGE ioctl handler
 * @dev: device upon which the ioctl was received
 * @info: ioctl request information
 * @wrqu: ioctl request data
 * @extra: ioctl extra data
 *
 * Return: 0 on success, non-zero on error
 */
static int __iw_get_range(struct net_device *dev, struct iw_request_info *info,
			  union iwreq_data *wrqu, char *extra)
{
   hdd_adapter_t *pAdapter = WLAN_HDD_GET_PRIV_PTR(dev);
   tHalHandle hHal = WLAN_HDD_GET_HAL_CTX(pAdapter);
   struct iw_range *range = (struct iw_range *) extra;

   v_U8_t channels[WNI_CFG_VALID_CHANNEL_LIST_LEN];

   v_U32_t num_channels = sizeof(channels);
   v_U8_t supp_rates[WNI_CFG_SUPPORTED_RATES_11A_LEN];
   v_U32_t a_len;
   v_U32_t b_len;
   v_U32_t active_phy_mode = 0;
   v_U8_t index = 0, i;
   hdd_context_t *hdd_ctx;
   int ret;

   ENTER();

   hdd_ctx = WLAN_HDD_GET_CTX(pAdapter);
   ret =  wlan_hdd_validate_context(hdd_ctx);
   if (0 != ret)
       return ret;

   wrqu->data.length = sizeof(struct iw_range);
   memset(range, 0, sizeof(struct iw_range));

   /*Get the phy mode*/
   if (ccmCfgGetInt(hHal,
                  WNI_CFG_DOT11_MODE, &active_phy_mode) == eHAL_STATUS_SUCCESS)
   {
      VOS_TRACE(VOS_MODULE_ID_HDD, VOS_TRACE_LEVEL_INFO,
                "active_phy_mode = %d", active_phy_mode);

      if (active_phy_mode == WNI_CFG_DOT11_MODE_11A || active_phy_mode == WNI_CFG_DOT11_MODE_11G)
      {
         /*Get the supported rates for 11G band*/
         a_len = WNI_CFG_SUPPORTED_RATES_11A_LEN;
         if (ccmCfgGetStr(hHal,
                          WNI_CFG_SUPPORTED_RATES_11A,
                          supp_rates, &a_len) == eHAL_STATUS_SUCCESS)
         {
            if (a_len > WNI_CFG_SUPPORTED_RATES_11A_LEN)
            {
               a_len = WNI_CFG_SUPPORTED_RATES_11A_LEN;
            }
            for (i = 0; i < a_len; i++)
            {
               range->bitrate[i] = ((supp_rates[i] & 0x7F) / 2) * 1000000;
            }
            range->num_bitrates = a_len;
         }
         else
         {
            return -EIO;
         }
      }
      else if (active_phy_mode == WNI_CFG_DOT11_MODE_11B)
      {
         /*Get the supported rates for 11B band*/
         b_len = WNI_CFG_SUPPORTED_RATES_11B_LEN;
         if (ccmCfgGetStr(hHal,
                          WNI_CFG_SUPPORTED_RATES_11B,
                          supp_rates, &b_len) == eHAL_STATUS_SUCCESS)
         {
            if (b_len > WNI_CFG_SUPPORTED_RATES_11B_LEN)
            {
               b_len = WNI_CFG_SUPPORTED_RATES_11B_LEN;
            }
            for (i = 0; i < b_len; i++)
            {
               range->bitrate[i] = ((supp_rates[i] & 0x7F) / 2) * 1000000;
            }
            range->num_bitrates = b_len;
         }
         else
         {
            return -EIO;
         }
      }
   }

   range->max_rts = WNI_CFG_RTS_THRESHOLD_STAMAX;
   range->min_frag = WNI_CFG_FRAGMENTATION_THRESHOLD_STAMIN;
   range->max_frag = WNI_CFG_FRAGMENTATION_THRESHOLD_STAMAX;

   range->encoding_size[0] = 5;
   range->encoding_size[1] = 13;
   range->num_encoding_sizes = 2;
   range->max_encoding_tokens = MAX_WEP_KEYS;

   // we support through Wireless Extensions 22
   range->we_version_compiled = WIRELESS_EXT;
   range->we_version_source = 22;

   /*Supported Channels and Frequencies*/
   if (ccmCfgGetStr((hHal), WNI_CFG_VALID_CHANNEL_LIST, channels, &num_channels) != eHAL_STATUS_SUCCESS)
   {
      VOS_TRACE(VOS_MODULE_ID_HDD, VOS_TRACE_LEVEL_WARN,
               FL("failed to get ini parameter, WNI_CFG_VALID_CHANNEL_LIST"));
      return -EIO;
   }
   if (num_channels > IW_MAX_FREQUENCIES)
   {
      num_channels = IW_MAX_FREQUENCIES;
   }

   range->num_channels = num_channels;
   range->num_frequency = num_channels;

   for (index=0; index < num_channels; index++)
   {
      v_U32_t frq_indx = 0;

      range->freq[index].i = channels[index];
      while (frq_indx <  FREQ_CHAN_MAP_TABLE_SIZE)
      {
           if(channels[index] == freq_chan_map[frq_indx].chan)
           {
             range->freq[index].m = freq_chan_map[frq_indx].freq * 100000;
             range->freq[index].e = 1;
             break;
           }
           frq_indx++;
      }
   }

   /* Event capability (kernel + driver) */
   range->event_capa[0] = (IW_EVENT_CAPA_K_0 |
                    IW_EVENT_CAPA_MASK(SIOCGIWAP) |
                    IW_EVENT_CAPA_MASK(SIOCGIWSCAN));
   range->event_capa[1] = IW_EVENT_CAPA_K_1;

   /*Encryption capability*/
   range->enc_capa = IW_ENC_CAPA_WPA | IW_ENC_CAPA_WPA2 |
                IW_ENC_CAPA_CIPHER_TKIP | IW_ENC_CAPA_CIPHER_CCMP;

   /* Txpower capability */
   range->txpower_capa = IW_TXPOW_MWATT;

   /*Scanning capability*/
   #if WIRELESS_EXT >= 22
   range->scan_capa = IW_SCAN_CAPA_ESSID | IW_SCAN_CAPA_TYPE | IW_SCAN_CAPA_CHANNEL;
   #endif

   EXIT();
   return 0;
}

/**
 * iw_get_range() - SSR wrapper for __iw_get_range()
 * @dev: pointer to net_device
 * @info: pointer to iw_request_info
 * @wrqu: pointer to iwreq_data
 * @extra: pointer to extra ioctl payload
 *
 * Return: 0 on success, error number otherwise
 */
static int iw_get_range(struct net_device *dev, struct iw_request_info *info,
			union iwreq_data *wrqu, char *extra)
{
	int ret;

	vos_ssr_protect(__func__);
	ret = __iw_get_range(dev, info, wrqu, extra);
	vos_ssr_unprotect(__func__);

	return ret;
}

/**
 * iw_power_offload_callback_fn() - Callback function registered with PMC to
 * know status of PMC request
 *
 * @context: pointer to calling context
 * @session_id: session_id
 * @status: eHAL_STATUS_SUCCESS if success else eHalStatus error code
 *
 * Return:
 */
static void iw_power_offload_callback_fn(void *context, tANI_U32 session_id,
					  eHalStatus status)
{
	struct statsContext *stats_context;

	if (NULL == context) {
		hddLog(VOS_TRACE_LEVEL_ERROR,
			FL("Bad param, context [%p]"),
			context);
		return;
	}

	stats_context = (struct statsContext *)context;

	/*
	 * there is a race condition that exists between this callback
	 * function and the caller since the caller could time out either
	 * before or while this code is executing.  we use a spinlock to
	 * serialize these actions
	 */
	spin_lock(&hdd_context_lock);

	if (POWER_CONTEXT_MAGIC != stats_context->magic) {
		/* the caller presumably timed out */
		spin_unlock(&hdd_context_lock);
		hddLog(VOS_TRACE_LEVEL_WARN,
			FL("Invalid context, magic [%08x]"),
			stats_context->magic);

		if (ioctl_debug)
			pr_info("%s: Invalid context, magic [%08x]\n",
				__func__, stats_context->magic);
		return;
	}
	/* context is valid so caller is still waiting */

	/* paranoia: invalidate the magic */
	stats_context->magic = 0;

	/* notify the caller */
	complete(&stats_context->completion);

	/* serialization is complete */
	spin_unlock(&hdd_context_lock);
}

/* Callback function registered with PMC to know status of PMC request */
static void iw_power_callback_fn (void *pContext, eHalStatus status)
{
   struct statsContext *pStatsContext;

   if (NULL == pContext)
   {
       hddLog(VOS_TRACE_LEVEL_ERROR,
            "%s: Bad param, pContext [%p]",
              __func__, pContext);
       return;
   }

   pStatsContext = (struct statsContext *)pContext;

   /* there is a race condition that exists between this callback
      function and the caller since the caller could time out either
      before or while this code is executing.  we use a spinlock to
      serialize these actions */
   spin_lock(&hdd_context_lock);

   if (POWER_CONTEXT_MAGIC != pStatsContext->magic)
   {
       /* the caller presumably timed out so there is nothing we can do */
       spin_unlock(&hdd_context_lock);
       hddLog(VOS_TRACE_LEVEL_WARN,
              "%s: Invalid context, magic [%08x]",
              __func__, pStatsContext->magic);

       if (ioctl_debug)
       {
           pr_info("%s: Invalid context, magic [%08x]\n",
                   __func__, pStatsContext->magic);
       }
       return;
  }

  /* context is valid so caller is still waiting */

  /* paranoia: invalidate the magic */
  pStatsContext->magic = 0;

  /* notify the caller */
  complete(&pStatsContext->completion);

  /* serialization is complete */
  spin_unlock(&hdd_context_lock);
}

/* Callback function for tx per hit */
void hdd_tx_per_hit_cb (void *pCallbackContext)
{
    hdd_adapter_t *pAdapter = (hdd_adapter_t *)pCallbackContext;
    unsigned char tx_fail[16];
    union iwreq_data wrqu;

    if (NULL == pAdapter || (WLAN_HDD_ADAPTER_MAGIC != pAdapter->magic))
    {
        hddLog(LOGE, "hdd_tx_per_hit_cb: pAdapter is NULL");
        return;
    }
    memset(&wrqu, 0, sizeof(wrqu));
    wrqu.data.length = strlcpy(tx_fail, "TX_FAIL", sizeof(tx_fail));
    wireless_send_event(pAdapter->dev, IWEVCUSTOM, &wrqu, tx_fail);
}

void hdd_GetClassA_statisticsCB(void *pStats, void *pContext)
{
   struct statsContext *pStatsContext;
   tCsrGlobalClassAStatsInfo *pClassAStats;
   hdd_adapter_t *pAdapter;

   if (ioctl_debug)
   {
      pr_info("%s: pStats [%p] pContext [%p]\n",
              __func__, pStats, pContext);
   }

   if ((NULL == pStats) || (NULL == pContext))
   {
      hddLog(VOS_TRACE_LEVEL_ERROR,
             "%s: Bad param, pStats [%p] pContext [%p]",
              __func__, pStats, pContext);
      return;
   }

   pClassAStats  = pStats;
   pStatsContext = pContext;
   pAdapter      = pStatsContext->pAdapter;

   /* there is a race condition that exists between this callback
      function and the caller since the caller could time out either
      before or while this code is executing.  we use a spinlock to
      serialize these actions */
   spin_lock(&hdd_context_lock);

   if ((NULL == pAdapter) || (STATS_CONTEXT_MAGIC != pStatsContext->magic))
   {
      /* the caller presumably timed out so there is nothing we can do */
      spin_unlock(&hdd_context_lock);
      hddLog(VOS_TRACE_LEVEL_WARN,
             "%s: Invalid context, pAdapter [%p] magic [%08x]",
              __func__, pAdapter, pStatsContext->magic);
      if (ioctl_debug)
      {
         pr_info("%s: Invalid context, pAdapter [%p] magic [%08x]\n",
                 __func__, pAdapter, pStatsContext->magic);
      }
      return;
   }

   /* context is valid so caller is still waiting */

   /* paranoia: invalidate the magic */
   pStatsContext->magic = 0;

   /* copy over the stats. do so as a struct copy */
   pAdapter->hdd_stats.ClassA_stat = *pClassAStats;

   /* notify the caller */
   complete(&pStatsContext->completion);

   /* serialization is complete */
   spin_unlock(&hdd_context_lock);
}

void hdd_GetLink_SpeedCB(tSirLinkSpeedInfo *pLinkSpeed, void *pContext)
{
   struct linkspeedContext *pLinkSpeedContext;
   hdd_adapter_t *pAdapter;

   if ((NULL == pLinkSpeed) || (NULL == pContext))
   {
      hddLog(VOS_TRACE_LEVEL_ERROR,
             "%s: Bad param, pLinkSpeed [%p] pContext [%p]",
             __func__, pLinkSpeed, pContext);
      return;
   }
   spin_lock(&hdd_context_lock);
   pLinkSpeedContext = pContext;
   pAdapter      = pLinkSpeedContext->pAdapter;

   /* there is a race condition that exists between this callback
      function and the caller since the caller could time out either
      before or while this code is executing.  we use a spinlock to
      serialize these actions */

   if ((NULL == pAdapter) || (LINK_CONTEXT_MAGIC != pLinkSpeedContext->magic))
   {
       /* the caller presumably timed out so there is nothing we can do */
      spin_unlock(&hdd_context_lock);
      hddLog(VOS_TRACE_LEVEL_WARN,
             "%s: Invalid context, pAdapter [%p] magic [%08x]",
              __func__, pAdapter, pLinkSpeedContext->magic);
      if (ioctl_debug)
      {
         pr_info("%s: Invalid context, pAdapter [%p] magic [%08x]\n",
                 __func__, pAdapter, pLinkSpeedContext->magic);
      }
      return;
   }
   /* context is valid so caller is still waiting */

   /* paranoia: invalidate the magic */
   pLinkSpeedContext->magic = 0;

   /* copy over the stats. do so as a struct copy */
   pAdapter->ls_stats = *pLinkSpeed;

   /* notify the caller */
   complete(&pLinkSpeedContext->completion);

   /* serialization is complete */
   spin_unlock(&hdd_context_lock);
}

VOS_STATUS  wlan_hdd_get_classAstats(hdd_adapter_t *pAdapter)
{
   hdd_station_ctx_t *pHddStaCtx = WLAN_HDD_GET_STATION_CTX_PTR(pAdapter);
   eHalStatus hstatus;
   unsigned long rc;
   struct statsContext context;

   if (NULL == pAdapter)
   {
       hddLog(VOS_TRACE_LEVEL_ERROR, "%s: pAdapter is NULL", __func__);
       return VOS_STATUS_E_FAULT;
   }
   if ((WLAN_HDD_GET_CTX(pAdapter))->isLogpInProgress)
   {
       VOS_TRACE(VOS_MODULE_ID_HDD, VOS_TRACE_LEVEL_ERROR, "%s:LOGP in Progress. Ignore!!!",__func__);
       return VOS_STATUS_SUCCESS;
   }

   /* we are connected
   prepare our callback context */
   init_completion(&context.completion);
   context.pAdapter = pAdapter;
   context.magic = STATS_CONTEXT_MAGIC;
   /* query only for Class A statistics (which include link speed) */
   hstatus = sme_GetStatistics( WLAN_HDD_GET_HAL_CTX(pAdapter),
                                  eCSR_HDD,
                                  SME_GLOBAL_CLASSA_STATS,
                                  hdd_GetClassA_statisticsCB,
                                  0, // not periodic
                                  FALSE, //non-cached results
                                  pHddStaCtx->conn_info.staId[0],
                                  &context,
                                  pAdapter->sessionId );
   if (eHAL_STATUS_SUCCESS != hstatus)
   {
       hddLog(VOS_TRACE_LEVEL_ERROR,
               "%s: Unable to retrieve Class A statistics",
               __func__);
       /* we'll returned a cached value below */
   }
   else
   {
       /* request was sent -- wait for the response */
       rc = wait_for_completion_timeout(&context.completion,
                                msecs_to_jiffies(WLAN_WAIT_TIME_STATS));
       if (!rc) {
          hddLog(VOS_TRACE_LEVEL_ERROR,
              FL("SME timed out while retrieving Class A statistics"));
      }
   }

   /* either we never sent a request, we sent a request and received a
      response or we sent a request and timed out.  if we never sent a
      request or if we sent a request and got a response, we want to
      clear the magic out of paranoia.  if we timed out there is a
      race condition such that the callback function could be
      executing at the same time we are. of primary concern is if the
      callback function had already verified the "magic" but had not
      yet set the completion variable when a timeout occurred. we
      serialize these activities by invalidating the magic while
      holding a shared spinlock which will cause us to block if the
      callback is currently executing */
   spin_lock(&hdd_context_lock);
   context.magic = 0;
   spin_unlock(&hdd_context_lock);

   /* either callback updated pAdapter stats or it has cached data */
   return VOS_STATUS_SUCCESS;
}

static void hdd_get_station_statisticsCB(void *pStats, void *pContext)
{
   struct statsContext *pStatsContext;
   tCsrSummaryStatsInfo      *pSummaryStats;
   tCsrGlobalClassAStatsInfo *pClassAStats;
   struct csr_per_chain_rssi_stats_info *per_chain_rssi_stats;
   hdd_adapter_t *pAdapter;

   if (ioctl_debug)
   {
      pr_info("%s: pStats [%p] pContext [%p]\n",
              __func__, pStats, pContext);
   }

   if ((NULL == pStats) || (NULL == pContext))
   {
      hddLog(VOS_TRACE_LEVEL_ERROR,
             "%s: Bad param, pStats [%p] pContext [%p]",
             __func__, pStats, pContext);
      return;
   }

   /* there is a race condition that exists between this callback
      function and the caller since the caller could time out either
      before or while this code is executing.  we use a spinlock to
      serialize these actions */
   spin_lock(&hdd_context_lock);

   pSummaryStats = (tCsrSummaryStatsInfo *)pStats;
   pClassAStats  = (tCsrGlobalClassAStatsInfo *)( pSummaryStats + 1 );
   per_chain_rssi_stats = (struct csr_per_chain_rssi_stats_info *)
                                  (pClassAStats + 1);
   pStatsContext = pContext;
   pAdapter      = pStatsContext->pAdapter;
   if ((NULL == pAdapter) || (STATS_CONTEXT_MAGIC != pStatsContext->magic))
   {
      /* the caller presumably timed out so there is nothing we can do */
      spin_unlock(&hdd_context_lock);
      hddLog(VOS_TRACE_LEVEL_WARN,
             "%s: Invalid context, pAdapter [%p] magic [%08x]",
             __func__, pAdapter, pStatsContext->magic);
      if (ioctl_debug)
      {
         pr_info("%s: Invalid context, pAdapter [%p] magic [%08x]\n",
                 __func__, pAdapter, pStatsContext->magic);
      }
      return;
   }

   /* context is valid so caller is still waiting */

   /* paranoia: invalidate the magic */
   pStatsContext->magic = 0;

   /* copy over the stats. do so as a struct copy */
   pAdapter->hdd_stats.summary_stat = *pSummaryStats;
   pAdapter->hdd_stats.ClassA_stat = *pClassAStats;
   pAdapter->hdd_stats.per_chain_rssi_stats = *per_chain_rssi_stats;

   /* notify the caller */
   complete(&pStatsContext->completion);

   /* serialization is complete */
   spin_unlock(&hdd_context_lock);
}

VOS_STATUS  wlan_hdd_get_station_stats(hdd_adapter_t *pAdapter)
{
   hdd_station_ctx_t *pHddStaCtx = WLAN_HDD_GET_STATION_CTX_PTR(pAdapter);
   eHalStatus hstatus;
   unsigned long rc;
   struct statsContext context;

   if (NULL == pAdapter)
   {
       hddLog(VOS_TRACE_LEVEL_ERROR, "%s: pAdapter is NULL", __func__);
       return VOS_STATUS_SUCCESS;
   }

   /* we are connected
   prepare our callback context */
   init_completion(&context.completion);
   context.pAdapter = pAdapter;
   context.magic = STATS_CONTEXT_MAGIC;

   /* query only for Summary & Class A statistics */
   hstatus = sme_GetStatistics(WLAN_HDD_GET_HAL_CTX(pAdapter),
                               eCSR_HDD,
                               SME_SUMMARY_STATS |
                               SME_GLOBAL_CLASSA_STATS |
                               SME_PER_CHAIN_RSSI_STATS,
                               hdd_get_station_statisticsCB,
                               0, // not periodic
                               FALSE, //non-cached results
                               pHddStaCtx->conn_info.staId[0],
                               &context,
                               pAdapter->sessionId);
   if (eHAL_STATUS_SUCCESS != hstatus)
   {
      hddLog(VOS_TRACE_LEVEL_ERROR,
             "%s: Unable to retrieve statistics",
             __func__);
      /* we'll return with cached values */
   }
   else
   {
      /* request was sent -- wait for the response */
      rc = wait_for_completion_timeout(&context.completion,
                           msecs_to_jiffies(WLAN_WAIT_TIME_STATS));

      if (!rc) {
          hddLog(VOS_TRACE_LEVEL_ERROR,
              FL("SME timed out while retrieving statistics"));
      }
   }

   /* either we never sent a request, we sent a request and received a
      response or we sent a request and timed out.  if we never sent a
      request or if we sent a request and got a response, we want to
      clear the magic out of paranoia.  if we timed out there is a
      race condition such that the callback function could be
      executing at the same time we are. of primary concern is if the
      callback function had already verified the "magic" but had not
      yet set the completion variable when a timeout occurred. we
      serialize these activities by invalidating the magic while
      holding a shared spinlock which will cause us to block if the
      callback is currently executing */
   spin_lock(&hdd_context_lock);
   context.magic = 0;
   spin_unlock(&hdd_context_lock);

   /* either callback updated pAdapter stats or it has cached data */
   return VOS_STATUS_SUCCESS;
}


/*
 * Support for the LINKSPEED private command
 * Per the WiFi framework the response must be of the form
 *         "LinkSpeed xx"
 */
static int iw_get_linkspeed(struct net_device *dev,
                            struct iw_request_info *info,
                            union iwreq_data *wrqu, char *extra)
{
   hdd_adapter_t *pAdapter = WLAN_HDD_GET_PRIV_PTR(dev);
   char *pLinkSpeed = (char*)extra;
   int len = sizeof(v_U32_t) + 1;
   v_U32_t link_speed = 0;
   int rc;
   int ret_val;

   ENTER();
   ret_val = wlan_hdd_get_link_speed(pAdapter, &link_speed);
   if (0 != ret_val) {
       return ret_val;
   }

   wrqu->data.length = len;
   /* return the linkspeed in the format required by the WiFi Framework */
   rc = snprintf(pLinkSpeed, len, "%u", link_speed);
   if ((rc < 0) || (rc >= len))
   {
       /* encoding or length error? */
       hddLog(VOS_TRACE_LEVEL_ERROR,FL("Unable to encode link speed"));
       return -EIO;
   }

  /* a value is being successfully returned */
  EXIT();
  return rc;
}

/*
 * Helper function to return correct value for WLAN_GET_LINK_SPEED
 *
 */
static int __iw_get_linkspeed_priv(struct net_device *dev,
                                 struct iw_request_info *info,
                                 union iwreq_data *wrqu, char *extra)
{
    hdd_adapter_t *adapter = WLAN_HDD_GET_PRIV_PTR(dev);
    hdd_context_t *hdd_ctx;
    int rc, valid;

    hdd_ctx = WLAN_HDD_GET_CTX(adapter);
    valid = wlan_hdd_validate_context(hdd_ctx);
    if (0 != valid)
        return valid;

    rc = iw_get_linkspeed(dev, info, wrqu, extra);

    if (rc < 0)
       return rc;

    /* a value is being successfully returned */
    return 0;
}

static int iw_get_linkspeed_priv(struct net_device *dev,
                                 struct iw_request_info *info,
                                 union iwreq_data *wrqu, char *extra)
{
	int ret;

	vos_ssr_protect(__func__);
	ret = __iw_get_linkspeed_priv(dev, info, wrqu, extra);
	vos_ssr_unprotect(__func__);

	return ret;
}

VOS_STATUS  wlan_hdd_enter_bmps(hdd_adapter_t *pAdapter, int mode)
{
   struct statsContext context;
   eHalStatus status;
   hdd_context_t *pHddCtx;

   if (NULL == pAdapter)
   {
       hddLog(VOS_TRACE_LEVEL_FATAL, "Adapter NULL");
       return VOS_STATUS_E_FAULT;
   }

   hddLog(VOS_TRACE_LEVEL_INFO_HIGH, "power mode=%d", mode);
   pHddCtx = WLAN_HDD_GET_CTX(pAdapter);
   if (pHddCtx->isLogpInProgress) {
      VOS_TRACE(VOS_MODULE_ID_HDD, VOS_TRACE_LEVEL_ERROR,
                "%s:LOGP in Progress. Ignore!!!", __func__);
      return VOS_STATUS_E_FAILURE;
   }

   init_completion(&context.completion);

   context.pAdapter = pAdapter;
   context.magic = POWER_CONTEXT_MAGIC;

   if (DRIVER_POWER_MODE_ACTIVE == mode)
   {
       hddLog(VOS_TRACE_LEVEL_INFO_HIGH, "%s:Wlan driver Entering "
               "Full Power", __func__);
       status = sme_RequestFullPower(WLAN_HDD_GET_HAL_CTX(pAdapter),
                       iw_power_callback_fn, &context,
                       eSME_FULL_PWR_NEEDED_BY_HDD);
       // Enter Full power command received from GUI this means we are disconnected
       // Set PMC remainInPowerActiveTillDHCP flag to disable auto BMPS entry by PMC
       sme_SetDHCPTillPowerActiveFlag(pHddCtx->hHal, TRUE);
       if (eHAL_STATUS_PMC_PENDING == status)
       {
           unsigned long rc;
           /* request was sent -- wait for the response */
           rc = wait_for_completion_timeout(
                   &context.completion,
                   msecs_to_jiffies(WLAN_WAIT_TIME_POWER));

           if (!rc) {
               hddLog(VOS_TRACE_LEVEL_ERROR,
                  FL("SME timed out while requesting full power"));
           }
       }
   }
   else if (DRIVER_POWER_MODE_AUTO == mode)
   {
       if (pHddCtx->cfg_ini->fIsBmpsEnabled)
       {
           hddLog(VOS_TRACE_LEVEL_INFO_HIGH, "%s:Wlan driver Entering Bmps ",
                  __func__);
           // Enter BMPS command received from GUI this means DHCP is completed
           // Clear PMC remainInPowerActiveTillDHCP flag to enable auto BMPS entry
           sme_SetDHCPTillPowerActiveFlag(WLAN_HDD_GET_HAL_CTX(pAdapter),
                    FALSE);
           status = sme_RequestBmps(WLAN_HDD_GET_HAL_CTX(pAdapter),
                           iw_power_callback_fn, &context);
           if (eHAL_STATUS_PMC_PENDING == status)
           {
               unsigned long rc;
               /* request was sent -- wait for the response */
               rc = wait_for_completion_timeout(
                           &context.completion,
                           msecs_to_jiffies(WLAN_WAIT_TIME_POWER));
               if (!rc) {
                   hddLog(VOS_TRACE_LEVEL_ERROR,
                       FL("SME timed out while requesting BMPS"));
               }
           }
       }
       else
       {
           hddLog(VOS_TRACE_LEVEL_INFO_HIGH, "BMPS is not "
                   "enabled in the cfg");
       }
   }

   /* either we never sent a request, we sent a request and received a
      response or we sent a request and timed out.  if we never sent a
      request or if we sent a request and got a response, we want to
      clear the magic out of paranoia.  if we timed out there is a
      race condition such that the callback function could be
      executing at the same time we are. of primary concern is if the
      callback function had already verified the "magic" but had not
      yet set the completion variable when a timeout occurred. we
      serialize these activities by invalidating the magic while
      holding a shared spinlock which will cause us to block if the
      callback is currently executing */
   spin_lock(&hdd_context_lock);
   context.magic = 0;
   spin_unlock(&hdd_context_lock);

   return VOS_STATUS_SUCCESS;
}

VOS_STATUS  wlan_hdd_set_powersave(hdd_adapter_t *pAdapter, int mode)
{
   hdd_context_t *pHddCtx;
   eHalStatus status;
   struct statsContext context;

   if (NULL == pAdapter)
   {
       hddLog(VOS_TRACE_LEVEL_FATAL, "Adapter NULL");
       return VOS_STATUS_E_FAULT;
   }

   hddLog(VOS_TRACE_LEVEL_INFO_HIGH, "power mode=%d", mode);

   pHddCtx = WLAN_HDD_GET_CTX(pAdapter);

   init_completion(&context.completion);

   context.pAdapter = pAdapter;
   context.magic = POWER_CONTEXT_MAGIC;

   if (DRIVER_POWER_MODE_ACTIVE == mode)
   {
       hddLog(VOS_TRACE_LEVEL_INFO_HIGH, "%s:Wlan driver Entering "
               "Full Power", __func__);

       /*
        * Enter Full power command received from GUI
        * this means we are disconnected
        */
       status = sme_PsOffloadDisablePowerSave(WLAN_HDD_GET_HAL_CTX(pAdapter),
                                     iw_power_offload_callback_fn, &context,
                                     pAdapter->sessionId);
       if (eHAL_STATUS_PMC_PENDING == status) {
           unsigned long rc;
           /* request was sent -- wait for the response */
           rc = wait_for_completion_timeout(
                   &context.completion,
                   msecs_to_jiffies(WLAN_WAIT_TIME_POWER));

           if (!rc) {
               hddLog(VOS_TRACE_LEVEL_ERROR,
                  FL("SME timed out while disabling power save"));
           }
       }
       if (pHddCtx->cfg_ini->fIsBmpsEnabled)
          sme_ConfigDisablePowerSave(pHddCtx->hHal,
                             ePMC_BEACON_MODE_POWER_SAVE);
   }
   else if (DRIVER_POWER_MODE_AUTO == mode)
   {
       if (pHddCtx->cfg_ini->fIsBmpsEnabled)
       {
           sme_ConfigEnablePowerSave(pHddCtx->hHal,
                               ePMC_BEACON_MODE_POWER_SAVE);
           hddLog(VOS_TRACE_LEVEL_INFO_HIGH, "%s:Wlan driver Entering Bmps ",
                  __func__);

           /*
            * Enter BMPS command received from GUI
            * this means DHCP is completed
            */
           sme_PsOffloadEnablePowerSave(WLAN_HDD_GET_HAL_CTX(pAdapter),
                                        pAdapter->sessionId);
       }
       else
       {
           hddLog(VOS_TRACE_LEVEL_INFO_HIGH, "BMPS is not "
                   "enabled in the cfg");
       }
   }
   spin_lock(&hdd_context_lock);
   context.magic = 0;
   spin_unlock(&hdd_context_lock);
   return VOS_STATUS_SUCCESS;
}

VOS_STATUS wlan_hdd_exit_lowpower(hdd_context_t *pHddCtx,
                                       hdd_adapter_t *pAdapter)
{
   VOS_STATUS vos_Status;

   if ((NULL == pAdapter) || (NULL == pHddCtx))
   {
       hddLog(VOS_TRACE_LEVEL_FATAL, "Invalid pointer");
       return VOS_STATUS_E_FAULT;
   }

   /**Exit from Deep sleep or standby if we get the driver
   START cmd from android GUI
    */
   if (WLAN_MAP_DRIVER_STOP_TO_STANDBY == pHddCtx->cfg_ini->nEnableDriverStop)
   {
       hddLog(VOS_TRACE_LEVEL_INFO_HIGH, "%s: WLAN being exit "
              "from Stand by",__func__);
       vos_Status = hdd_exit_standby(pHddCtx);
   }
   else if (eHDD_SUSPEND_DEEP_SLEEP == pHddCtx->hdd_ps_state)
   {
       hddLog(VOS_TRACE_LEVEL_INFO_HIGH, "%s: WLAN being exit "
              "from deep sleep",__func__);
       vos_Status = hdd_exit_deep_sleep(pHddCtx, pAdapter);
   }
   else
   {
       hddLog(VOS_TRACE_LEVEL_WARN, "%s: Not in standby or deep sleep. "
               "Ignore start cmd %d", __func__, pHddCtx->hdd_ps_state);
       vos_Status = VOS_STATUS_SUCCESS;
   }

   return vos_Status;
}

VOS_STATUS wlan_hdd_enter_lowpower(hdd_context_t *pHddCtx)
{
   VOS_STATUS vos_Status = VOS_STATUS_E_FAILURE;

   if (NULL == pHddCtx)
   {
        hddLog(VOS_TRACE_LEVEL_ERROR, "HDD context NULL");
        return VOS_STATUS_E_FAULT;
   }

   if (WLAN_MAP_DRIVER_STOP_TO_STANDBY == pHddCtx->cfg_ini->nEnableDriverStop)
   {
      //Execute standby procedure.
      //Executing standby procedure will cause the STA to
      //disassociate first and then the chip will be put into standby.
      hddLog(VOS_TRACE_LEVEL_INFO_HIGH, "Wlan driver entering Stand by mode");
      vos_Status  = hdd_enter_standby(pHddCtx);
   }
   else if (WLAN_MAP_DRIVER_STOP_TO_DEEP_SLEEP ==
            pHddCtx->cfg_ini->nEnableDriverStop)
   {
       //Execute deep sleep procedure
       hddLog(VOS_TRACE_LEVEL_INFO_HIGH, "Wlan driver entering "
               "deep sleep mode");
       //Deep sleep not supported
       vos_Status  = hdd_enter_standby(pHddCtx);
   }
   else
   {
       hddLog(VOS_TRACE_LEVEL_INFO_LOW, "%s: Driver stop is not enabled %d",
           __func__, pHddCtx->cfg_ini->nEnableDriverStop);
       vos_Status = VOS_STATUS_SUCCESS;
   }

   return vos_Status;
}


void* wlan_hdd_change_country_code_callback(void *pAdapter)
{

    hdd_adapter_t *call_back_pAdapter = pAdapter;
    complete(&call_back_pAdapter->change_country_code);

    return NULL;
}

/**
 * __iw_set_nick() - set nick
 * @dev: pointer to net_device
 * @info: pointer to iw_request_info
 * @wrqu: pointer to iwreq_data
 * @extra: extra
 *
 * Return: 0 on success, error number otherwise
 */
static int __iw_set_nick(struct net_device *dev,
                         struct iw_request_info *info,
                         union iwreq_data *wrqu, char *extra)
{
    hdd_adapter_t *adapter;
    hdd_context_t *hdd_ctx;
    int ret;

    ENTER();

    adapter = WLAN_HDD_GET_PRIV_PTR(dev);
    hdd_ctx = WLAN_HDD_GET_CTX(adapter);
    ret = wlan_hdd_validate_context(hdd_ctx);
    if (0 != ret)
        return ret;

    return 0;
}

/**
 * iw_set_nick() - SSR wrapper for __iw_set_nick
 * @dev: pointer to net_device
 * @info: pointer to iw_request_info
 * @wrqu: pointer to iwreq_data
 * @extra: extra
 *
 * Return: 0 on success, error number otherwise
 */
static int iw_set_nick(struct net_device *dev,
		       struct iw_request_info *info,
		       union iwreq_data *wrqu, char *extra)
{
	int ret;

	vos_ssr_protect(__func__);
	ret = __iw_set_nick(dev, info, wrqu, extra);
	vos_ssr_unprotect(__func__);

	return ret;
}

/**
 * __iw_get_nick() - get nick
 * @dev: pointer to net_device
 * @info: pointer to iw_request_info
 * @wrqu: pointer to iwreq_data
 * @extra: extra
 *
 * Return: 0 on success, error number otherwise
 */
static int __iw_get_nick(struct net_device *dev,
                         struct iw_request_info *info,
                         union iwreq_data *wrqu, char *extra)
{
    hdd_adapter_t *adapter;
    hdd_context_t *hdd_ctx;
    int ret;

    ENTER();

    adapter = WLAN_HDD_GET_PRIV_PTR(dev);
    hdd_ctx = WLAN_HDD_GET_CTX(adapter);
    ret = wlan_hdd_validate_context(hdd_ctx);
    if (0 != ret)
        return ret;

    return 0;
}

/**
 * iw_get_nick() - SSR wrapper for __iw_get_nick
 * @dev: pointer to net_device
 * @info: pointer to iw_request_info
 * @wrqu: pointer to iwreq_data
 * @extra: extra
 *
 * Return: 0 on success, error number otherwise
 */
static int iw_get_nick(struct net_device *dev,
		       struct iw_request_info *info,
		       union iwreq_data *wrqu, char *extra)
{
	int ret;

	vos_ssr_protect(__func__);
	ret = __iw_get_nick(dev, info, wrqu, extra);
	vos_ssr_unprotect(__func__);

	return ret;
}

/**
 * __get_wireless_stats() - get wireless stats
 * @dev: pointer to net_device
 *
 * Return: %NULL
 */
static struct iw_statistics *__get_wireless_stats(struct net_device *dev)
{
	ENTER();
	return NULL;
}

/**
 * get_wireless_stats() - SSR wrapper for __get_wireless_stats
 * @dev: pointer to net_device
 *
 * Return: pointer to iw_statistics
 */
static struct iw_statistics *get_wireless_stats(struct net_device *dev)
{
	struct iw_statistics *iw_stats;

	ENTER();
	vos_ssr_protect(__func__);
	iw_stats = __get_wireless_stats(dev);
	vos_ssr_unprotect(__func__);

	return iw_stats;
}


/**
 * __iw_set_encode() - SIOCSIWENCODE ioctl handler
 * @dev: device upon which the ioctl was received
 * @info: ioctl request information
 * @wrqu: ioctl request data
 * @extra: ioctl extra data
 *
 * Return: 0 on success, non-zero on error
 */
static int __iw_set_encode(struct net_device *dev,struct iw_request_info *info,
			   union iwreq_data *wrqu,char *extra)

{
   hdd_adapter_t *pAdapter = WLAN_HDD_GET_PRIV_PTR(dev);
   hdd_station_ctx_t *pHddStaCtx = WLAN_HDD_GET_STATION_CTX_PTR(pAdapter);
   hdd_wext_state_t  *pWextState =  WLAN_HDD_GET_WEXT_STATE_PTR(pAdapter);
   struct iw_point *encoderq = &(wrqu->encoding);
   v_U32_t keyId;
   v_U8_t key_length;
   eCsrEncryptionType encryptionType = eCSR_ENCRYPT_TYPE_NONE;
   v_BOOL_t fKeyPresent = 0;
   int i;
   eHalStatus status = eHAL_STATUS_SUCCESS;
   hdd_context_t *hdd_ctx;
   int ret;

   ENTER();

   hdd_ctx = WLAN_HDD_GET_CTX(pAdapter);
   ret = wlan_hdd_validate_context(hdd_ctx);
   if (0 != ret)
       return ret;

   keyId = encoderq->flags & IW_ENCODE_INDEX;

   if(keyId)
   {
       if(keyId > MAX_WEP_KEYS)
       {
           return -EINVAL;
       }

       fKeyPresent = 1;
       keyId--;
   }
   else
   {
       fKeyPresent = 0;
   }


   if(wrqu->data.flags & IW_ENCODE_DISABLED)
   {
       VOS_TRACE(VOS_MODULE_ID_HDD, VOS_TRACE_LEVEL_INFO, "****iwconfig wlan0 key off*****");
       if(!fKeyPresent) {

          for(i=0;i < CSR_MAX_NUM_KEY; i++)
                pWextState->roamProfile.Keys.KeyLength[i] = 0;
       }
       pHddStaCtx->conn_info.authType =  eCSR_AUTH_TYPE_OPEN_SYSTEM;
       pWextState->wpaVersion = IW_AUTH_WPA_VERSION_DISABLED;
       pWextState->roamProfile.EncryptionType.encryptionType[0] = eCSR_ENCRYPT_TYPE_NONE;
       pWextState->roamProfile.mcEncryptionType.encryptionType[0] = eCSR_ENCRYPT_TYPE_NONE;

       pHddStaCtx->conn_info.ucEncryptionType = eCSR_ENCRYPT_TYPE_NONE;
       pHddStaCtx->conn_info.mcEncryptionType = eCSR_ENCRYPT_TYPE_NONE;

       if(eConnectionState_Associated == pHddStaCtx->conn_info.connState)
       {
           INIT_COMPLETION(pAdapter->disconnect_comp_var);
           status = sme_RoamDisconnect( WLAN_HDD_GET_HAL_CTX(pAdapter), pAdapter->sessionId, eCSR_DISCONNECT_REASON_UNSPECIFIED );
           if(eHAL_STATUS_SUCCESS == status)
           {
                 unsigned long rc;
                 rc = wait_for_completion_timeout(
                              &pAdapter->disconnect_comp_var,
                               msecs_to_jiffies(WLAN_WAIT_TIME_DISCONNECT));
                if (!rc)
                     hddLog(VOS_TRACE_LEVEL_ERROR,
                            FL("failed wait on disconnect_comp_var"));
           }
       }

       return status;

   }

   if (wrqu->data.flags & (IW_ENCODE_OPEN | IW_ENCODE_RESTRICTED))
   {
      hddLog(VOS_TRACE_LEVEL_INFO, "iwconfig wlan0 key on");

      pHddStaCtx->conn_info.authType = (encoderq->flags & IW_ENCODE_RESTRICTED) ? eCSR_AUTH_TYPE_SHARED_KEY : eCSR_AUTH_TYPE_OPEN_SYSTEM;

   }


   if(wrqu->data.length > 0)
   {
       hddLog(VOS_TRACE_LEVEL_INFO, "%s : wrqu->data.length : %d",__func__,wrqu->data.length);

       key_length = wrqu->data.length;

       /* IW_ENCODING_TOKEN_MAX is the value that is set for wrqu->data.length by iwconfig.c when 'iwconfig wlan0 key on' is issued.*/

       if(5 == key_length)
       {
           hddLog(VOS_TRACE_LEVEL_INFO, "%s: Call with WEP40,key_len=%d",__func__,key_length);

           if((IW_AUTH_KEY_MGMT_802_1X == pWextState->authKeyMgmt) && (eCSR_AUTH_TYPE_OPEN_SYSTEM == pHddStaCtx->conn_info.authType))
           {
               encryptionType = eCSR_ENCRYPT_TYPE_WEP40;
           }
           else
           {
               encryptionType = eCSR_ENCRYPT_TYPE_WEP40_STATICKEY;
           }
       }
       else if(13 == key_length)
       {
           hddLog(VOS_TRACE_LEVEL_INFO, "%s:Call with WEP104,key_len:%d",__func__,key_length);

           if((IW_AUTH_KEY_MGMT_802_1X == pWextState->authKeyMgmt) && (eCSR_AUTH_TYPE_OPEN_SYSTEM == pHddStaCtx->conn_info.authType))
           {
               encryptionType = eCSR_ENCRYPT_TYPE_WEP104;
           }
           else
           {
               encryptionType = eCSR_ENCRYPT_TYPE_WEP104_STATICKEY;
           }
       }
       else
       {
           hddLog(VOS_TRACE_LEVEL_WARN, "%s: Invalid WEP key length :%d",
                  __func__, key_length);
           return -EINVAL;
       }

       pHddStaCtx->conn_info.ucEncryptionType = encryptionType;
       pHddStaCtx->conn_info.mcEncryptionType = encryptionType;
       pWextState->roamProfile.EncryptionType.numEntries = 1;
       pWextState->roamProfile.EncryptionType.encryptionType[0] = encryptionType;
       pWextState->roamProfile.mcEncryptionType.numEntries = 1;
       pWextState->roamProfile.mcEncryptionType.encryptionType[0] = encryptionType;

       if((eConnectionState_NotConnected == pHddStaCtx->conn_info.connState) &&
            ((eCSR_AUTH_TYPE_OPEN_SYSTEM == pHddStaCtx->conn_info.authType) ||
              (eCSR_AUTH_TYPE_SHARED_KEY == pHddStaCtx->conn_info.authType)))
       {

          vos_mem_copy(&pWextState->roamProfile.Keys.KeyMaterial[keyId][0],extra,key_length);

          pWextState->roamProfile.Keys.KeyLength[keyId] = (v_U8_t)key_length;
          pWextState->roamProfile.Keys.defaultIndex = (v_U8_t)keyId;

          return status;
       }
   }

   return 0;
}

/**
 * iw_set_encode() - SSR wrapper for __iw_set_encode()
 * @dev: pointer to net_device
 * @info: pointer to iw_request_info
 * @wrqu: pointer to iwreq_data
 * @extra: pointer to extra ioctl payload
 *
 * Return: 0 on success, error number otherwise
 */
static int iw_set_encode(struct net_device *dev, struct iw_request_info *info,
			 union iwreq_data *wrqu, char *extra)
{
	int ret;

	vos_ssr_protect(__func__);
	ret = __iw_set_encode(dev, info, wrqu, extra);
	vos_ssr_unprotect(__func__);

	return ret;
}

/**
 * __iw_get_encodeext() - SIOCGIWENCODEEXT ioctl handler
 * @dev: device upon which the ioctl was received
 * @info: ioctl request information
 * @dwrq: ioctl request data
 * @extra: ioctl extra data
 *
 * Return: 0 on success, non-zero on error
 */
static int __iw_get_encodeext(struct net_device *dev,
			      struct iw_request_info *info,
			      struct iw_point *dwrq,
			      char *extra)
{
    hdd_adapter_t *pAdapter = WLAN_HDD_GET_PRIV_PTR(dev);
    hdd_wext_state_t  *pWextState =  WLAN_HDD_GET_WEXT_STATE_PTR(pAdapter);
    tCsrRoamProfile *pRoamProfile = &(pWextState->roamProfile);
    int keyId;
    eCsrEncryptionType encryptionType = eCSR_ENCRYPT_TYPE_NONE;
    eCsrAuthType authType = eCSR_AUTH_TYPE_NONE;
    int i, ret;
    hdd_context_t *hdd_ctx;

    ENTER();

    hdd_ctx = WLAN_HDD_GET_CTX(pAdapter);
    ret = wlan_hdd_validate_context(hdd_ctx);
    if (0 != ret)
        return ret;

    keyId = pRoamProfile->Keys.defaultIndex;

    if(keyId < 0 || keyId >= MAX_WEP_KEYS)
    {
        hddLog(LOG1,"%s: Invalid keyId : %d", __func__, keyId);
        return -EINVAL;
    }

    if(pRoamProfile->Keys.KeyLength[keyId] > 0)
    {
        dwrq->flags |= IW_ENCODE_ENABLED;
        dwrq->length = pRoamProfile->Keys.KeyLength[keyId];
        vos_mem_copy(extra, &(pRoamProfile->Keys.KeyMaterial[keyId][0]),
                     pRoamProfile->Keys.KeyLength[keyId]);
    }
    else
    {
        dwrq->flags |= IW_ENCODE_DISABLED;
    }

    for(i=0; i < MAX_WEP_KEYS; i++)
    {
        if (pRoamProfile->Keys.KeyLength[i] == 0)
        {
            continue;
        }
        else
        {
            break;
        }
    }

    if(MAX_WEP_KEYS == i)
    {
        dwrq->flags |= IW_ENCODE_NOKEY;
    }
    else
    {
        dwrq->flags |= IW_ENCODE_ENABLED;
    }

    encryptionType = pRoamProfile->EncryptionType.encryptionType[0];

    if(eCSR_ENCRYPT_TYPE_NONE == encryptionType)
    {
        dwrq->flags |= IW_ENCODE_DISABLED;
    }

    authType = (WLAN_HDD_GET_STATION_CTX_PTR(pAdapter))->conn_info.authType;

    if(IW_AUTH_ALG_OPEN_SYSTEM == authType)
    {
        dwrq->flags |= IW_ENCODE_OPEN;
    }
    else
    {
        dwrq->flags |= IW_ENCODE_RESTRICTED;
    }
    EXIT();
    return 0;

}

/**
 * iw_get_encodeext() - SSR wrapper for __iw_get_encodeext()
 * @dev: pointer to net_device
 * @info: pointer to iw_request_info
 * @dwrq: pointer to encoding information
 * @extra: pointer to extra ioctl payload
 *
 * Return: 0 on success, error number otherwise
 */
static int iw_get_encodeext(struct net_device *dev,
			    struct iw_request_info *info,
			    struct iw_point *dwrq, char *extra)
{
	int ret;

	vos_ssr_protect(__func__);
	ret = __iw_get_encodeext(dev, info, dwrq, extra);
	vos_ssr_unprotect(__func__);

	return ret;
}

/**
 * __iw_set_encodeext() - SIOCSIWENCODEEXT ioctl handler
 * @dev: device upon which the ioctl was received
 * @info: ioctl request information
 * @wrqu: ioctl request data
 * @extra: ioctl extra data
 *
 * Return: 0 on success, non-zero on error
 */
static int __iw_set_encodeext(struct net_device *dev,
			      struct iw_request_info *info,
			      union iwreq_data *wrqu, char *extra)
{
    hdd_adapter_t *pAdapter = WLAN_HDD_GET_PRIV_PTR(dev);
    hdd_station_ctx_t *pHddStaCtx = WLAN_HDD_GET_STATION_CTX_PTR(pAdapter);
    hdd_wext_state_t  *pWextState =  WLAN_HDD_GET_WEXT_STATE_PTR(pAdapter);
    eHalStatus halStatus= eHAL_STATUS_SUCCESS;
    tCsrRoamProfile *pRoamProfile = &pWextState->roamProfile;
    struct iw_encode_ext *ext = (struct iw_encode_ext*)extra;
    v_U8_t groupmacaddr[VOS_MAC_ADDR_SIZE] = {0xFF,0xFF,0xFF,0xFF,0xFF,0xFF};
    int key_index;
    struct iw_point *encoding = &wrqu->encoding;
    tCsrRoamSetKey  setKey;
    v_U32_t  roamId= 0xFF;
    VOS_STATUS vos_status;
    hdd_context_t *hdd_ctx;
    int ret;

    ENTER();

    hdd_ctx = WLAN_HDD_GET_CTX(pAdapter);
    ret = wlan_hdd_validate_context(hdd_ctx);
    if (0 != ret)
        return ret;

    key_index = encoding->flags & IW_ENCODE_INDEX;

    if(key_index > 0) {

         /*Convert from 1-based to 0-based keying*/
        key_index--;
    }
    if(!ext->key_len) {

      /* Set the encryption type to NONE */
       pRoamProfile->EncryptionType.encryptionType[0] = eCSR_ENCRYPT_TYPE_NONE;
       return ret;
    }

    if(eConnectionState_NotConnected == pHddStaCtx->conn_info.connState &&
                                                  (IW_ENCODE_ALG_WEP == ext->alg))
    {
       if(IW_AUTH_KEY_MGMT_802_1X == pWextState->authKeyMgmt) {

          VOS_TRACE (VOS_MODULE_ID_HDD, VOS_TRACE_LEVEL_ERROR,
                     ("Invalid Configuration:%s"),__func__);
          return -EINVAL;
       }
       else {
         /*Static wep, update the roam profile with the keys */
          if ((ext->key_len <= eCSR_SECURITY_WEP_KEYSIZE_MAX_BYTES) &&
                                               (key_index < CSR_MAX_NUM_KEY)) {
             vos_mem_copy(&pRoamProfile->Keys.KeyMaterial[key_index][0],ext->key,ext->key_len);
             pRoamProfile->Keys.KeyLength[key_index] = (v_U8_t)ext->key_len;

             if(ext->ext_flags & IW_ENCODE_EXT_SET_TX_KEY)
                pRoamProfile->Keys.defaultIndex = (v_U8_t)key_index;

          }
       }
       return ret;
    }

    vos_mem_zero(&setKey,sizeof(tCsrRoamSetKey));

    setKey.keyId = key_index;
    setKey.keyLength = ext->key_len;

    if(ext->key_len <= CSR_MAX_KEY_LEN) {
       vos_mem_copy(&setKey.Key[0],ext->key,ext->key_len);
    }

    if(ext->ext_flags & IW_ENCODE_EXT_GROUP_KEY) {
      /*Key direction for group is RX only*/
       setKey.keyDirection = eSIR_RX_ONLY;
       vos_mem_copy(setKey.peerMac,groupmacaddr, VOS_MAC_ADDR_SIZE);
    }
    else {

       setKey.keyDirection =  eSIR_TX_RX;
       vos_mem_copy(setKey.peerMac,ext->addr.sa_data, VOS_MAC_ADDR_SIZE);
    }

    /*For supplicant pae role is zero*/
    setKey.paeRole = 0;

    switch(ext->alg)
    {
       case IW_ENCODE_ALG_NONE:
         setKey.encType = eCSR_ENCRYPT_TYPE_NONE;
         break;

       case IW_ENCODE_ALG_WEP:
         setKey.encType = (ext->key_len== 5) ? eCSR_ENCRYPT_TYPE_WEP40:eCSR_ENCRYPT_TYPE_WEP104;
         break;

       case IW_ENCODE_ALG_TKIP:
       {
          v_U8_t *pKey = &setKey.Key[0];

          setKey.encType = eCSR_ENCRYPT_TYPE_TKIP;

          vos_mem_zero(pKey, CSR_MAX_KEY_LEN);

          /*Supplicant sends the 32bytes key in this order

                |--------------|----------|----------|
                |   Tk1        |TX-MIC    |  RX Mic  |
                |--------------|----------|----------|
                <---16bytes---><--8bytes--><--8bytes-->

                */
          /*Sme expects the 32 bytes key to be in the below order

                |--------------|----------|----------|
                |   Tk1        |RX-MIC    |  TX Mic  |
                |--------------|----------|----------|
                <---16bytes---><--8bytes--><--8bytes-->
               */
          /* Copy the Temporal Key 1 (TK1) */
          vos_mem_copy(pKey,ext->key,16);

         /*Copy the rx mic first*/
          vos_mem_copy(&pKey[16],&ext->key[24],8);

         /*Copy the tx mic */
          vos_mem_copy(&pKey[24],&ext->key[16],8);

       }
       break;

       case IW_ENCODE_ALG_CCMP:
          setKey.encType = eCSR_ENCRYPT_TYPE_AES;
          break;

#ifdef FEATURE_WLAN_ESE
#define IW_ENCODE_ALG_KRK 6
       case IW_ENCODE_ALG_KRK:
          setKey.encType = eCSR_ENCRYPT_TYPE_KRK;
          break;
#endif  /* FEATURE_WLAN_ESE */

       default:
          setKey.encType = eCSR_ENCRYPT_TYPE_NONE;
          break;
    }

    VOS_TRACE(VOS_MODULE_ID_HDD, VOS_TRACE_LEVEL_INFO,
          ("%s:cipher_alg:%d key_len[%d] *pEncryptionType :%d"),__func__,(int)ext->alg,(int)ext->key_len,setKey.encType);

#ifdef WLAN_FEATURE_VOWIFI_11R
    /* The supplicant may attempt to set the PTK once pre-authentication
       is done. Save the key in the UMAC and include it in the ADD
       BSS request */
    halStatus = sme_FTUpdateKey(WLAN_HDD_GET_HAL_CTX(pAdapter),
                                pAdapter->sessionId, &setKey);
    if ( halStatus == eHAL_STATUS_FT_PREAUTH_KEY_SUCCESS )
    {
        hddLog(VOS_TRACE_LEVEL_INFO_MED,
               "%s: Update PreAuth Key success", __func__);
        return 0;
    }
    else if ( halStatus == eHAL_STATUS_FT_PREAUTH_KEY_FAILED )
    {
        hddLog(VOS_TRACE_LEVEL_ERROR,
               "%s: Update PreAuth Key failed", __func__);
        return -EINVAL;
    }
#endif /* WLAN_FEATURE_VOWIFI_11R */

    pHddStaCtx->roam_info.roamingState = HDD_ROAM_STATE_SETTING_KEY;

    vos_status = wlan_hdd_check_ula_done(pAdapter);
    if ( vos_status != VOS_STATUS_SUCCESS )
    {
       VOS_TRACE( VOS_MODULE_ID_HDD, VOS_TRACE_LEVEL_ERROR,
                   "[%4d] wlan_hdd_check_ula_done returned ERROR status= %d",
                   __LINE__, vos_status );

       pHddStaCtx->roam_info.roamingState = HDD_ROAM_STATE_NONE;
    }

    halStatus = sme_RoamSetKey( WLAN_HDD_GET_HAL_CTX(pAdapter),pAdapter->sessionId, &setKey, &roamId );

    if ( halStatus != eHAL_STATUS_SUCCESS )
    {
       VOS_TRACE( VOS_MODULE_ID_HDD, VOS_TRACE_LEVEL_ERROR,
                   "[%4d] sme_RoamSetKey returned ERROR status= %d",
                   __LINE__, halStatus );

       pHddStaCtx->roam_info.roamingState = HDD_ROAM_STATE_NONE;
    }

   return halStatus;
}

/**
 * iw_set_encodeext() - SSR wrapper for __iw_set_encodeext()
 * @dev: pointer to net_device
 * @info: pointer to iw_request_info
 * @wrqu: pointer to iwreq_data
 * @extra: pointer to extra ioctl payload
 *
 * Return: 0 on success, error number otherwise
 */
static int iw_set_encodeext(struct net_device *dev,
			    struct iw_request_info *info,
			    union iwreq_data *wrqu, char *extra)
{
	int ret;

	vos_ssr_protect(__func__);
	ret = __iw_set_encodeext(dev, info, wrqu, extra);
	vos_ssr_unprotect(__func__);

	return ret;
}

/**
 * __iw_set_retry() - SIOCSIWRETRY ioctl handler
 * @dev: device upon which the ioctl was received
 * @info: ioctl request information
 * @wrqu: ioctl request data
 * @extra: ioctl extra data
 *
 * Return: 0 on success, non-zero on error
 */
static int __iw_set_retry(struct net_device *dev, struct iw_request_info *info,
			  union iwreq_data *wrqu, char *extra)
{
   hdd_adapter_t *pAdapter = WLAN_HDD_GET_PRIV_PTR(dev);
   tHalHandle hHal = WLAN_HDD_GET_HAL_CTX(pAdapter);
   hdd_context_t *hdd_ctx;
   int ret;

   ENTER();

   hdd_ctx = WLAN_HDD_GET_CTX(pAdapter);
   ret = wlan_hdd_validate_context(hdd_ctx);
   if (0 != ret)
       return ret;

   if(wrqu->retry.value < WNI_CFG_LONG_RETRY_LIMIT_STAMIN ||
       wrqu->retry.value > WNI_CFG_LONG_RETRY_LIMIT_STAMAX) {

      VOS_TRACE(VOS_MODULE_ID_HDD, VOS_TRACE_LEVEL_ERROR, ("Invalid Retry-Limit=%d!!"),wrqu->retry.value);

      return -EINVAL;
   }

   if(wrqu->retry.flags & IW_RETRY_LIMIT) {

       if((wrqu->retry.flags & IW_RETRY_LONG))
       {
          if ( ccmCfgSetInt(hHal, WNI_CFG_LONG_RETRY_LIMIT, wrqu->retry.value, ccmCfgSetCallback, eANI_BOOLEAN_TRUE) != eHAL_STATUS_SUCCESS )
          {
             VOS_TRACE(VOS_MODULE_ID_HDD, VOS_TRACE_LEVEL_ERROR,
               FL("failed to set ini parameter, WNI_CFG_LONG_RETRY_LIMIT"));
             return -EIO;
          }
       }
       else if((wrqu->retry.flags & IW_RETRY_SHORT))
       {
          if ( ccmCfgSetInt(hHal, WNI_CFG_SHORT_RETRY_LIMIT, wrqu->retry.value, ccmCfgSetCallback, eANI_BOOLEAN_TRUE) != eHAL_STATUS_SUCCESS )
          {
             VOS_TRACE(VOS_MODULE_ID_HDD, VOS_TRACE_LEVEL_ERROR,
               FL("failed to set ini parameter, WNI_CFG_LONG_RETRY_LIMIT"));
             return -EIO;
          }
       }
   }
   else
   {
       return -EOPNOTSUPP;
   }

   VOS_TRACE(VOS_MODULE_ID_HDD, VOS_TRACE_LEVEL_INFO, ("Set Retry-Limit=%d!!"),wrqu->retry.value);

   EXIT();

   return 0;

}

/**
 * iw_set_retry() - SSR wrapper for __iw_set_retry()
 * @dev: pointer to net_device
 * @info: pointer to iw_request_info
 * @wrqu: pointer to iwreq_data
 * @extra: pointer to extra ioctl payload
 *
 * Return: 0 on success, error number otherwise
 */
static int iw_set_retry(struct net_device *dev, struct iw_request_info *info,
			union iwreq_data *wrqu, char *extra)
{
	int ret;

	vos_ssr_protect(__func__);
	ret = __iw_set_retry(dev, info, wrqu, extra);
	vos_ssr_unprotect(__func__);

	return ret;
}

/**
 * __iw_get_retry() - SIOCGIWRETRY ioctl handler
 * @dev: device upon which the ioctl was received
 * @info: ioctl request information
 * @wrqu: ioctl request data
 * @extra: ioctl extra data
 *
 * Return: 0 on success, non-zero on error
 */
static int __iw_get_retry(struct net_device *dev, struct iw_request_info *info,
			  union iwreq_data *wrqu, char *extra)
{
   hdd_adapter_t *pAdapter = WLAN_HDD_GET_PRIV_PTR(dev);
   tHalHandle hHal = WLAN_HDD_GET_HAL_CTX(pAdapter);
   v_U32_t retry = 0;
   hdd_context_t *hdd_ctx;
   int ret;

   ENTER();

   hdd_ctx = WLAN_HDD_GET_CTX(pAdapter);
   ret = wlan_hdd_validate_context(hdd_ctx);
   if (0 != ret)
       return ret;

   if((wrqu->retry.flags & IW_RETRY_LONG))
   {
      wrqu->retry.flags = IW_RETRY_LIMIT | IW_RETRY_LONG;

      if ( ccmCfgGetInt(hHal, WNI_CFG_LONG_RETRY_LIMIT, &retry) != eHAL_STATUS_SUCCESS )
      {
         VOS_TRACE(VOS_MODULE_ID_HDD, VOS_TRACE_LEVEL_WARN,
                      FL("failed to get ini parameter, WNI_CFG_LONG_RETRY_LIMIT"));
         return -EIO;
      }

      wrqu->retry.value = retry;
   }
   else if ((wrqu->retry.flags & IW_RETRY_SHORT))
   {
      wrqu->retry.flags = IW_RETRY_LIMIT | IW_RETRY_SHORT;

      if ( ccmCfgGetInt(hHal, WNI_CFG_SHORT_RETRY_LIMIT, &retry) != eHAL_STATUS_SUCCESS )
      {
         VOS_TRACE(VOS_MODULE_ID_HDD, VOS_TRACE_LEVEL_WARN,
                      FL("failed to get ini parameter, WNI_CFG_LONG_RETRY_LIMIT"));
         return -EIO;
      }

      wrqu->retry.value = retry;
   }
   else {
      return -EOPNOTSUPP;
   }

   VOS_TRACE(VOS_MODULE_ID_HDD, VOS_TRACE_LEVEL_INFO, ("Retry-Limit=%d!!"),retry);

   EXIT();

   return 0;
}

/**
 * iw_get_retry() - SSR wrapper for __iw_get_retry()
 * @dev: pointer to net_device
 * @info: pointer to iw_request_info
 * @wrqu: pointer to iwreq_data
 * @extra: pointer to extra ioctl payload
 *
 * Return: 0 on success, error number otherwise
 */
static int iw_get_retry(struct net_device *dev, struct iw_request_info *info,
			union iwreq_data *wrqu, char *extra)
{
	int ret;

	vos_ssr_protect(__func__);
	ret = __iw_get_retry(dev, info, wrqu, extra);
	vos_ssr_unprotect(__func__);

	return ret;
}

/**
 * __iw_set_mlme() - SIOCSIWMLME ioctl handler
 * @dev: device upon which the ioctl was received
 * @info: ioctl request information
 * @wrqu: ioctl request data
 * @extra: ioctl extra data
 *
 * Return: 0 on success, non-zero on error
 */
static int __iw_set_mlme(struct net_device *dev, struct iw_request_info *info,
			 union iwreq_data *wrqu, char *extra)
{
    hdd_adapter_t *pAdapter = WLAN_HDD_GET_PRIV_PTR(dev);
    hdd_station_ctx_t *pHddStaCtx = WLAN_HDD_GET_STATION_CTX_PTR(pAdapter);
    struct iw_mlme *mlme = (struct iw_mlme *)extra;
    eHalStatus status = eHAL_STATUS_SUCCESS;
    hdd_context_t *hdd_ctx;
    int ret;

    ENTER();

    hdd_ctx = WLAN_HDD_GET_CTX(pAdapter);
    ret = wlan_hdd_validate_context(hdd_ctx);
    if (0 != ret)
        return ret;

    //reason_code is unused. By default it is set to eCSR_DISCONNECT_REASON_UNSPECIFIED
    switch (mlme->cmd) {
        case IW_MLME_DISASSOC:
        case IW_MLME_DEAUTH:

            if( pHddStaCtx->conn_info.connState == eConnectionState_Associated )
            {
                eCsrRoamDisconnectReason reason = eCSR_DISCONNECT_REASON_UNSPECIFIED;

                if( mlme->reason_code == HDD_REASON_MICHAEL_MIC_FAILURE )
                    reason = eCSR_DISCONNECT_REASON_MIC_ERROR;

                INIT_COMPLETION(pAdapter->disconnect_comp_var);
                status = sme_RoamDisconnect( WLAN_HDD_GET_HAL_CTX(pAdapter), pAdapter->sessionId,reason);

                if(eHAL_STATUS_SUCCESS == status)
                {
                    unsigned long rc;
                    rc = wait_for_completion_timeout(
                                   &pAdapter->disconnect_comp_var,
                                   msecs_to_jiffies(WLAN_WAIT_TIME_DISCONNECT));
                    if (!rc)
                        hddLog(VOS_TRACE_LEVEL_ERROR,
                            FL("failed wait on disconnect_comp_var"));
                }
                else
                    hddLog(LOGE,"%s %d Command Disassociate/Deauthenticate : csrRoamDisconnect failure returned %d",
                       __func__, (int)mlme->cmd, (int)status );

                /* Resetting authKeyMgmt */
                (WLAN_HDD_GET_WEXT_STATE_PTR(pAdapter))->authKeyMgmt = 0;

                hddLog(LOG1, FL("Disabling queues"));
                wlan_hdd_netif_queue_control(pAdapter,
                    WLAN_NETIF_TX_DISABLE_N_CARRIER,
                    WLAN_CONTROL_PATH);

            }
            else
            {
                hddLog(LOGE,"%s %d Command Disassociate/Deauthenticate called but station is not in associated state", __func__, (int)mlme->cmd );
            }
            break;
        default:
            hddLog(LOGE,"%s %d Command should be Disassociate/Deauthenticate", __func__, (int)mlme->cmd );
            return -EINVAL;
    }//end of switch

    EXIT();

    return status;

}

/**
 * iw_set_mlme() - SSR wrapper for __iw_set_mlme()
 * @dev: pointer to net_device
 * @info: pointer to iw_request_info
 * @wrqu: pointer to iwreq_data
 * @extra: pointer to extra ioctl payload
 *
 * Return: 0 on success, error number otherwise
 */
static int iw_set_mlme(struct net_device *dev, struct iw_request_info *info,
		       union iwreq_data *wrqu, char *extra)
{
	int ret;

	vos_ssr_protect(__func__);
	ret = __iw_set_mlme(dev, info, wrqu, extra);
	vos_ssr_unprotect(__func__);

	return ret;
}

int process_wma_set_command(int sessid, int paramid,
                            int sval, int vpdev)
{
    int ret = 0;
    vos_msg_t msg = {0};

    v_CONTEXT_t vos_context = vos_get_global_context(0, NULL);
    hdd_context_t *hdd_ctx;
    wda_cli_set_cmd_t *iwcmd;

    /* Skip session validation in FTM mode and for PDEV commands */
    if (vpdev == PDEV_CMD || VOS_FTM_MODE == hdd_get_conparam())
       goto skip_ftm;

    hdd_ctx = vos_get_context(VOS_MODULE_ID_HDD, vos_context);
    if (!hdd_ctx) {
       hddLog(LOGE,FL("hdd context is not valid!"));
       return -EINVAL;
    }

    if (vpdev != PDEV_CMD &&
        VOS_STATUS_SUCCESS != sme_is_session_valid(hdd_ctx->hHal,
                                                     sessid)) {
       hddLog(LOGE, FL("SME session id is not valid %d"), sessid);
       return -EINVAL;
    }

skip_ftm:
    iwcmd = (wda_cli_set_cmd_t *)vos_mem_malloc(
                                sizeof(wda_cli_set_cmd_t));
    if (NULL == iwcmd) {
       hddLog(VOS_TRACE_LEVEL_FATAL, "%s: vos_mem_alloc failed", __func__);
       return -EINVAL;
    }
    vos_mem_zero((void *)iwcmd, sizeof(wda_cli_set_cmd_t));
    iwcmd->param_value = sval;
    iwcmd->param_vdev_id = sessid;
    iwcmd->param_id = paramid;
    iwcmd->param_vp_dev = vpdev;
    msg.type = WDA_CLI_SET_CMD;
    msg.reserved = 0;
    msg.bodyptr = (void *)iwcmd;
    if (VOS_STATUS_SUCCESS != vos_mq_post_message(VOS_MODULE_ID_WDA,
                                                  &msg)) {
       hddLog(VOS_TRACE_LEVEL_ERROR, "%s: "
                 "Not able to post wda_cli_set_cmd message to WDA",
                 __func__);
       vos_mem_free(iwcmd);
       ret = -EIO;
    }
    return ret;
}

int process_wma_set_command_twoargs(int sessid, int paramid,
                                    int sval, int ssecval, int vpdev)
{
    int ret = 0;
    vos_msg_t msg = {0};
    wda_cli_set_cmd_t *iwcmd;

    v_CONTEXT_t vos_context = vos_get_global_context(0, NULL);
    hdd_context_t *hdd_ctx;
    /* Skip session validation in FTM mode and for PDEV commands */
    if (vpdev == PDEV_CMD || VOS_FTM_MODE == hdd_get_conparam())
       goto skip_ftm;

    hdd_ctx = vos_get_context(VOS_MODULE_ID_HDD, vos_context);

    if (!hdd_ctx) {
       hddLog(LOGE,FL("hdd context is not valid!"));
       return -EINVAL;
    }

    if (VOS_STATUS_SUCCESS  != sme_is_session_valid(hdd_ctx->hHal,
                                                     sessid)) {
       hddLog(LOGE, FL("SME session id is not valid %d"), sessid);
       return -EINVAL;
    }

skip_ftm:
    iwcmd = vos_mem_malloc(sizeof(*iwcmd));

    if (NULL == iwcmd) {
        hddLog(VOS_TRACE_LEVEL_FATAL, "%s: vos_mem_alloc failed!", __func__);
        ret = -EINVAL;
        goto out;
    }

    vos_mem_zero(iwcmd, sizeof(*iwcmd));
    iwcmd->param_value = sval;
    iwcmd->param_sec_value = ssecval;
    iwcmd->param_vdev_id = sessid;
    iwcmd->param_id = paramid;
    iwcmd->param_vp_dev = vpdev;
    msg.type = WDA_CLI_SET_CMD;
    msg.reserved = 0;
    msg.bodyptr = iwcmd;

    if (VOS_STATUS_SUCCESS != vos_mq_post_message(VOS_MODULE_ID_WDA, &msg)) {
        VOS_TRACE(VOS_MODULE_ID_HDD, VOS_TRACE_LEVEL_ERROR, "%s: "
                  "Not able to post wda_cli_set_cmd message to WDA", __func__);
        vos_mem_free(iwcmd);
        ret = -EIO;
    }

out:
    return ret;
}

int wlan_hdd_update_phymode(struct net_device *net, tHalHandle hal,
                                   int new_phymode,
                                   hdd_context_t *phddctx)
{
#ifdef QCA_HT_2040_COEX
    hdd_adapter_t *pAdapter = WLAN_HDD_GET_PRIV_PTR(net);
    eHalStatus halStatus = eHAL_STATUS_FAILURE;
#endif
    v_BOOL_t band_24 = VOS_FALSE, band_5g = VOS_FALSE;
    v_BOOL_t ch_bond24 = VOS_FALSE, ch_bond5g = VOS_FALSE;
    tSmeConfigParams smeconfig;
    tANI_U32 chwidth = WNI_CFG_CHANNEL_BONDING_MODE_DISABLE;
#ifdef WLAN_FEATURE_11AC
    tANI_U32 vhtchanwidth;
#endif
    eCsrPhyMode phymode = -EIO, old_phymode;
    eHddDot11Mode hdd_dot11mode = phddctx->cfg_ini->dot11Mode;
    eCsrBand curr_band = eCSR_BAND_ALL;

    old_phymode = sme_GetPhyMode(hal);

    if (WNI_CFG_CHANNEL_BONDING_MODE_DISABLE !=
        sme_GetCBPhyStateFromCBIniValue(
                                   phddctx->cfg_ini->nChannelBondingMode24GHz))
            ch_bond24 = VOS_TRUE;

    if (WNI_CFG_CHANNEL_BONDING_MODE_DISABLE !=
        sme_GetCBPhyStateFromCBIniValue(
                                    phddctx->cfg_ini->nChannelBondingMode5GHz))
            ch_bond5g = VOS_TRUE;

    if (phddctx->cfg_ini->nBandCapability == eCSR_BAND_ALL) {
        band_24 = band_5g = VOS_TRUE;
    } else if (phddctx->cfg_ini->nBandCapability == eCSR_BAND_24) {
        band_24 = VOS_TRUE;
    } else if (phddctx->cfg_ini->nBandCapability == eCSR_BAND_5G) {
        band_5g = VOS_TRUE;
    }

    vhtchanwidth = phddctx->cfg_ini->vhtChannelWidth;
    VOS_TRACE(VOS_MODULE_ID_HDD, VOS_TRACE_LEVEL_WARN, ("ch_bond24=%d "
              "ch_bond5g=%d band_24=%d band_5g=%d VHT_ch_width=%u"), ch_bond24,
              ch_bond5g, band_24, band_5g, vhtchanwidth);

    switch (new_phymode) {
    case IEEE80211_MODE_AUTO:
         sme_SetPhyMode(hal, eCSR_DOT11_MODE_AUTO);
         if ((hdd_setBand(net, WLAN_HDD_UI_BAND_AUTO) == 0)) {
             phymode = eCSR_DOT11_MODE_AUTO;
             hdd_dot11mode = eHDD_DOT11_MODE_AUTO;
             chwidth = WNI_CFG_CHANNEL_BONDING_MODE_ENABLE;
             curr_band = eCSR_BAND_ALL;
             vhtchanwidth = eHT_CHANNEL_WIDTH_80MHZ;
         } else {
             sme_SetPhyMode(hal, old_phymode);
             return -EIO;
         }
         break;
    case IEEE80211_MODE_11A:
         sme_SetPhyMode(hal, eCSR_DOT11_MODE_11a);
         if ((hdd_setBand(net, WLAN_HDD_UI_BAND_5_GHZ) == 0)) {
             phymode = eCSR_DOT11_MODE_11a;
             hdd_dot11mode = eHDD_DOT11_MODE_11a;
             chwidth = WNI_CFG_CHANNEL_BONDING_MODE_DISABLE;
             curr_band = eCSR_BAND_5G;
         } else {
             sme_SetPhyMode(hal, old_phymode);
             return -EIO;
         }
         break;
    case IEEE80211_MODE_11B:
         sme_SetPhyMode(hal, eCSR_DOT11_MODE_11b);
         if ((hdd_setBand(net, WLAN_HDD_UI_BAND_2_4_GHZ) == 0)) {
             phymode = eCSR_DOT11_MODE_11b;
             hdd_dot11mode = eHDD_DOT11_MODE_11b;
             chwidth = WNI_CFG_CHANNEL_BONDING_MODE_DISABLE;
             curr_band = eCSR_BAND_24;
         } else {
             sme_SetPhyMode(hal, old_phymode);
             return -EIO;
         }
         break;
    case IEEE80211_MODE_11G:
         sme_SetPhyMode(hal, eCSR_DOT11_MODE_11g);
         if ((hdd_setBand(net, WLAN_HDD_UI_BAND_2_4_GHZ) == 0)) {
             phymode = eCSR_DOT11_MODE_11g;
             hdd_dot11mode = eHDD_DOT11_MODE_11g;
             chwidth = WNI_CFG_CHANNEL_BONDING_MODE_DISABLE;
             curr_band = eCSR_BAND_24;
         } else {
              sme_SetPhyMode(hal, old_phymode);
              return -EIO;
         }
         break;
    /*
     * UMAC doesn't have option to set MODE_11NA/MODE_11NG as phymode
     * so setting phymode as eCSR_DOT11_MODE_11n and updating the band
     * and channel bonding in configuration to reflect MODE_11NA/MODE_11NG
     */
    case IEEE80211_MODE_11NA_HT20:
         sme_SetPhyMode(hal, eCSR_DOT11_MODE_11n);
         if ((hdd_setBand(net, WLAN_HDD_UI_BAND_5_GHZ) == 0)) {
             phymode = eCSR_DOT11_MODE_11n;
             hdd_dot11mode = eHDD_DOT11_MODE_11n;
             chwidth = WNI_CFG_CHANNEL_BONDING_MODE_DISABLE;
             curr_band = eCSR_BAND_5G;
         } else {
             sme_SetPhyMode(hal, old_phymode);
             return -EIO;
         }
         break;
    case IEEE80211_MODE_11NA_HT40:
         sme_SetPhyMode(hal, eCSR_DOT11_MODE_11n);
         if ((hdd_setBand(net, WLAN_HDD_UI_BAND_5_GHZ) == 0)) {
             phymode = eCSR_DOT11_MODE_11n;
             hdd_dot11mode = eHDD_DOT11_MODE_11n;
             chwidth = WNI_CFG_CHANNEL_BONDING_MODE_ENABLE;
             curr_band = eCSR_BAND_5G;
         } else {
             sme_SetPhyMode(hal, old_phymode);
             return -EIO;
         }
         break;
    case IEEE80211_MODE_11NG_HT20:
         sme_SetPhyMode(hal, eCSR_DOT11_MODE_11n);
         if ((hdd_setBand(net, WLAN_HDD_UI_BAND_2_4_GHZ) == 0)) {
             phymode = eCSR_DOT11_MODE_11n;
             hdd_dot11mode = eHDD_DOT11_MODE_11n;
             chwidth = WNI_CFG_CHANNEL_BONDING_MODE_DISABLE;
             curr_band = eCSR_BAND_24;
         } else {
             sme_SetPhyMode(hal, old_phymode);
             return -EIO;
         }
         break;
    case IEEE80211_MODE_11NG_HT40:
         sme_SetPhyMode(hal, eCSR_DOT11_MODE_11n);
         if ((hdd_setBand(net, WLAN_HDD_UI_BAND_2_4_GHZ) == 0)) {
             phymode = eCSR_DOT11_MODE_11n;
             hdd_dot11mode = eHDD_DOT11_MODE_11n;
             chwidth = WNI_CFG_CHANNEL_BONDING_MODE_ENABLE;
             curr_band = eCSR_BAND_24;
         } else {
             sme_SetPhyMode(hal, old_phymode);
             return -EIO;
         }
         break;
#ifdef WLAN_FEATURE_11AC
    case IEEE80211_MODE_11AC_VHT20:
    case IEEE80211_MODE_11AC_VHT40:
    case IEEE80211_MODE_11AC_VHT80:
         sme_SetPhyMode(hal, eCSR_DOT11_MODE_11ac);
         if ((hdd_setBand(net, WLAN_HDD_UI_BAND_5_GHZ) == 0)) {
             phymode = eCSR_DOT11_MODE_11ac;
             hdd_dot11mode = eHDD_DOT11_MODE_11ac;
             chwidth = WNI_CFG_CHANNEL_BONDING_MODE_ENABLE;
             curr_band = eCSR_BAND_5G;
         } else {
             sme_SetPhyMode(hal, old_phymode);
             return -EIO;
         }
         break;
#endif
    case IEEE80211_MODE_2G_AUTO:
         sme_SetPhyMode(hal, eCSR_DOT11_MODE_AUTO);
         if ((hdd_setBand(net, WLAN_HDD_UI_BAND_2_4_GHZ) == 0)) {
             phymode = eCSR_DOT11_MODE_AUTO;
             hdd_dot11mode = eHDD_DOT11_MODE_AUTO;
             chwidth = WNI_CFG_CHANNEL_BONDING_MODE_ENABLE;
             curr_band = eCSR_BAND_24;
         } else {
             sme_SetPhyMode(hal, old_phymode);
             return -EIO;
         }
         break;
    case IEEE80211_MODE_5G_AUTO:
         sme_SetPhyMode(hal, eCSR_DOT11_MODE_AUTO);
         if ((hdd_setBand(net, WLAN_HDD_UI_BAND_5_GHZ) == 0)) {
             phymode = eCSR_DOT11_MODE_AUTO;
             hdd_dot11mode = eHDD_DOT11_MODE_AUTO;
             chwidth = WNI_CFG_CHANNEL_BONDING_MODE_ENABLE;
             vhtchanwidth = eHT_CHANNEL_WIDTH_80MHZ;
             curr_band = eCSR_BAND_5G;
         } else {
             sme_SetPhyMode(hal, old_phymode);
             return -EIO;
         }
         break;
    case IEEE80211_MODE_11AGN:
         sme_SetPhyMode(hal, eCSR_DOT11_MODE_11n);
         if ((hdd_setBand(net, WLAN_HDD_UI_BAND_AUTO) == 0)) {
             phymode = eCSR_DOT11_MODE_11n;
             hdd_dot11mode = eHDD_DOT11_MODE_11n;
             chwidth = WNI_CFG_CHANNEL_BONDING_MODE_ENABLE;
             curr_band = eCSR_BAND_ALL;
         } else {
             sme_SetPhyMode(hal, old_phymode);
             return -EIO;
         }
         break;
     default:
         return -EIO;
    }

#ifdef WLAN_FEATURE_11AC
    switch (new_phymode) {
    case IEEE80211_MODE_11AC_VHT20:
        chwidth = WNI_CFG_CHANNEL_BONDING_MODE_DISABLE;
        vhtchanwidth = eHT_CHANNEL_WIDTH_20MHZ;
        break;
    case IEEE80211_MODE_11AC_VHT40:
        vhtchanwidth = eHT_CHANNEL_WIDTH_40MHZ;
        break;
    case IEEE80211_MODE_11AC_VHT80:
        vhtchanwidth = eHT_CHANNEL_WIDTH_80MHZ;
        break;
    default:
        vhtchanwidth = phddctx->cfg_ini->vhtChannelWidth;
        break;
    }
#endif

    if (phymode != -EIO) {
        sme_GetConfigParam(hal, &smeconfig);

        smeconfig.csrConfig.phyMode = phymode;
#ifdef QCA_HT_2040_COEX
        if (phymode == eCSR_DOT11_MODE_11n &&
                             chwidth == WNI_CFG_CHANNEL_BONDING_MODE_DISABLE) {
            smeconfig.csrConfig.obssEnabled = eANI_BOOLEAN_FALSE;
            halStatus = sme_SetHT2040Mode(hal, pAdapter->sessionId,
                                      eHT_CHAN_HT20, eANI_BOOLEAN_FALSE);
            if (halStatus == eHAL_STATUS_FAILURE) {
                hddLog(LOGE, FL("Failed to disable OBSS"));
                return -EIO;
            }
        } else if (phymode == eCSR_DOT11_MODE_11n &&
                              chwidth == WNI_CFG_CHANNEL_BONDING_MODE_ENABLE) {
            smeconfig.csrConfig.obssEnabled = eANI_BOOLEAN_TRUE;
            halStatus = sme_SetHT2040Mode(hal, pAdapter->sessionId,
                                      eHT_CHAN_HT20, eANI_BOOLEAN_TRUE);
            if (halStatus == eHAL_STATUS_FAILURE) {
                hddLog(LOGE, FL("Failed to enable OBSS"));
                return -EIO;
            }
        }
#endif
        smeconfig.csrConfig.eBand = curr_band;
        smeconfig.csrConfig.bandCapability = curr_band;
        if (curr_band == eCSR_BAND_24)
            smeconfig.csrConfig.Is11hSupportEnabled = 0;
        else
            smeconfig.csrConfig.Is11hSupportEnabled =
                                    phddctx->cfg_ini->Is11hSupportEnabled;
        if (curr_band == eCSR_BAND_24)
            smeconfig.csrConfig.channelBondingMode24GHz = chwidth;
        else if (curr_band == eCSR_BAND_24)
            smeconfig.csrConfig.channelBondingMode5GHz = chwidth;
        else {
            smeconfig.csrConfig.channelBondingMode24GHz = chwidth;
            smeconfig.csrConfig.channelBondingMode5GHz = chwidth;
        }

#ifdef WLAN_FEATURE_11AC
        smeconfig.csrConfig.nVhtChannelWidth = vhtchanwidth;
#endif
        sme_UpdateConfig(hal, &smeconfig);
        phddctx->cfg_ini->dot11Mode = hdd_dot11mode;
        phddctx->cfg_ini->nBandCapability = curr_band;
        phddctx->cfg_ini->nChannelBondingMode24GHz =
                                     smeconfig.csrConfig.channelBondingMode24GHz;
        phddctx->cfg_ini->nChannelBondingMode5GHz =
                                     smeconfig.csrConfig.channelBondingMode5GHz;
        phddctx->cfg_ini->vhtChannelWidth = vhtchanwidth;
        if (hdd_update_config_dat(phddctx) == VOS_FALSE) {
            VOS_TRACE(VOS_MODULE_ID_VOSS, VOS_TRACE_LEVEL_ERROR,
                       "%s: could not update config_dat", __func__ );
            return -EIO;
        }

        if (phddctx->cfg_ini->nChannelBondingMode5GHz)
            phddctx->wiphy->bands[IEEE80211_BAND_5GHZ]->ht_cap.cap |=
                                              IEEE80211_HT_CAP_SUP_WIDTH_20_40;
        else
            phddctx->wiphy->bands[IEEE80211_BAND_5GHZ]->ht_cap.cap &=
                                              ~IEEE80211_HT_CAP_SUP_WIDTH_20_40;


        VOS_TRACE(VOS_MODULE_ID_HDD, VOS_TRACE_LEVEL_WARN, ("New_Phymode= %d "
            "ch_bonding=%d band=%d VHT_ch_width=%u"),
            phymode, chwidth, curr_band, vhtchanwidth);

    }

    return 0;
}

void hdd_GetTemperatureCB(int temperature, void *pContext)
{
    struct statsContext *pTempContext;
    hdd_adapter_t *pAdapter;

    ENTER();

    if (NULL == pContext) {
        hddLog(VOS_TRACE_LEVEL_ERROR, FL("pContext is NULL"));
        return;
    }

    pTempContext = pContext;
    pAdapter     = pTempContext->pAdapter;

    /* there is a race condition that exists between this callback
       function and the caller since the caller could time out either
       before or while this code is executing.  we use a spinlock to
       serialize these actions */
    spin_lock(&hdd_context_lock);

    if ((NULL == pAdapter) ||
            (TEMP_CONTEXT_MAGIC != pTempContext->magic))
    {
        /* the caller presumably timed out so there is nothing we can do */
        spin_unlock(&hdd_context_lock);
        hddLog(VOS_TRACE_LEVEL_WARN,
                FL("Invalid context, pAdapter [%p] magic [%08x]"),
                pAdapter, pTempContext->magic);
        return;
    }

    /* context is valid, update the temperature, ignore it if this was 0 */
    if (temperature != 0) {
        pAdapter->temperature = temperature;
    }

    /* notify the caller */
    complete(&pTempContext->completion);

    /* serialization is complete */
    spin_unlock(&hdd_context_lock);

    EXIT();
}

VOS_STATUS wlan_hdd_get_temperature(hdd_adapter_t *pAdapter,
        union iwreq_data *wrqu, char *extra)
{
    eHalStatus hstatus;
    struct statsContext tempContext;
    unsigned long rc;
    A_INT32 *pData = (A_INT32 *)extra;

    ENTER();

    if (NULL == pAdapter)
    {
        hddLog(VOS_TRACE_LEVEL_ERROR, FL("pAdapter is NULL"));
        return VOS_STATUS_E_FAULT;
    }

    /* prepare callback context and magic pattern */
    init_completion(&tempContext.completion);
    tempContext.pAdapter = pAdapter;
    tempContext.magic = TEMP_CONTEXT_MAGIC;

    /* send get temperature request to sme */
    hstatus = sme_GetTemperature(
            WLAN_HDD_GET_HAL_CTX(pAdapter),
            &tempContext,
            hdd_GetTemperatureCB);

    if (eHAL_STATUS_SUCCESS != hstatus) {
        hddLog(VOS_TRACE_LEVEL_ERROR, FL("Unable to retrieve temperature"));
    } else {
        /* request was sent -- wait for the response */
        rc = wait_for_completion_timeout(&tempContext.completion,
                msecs_to_jiffies(WLAN_WAIT_TIME_STATS));
        if (!rc) {
            hddLog(VOS_TRACE_LEVEL_ERROR,
                FL("SME timed out while retrieving temperature"));
        }
    }

    /* either we never sent a request, we sent a request and received a
       response or we sent a request and timed out.  if we never sent a
       request or if we sent a request and got a response, we want to
       clear the magic out of paranoia.  if we timed out there is a
       race condition such that the callback function could be
       executing at the same time we are. of primary concern is if the
       callback function had already verified the "magic" but had not
       yet set the completion variable when a timeout occurred. we
       serialize these activities by invalidating the magic while
       holding a shared spinlock which will cause us to block if the
       callback is currently executing */
    spin_lock(&hdd_context_lock);
    tempContext.magic = 0;
    spin_unlock(&hdd_context_lock);

    /* update temperature */
    *pData = pAdapter->temperature;

    EXIT();
    return VOS_STATUS_SUCCESS;
}

/* set param sub-ioctls */
static int __iw_setint_getnone(struct net_device *dev,
                               struct iw_request_info *info,
                               union iwreq_data *wrqu,
                               char *extra)
{
    hdd_adapter_t *pAdapter = WLAN_HDD_GET_PRIV_PTR(dev);
    tHalHandle hHal = WLAN_HDD_GET_HAL_CTX(pAdapter);
    hdd_station_ctx_t *pHddStaCtx = WLAN_HDD_GET_STATION_CTX_PTR(pAdapter);
    hdd_wext_state_t  *pWextState =  WLAN_HDD_GET_WEXT_STATE_PTR(pAdapter);
    hdd_context_t     *pHddCtx = WLAN_HDD_GET_CTX(pAdapter);
    tSmeConfigParams smeConfig;
    int *value = (int *)extra;
    int sub_cmd = value[0];
    int set_value = value[1];
    int ret;
    int enable_pbm, enable_mp;
    eHalStatus status;

#ifdef CONFIG_HAS_EARLYSUSPEND
    v_U8_t nEnableSuspendOld;
#endif

    ENTER();

    ret = wlan_hdd_validate_context(pHddCtx);
    if (0 != ret)
        return ret;

    INIT_COMPLETION(pWextState->completion_var);
    memset(&smeConfig, 0x00, sizeof(smeConfig));


    switch(sub_cmd)
    {
        case WE_SET_11D_STATE:
        {
            if(((ENABLE_11D == set_value) || (DISABLE_11D == set_value)) &&
               (hHal)) {
                sme_GetConfigParam(hHal, &smeConfig);
                smeConfig.csrConfig.Is11dSupportEnabled = (v_BOOL_t)set_value;

                VOS_TRACE(VOS_MODULE_ID_HDD, VOS_TRACE_LEVEL_INFO,
                        ("11D state=%d!!"),
                        smeConfig.csrConfig.Is11dSupportEnabled);

                sme_UpdateConfig(hHal, &smeConfig);
            }
            else {
               return -EINVAL;
            }
            break;
        }

        case WE_WOWL:
        {
           switch (set_value)
           {
              case 0x00:
                 hdd_exit_wowl(pAdapter);
                 break;
              case 0x01:
              case 0x02:
              case 0x03:
                 enable_mp =  (set_value & 0x01) ? 1 : 0;
                 enable_pbm = (set_value & 0x02) ? 1 : 0;
                 hddLog(LOGE, "magic packet ? = %s pattern byte matching ? = %s",
                     (enable_mp ? "YES":"NO"), (enable_pbm ? "YES":"NO"));
                 hdd_enter_wowl(pAdapter, enable_mp, enable_pbm);
                 break;
              default:
                 hddLog(LOGE, "Invalid arg  %d in WE_WOWL IOCTL", set_value);
                 ret = -EINVAL;
                 break;
           }

           break;
        }
        case WE_SET_POWER:
        {
           switch (set_value)
           {
              case  0: //Full Power
              {
                 struct statsContext context;
                 eHalStatus status = eHAL_STATUS_FAILURE;

                 init_completion(&context.completion);

                 context.pAdapter = pAdapter;
                 context.magic = POWER_CONTEXT_MAGIC;

                 if (NULL == hHal)
                    return -EINVAL;

                 status = sme_RequestFullPower(WLAN_HDD_GET_HAL_CTX(pAdapter),
                              iw_power_callback_fn, &context,
                              eSME_FULL_PWR_NEEDED_BY_HDD);
                 if (eHAL_STATUS_PMC_PENDING == status)
                 {
                    unsigned long rc;
                    rc = wait_for_completion_timeout(
                                &context.completion,
                                 msecs_to_jiffies(WLAN_WAIT_TIME_POWER));

                    if (!rc) {
                       hddLog(VOS_TRACE_LEVEL_ERROR,
                           FL("SME timed out while requesting full power"));
                    }
                 }
                 /* either we have a response or we timed out.  if we timed
                    out there is a race condition such that the callback
                    function could be executing at the same time we are. of
                    primary concern is if the callback function had already
                    verified the "magic" but had not yet set the completion
                    variable when a timeout occurred. we serialize these
                    activities by invalidating the magic while holding a
                    shared spinlock which will cause us to block if the
                    callback is currently executing */
                 spin_lock(&hdd_context_lock);
                 context.magic = 0;
                 spin_unlock(&hdd_context_lock);

                 hddLog(LOGE, "iwpriv Full Power completed");
                 break;
              }
              case  1: //Enable BMPS
                 if (hHal)
                     sme_EnablePowerSave(hHal, ePMC_BEACON_MODE_POWER_SAVE);
                 else
                     ret = -EINVAL;
                 break;
              case  2: //Disable BMPS
                 if (hHal)
                     sme_DisablePowerSave(hHal, ePMC_BEACON_MODE_POWER_SAVE);
                 else
                     ret = -EINVAL;
                 break;
              case  3: //Request Bmps
              {
                 struct statsContext context;
                 eHalStatus status = eHAL_STATUS_FAILURE;

                 init_completion(&context.completion);

                 context.pAdapter = pAdapter;
                 context.magic = POWER_CONTEXT_MAGIC;

                 if (NULL == hHal)
                    return -EINVAL;

                 status = sme_RequestBmps(WLAN_HDD_GET_HAL_CTX(pAdapter),
                              iw_power_callback_fn, &context);
                 if (eHAL_STATUS_PMC_PENDING == status)
                 {
                    unsigned long rc;
                    rc = wait_for_completion_timeout(
                              &context.completion,
                              msecs_to_jiffies(WLAN_WAIT_TIME_POWER));
                    if (!rc) {
                       hddLog(VOS_TRACE_LEVEL_ERROR,
                           FL("SME timed out while requesting BMPS"));
                    }
                 }
                 /* either we have a response or we timed out.  if we
                    timed out there is a race condition such that the
                    callback function could be executing at the same
                    time we are. of primary concern is if the callback
                    function had already verified the "magic" but had
                    not yet set the completion variable when a timeout
                    occurred. we serialize these activities by
                    invalidating the magic while holding a shared
                    spinlock which will cause us to block if the
                    callback is currently executing */
                 spin_lock(&hdd_context_lock);
                 context.magic = 0;
                 spin_unlock(&hdd_context_lock);

                 hddLog(LOGE, "iwpriv Request BMPS completed");
                 break;
              }
              case  4: //Enable IMPS
                 if (hHal)
                     sme_EnablePowerSave(hHal, ePMC_IDLE_MODE_POWER_SAVE);
                 else
                     ret = -EINVAL;
                 break;
              case  5: //Disable IMPS
                 if (hHal)
                     sme_DisablePowerSave(hHal, ePMC_IDLE_MODE_POWER_SAVE);
                 else
                     ret = -EINVAL;
                 break;
              case  6: //Enable Standby
                 if (hHal)
                     sme_EnablePowerSave(hHal, ePMC_STANDBY_MODE_POWER_SAVE);
                 else
                     ret = -EINVAL;
                 break;
              case  7: //Disable Standby
                 if (hHal)
                     sme_DisablePowerSave(hHal, ePMC_STANDBY_MODE_POWER_SAVE);
                 else
                     ret = -EINVAL;
                 break;
              case  8: //Request Standby
#ifdef CONFIG_HAS_EARLYSUSPEND
#endif
                 break;
              case  9: //Start Auto Bmps Timer
                 if (hHal)
                     sme_StartAutoBmpsTimer(hHal);
                 else
                     ret = -EINVAL;
                 break;
              case  10://Stop Auto BMPS Timer
                 if (hHal)
                     sme_StopAutoBmpsTimer(hHal);
                 else
                     ret = -EINVAL;
                 break;
#ifdef CONFIG_HAS_EARLYSUSPEND
              case  11://suspend to standby
#ifdef CONFIG_HAS_EARLYSUSPEND
                 nEnableSuspendOld = (WLAN_HDD_GET_CTX(pAdapter))->cfg_ini->nEnableSuspend;
                 (WLAN_HDD_GET_CTX(pAdapter))->cfg_ini->nEnableSuspend = 1;
                 (WLAN_HDD_GET_CTX(pAdapter))->cfg_ini->nEnableSuspend = nEnableSuspendOld;
#endif
                 break;
              case  12://suspend to deep sleep
#ifdef CONFIG_HAS_EARLYSUSPEND
                 nEnableSuspendOld = (WLAN_HDD_GET_CTX(pAdapter))->cfg_ini->nEnableSuspend;
                 (WLAN_HDD_GET_CTX(pAdapter))->cfg_ini->nEnableSuspend = 2;
                 (WLAN_HDD_GET_CTX(pAdapter))->cfg_ini->nEnableSuspend = nEnableSuspendOld;
#endif
                 break;
              case  13://resume from suspend
#ifdef CONFIG_HAS_EARLYSUSPEND
#endif
                 break;
#endif
              case  14://reset wlan (power down/power up)
                 break;
              default:
                 hddLog(LOGE, "Invalid arg  %d in WE_SET_POWER IOCTL", set_value);
                 ret = -EINVAL;
                 break;
           }
           break;
        }

        case WE_SET_MAX_ASSOC:
        {
            if ((WNI_CFG_ASSOC_STA_LIMIT_STAMIN > set_value) ||
                (WNI_CFG_ASSOC_STA_LIMIT_STAMAX < set_value) ||
                (NULL == hHal))
            {
                ret = -EINVAL;
            }
            else if ( ccmCfgSetInt(hHal, WNI_CFG_ASSOC_STA_LIMIT,
                                   set_value, NULL, eANI_BOOLEAN_FALSE)
                      != eHAL_STATUS_SUCCESS )
            {
                VOS_TRACE(VOS_MODULE_ID_HDD, VOS_TRACE_LEVEL_ERROR,
                  FL("failed to set ini parameter, WNI_CFG_ASSOC_STA_LIMIT"));
                ret = -EIO;
            }
            break;
        }

        case WE_SET_SAP_AUTO_CHANNEL_SELECTION:
            if (set_value == 0 || set_value == 1)
                (WLAN_HDD_GET_CTX(pAdapter))->cfg_ini->force_sap_acs =
                                                                    set_value;
            else
                ret = -EINVAL;
            break;

        case  WE_SET_DATA_INACTIVITY_TO:
        {
           if (NULL == hHal)
               return -EINVAL;

           if  ((set_value < CFG_DATA_INACTIVITY_TIMEOUT_MIN) ||
                (set_value > CFG_DATA_INACTIVITY_TIMEOUT_MAX) ||
                (ccmCfgSetInt((WLAN_HDD_GET_CTX(pAdapter))->hHal,
                    WNI_CFG_PS_DATA_INACTIVITY_TIMEOUT,
                    set_value,
                    NULL, eANI_BOOLEAN_FALSE)==eHAL_STATUS_FAILURE))
           {
               hddLog(LOGE,"Failure: Could not pass on "
                "WNI_CFG_PS_DATA_INACTIVITY_TIMEOUT configuration info "
                "to CCM");
               ret = -EINVAL;
           }
           break;
        }
        case WE_SET_MC_RATE:
        {
            ret = wlan_hdd_set_mc_rate(pAdapter, set_value);
            break;
        }
        case WE_SET_TX_POWER:
        {
           tSirMacAddr bssid;

           if (NULL == hHal)
               return -EINVAL;
           vos_mem_copy(bssid, pHddStaCtx->conn_info.bssId, VOS_MAC_ADDR_SIZE);
           if ( sme_SetTxPower(hHal, pAdapter->sessionId, bssid,
                              pAdapter->device_mode, set_value) !=
                              eHAL_STATUS_SUCCESS )
           {
              hddLog(VOS_TRACE_LEVEL_ERROR, "%s: Setting tx power failed",
                     __func__);
              return -EIO;
           }
           break;
        }
        case WE_SET_MAX_TX_POWER:
        {
           tSirMacAddr bssid;
           tSirMacAddr selfMac;

           if (NULL == hHal)
               return -EINVAL;
           hddLog(VOS_TRACE_LEVEL_INFO, "%s: Setting maximum tx power %d dBm",
                  __func__, set_value);
           vos_mem_copy(bssid, pHddStaCtx->conn_info.bssId,
                 VOS_MAC_ADDR_SIZE);
           vos_mem_copy(selfMac, pHddStaCtx->conn_info.bssId,
                 VOS_MAC_ADDR_SIZE);

           if( sme_SetMaxTxPower(hHal, bssid, selfMac, set_value) !=
               eHAL_STATUS_SUCCESS )
           {
              hddLog(VOS_TRACE_LEVEL_ERROR, "%s: Setting maximum tx power failed",
              __func__);
              return -EIO;
           }

           break;
        }
        case WE_SET_MAX_TX_POWER_2_4:
        {
           hddLog(VOS_TRACE_LEVEL_INFO,
                  "%s: Setting maximum tx power %d dBm for 2.4 GHz band",
                  __func__, set_value);
           if (sme_SetMaxTxPowerPerBand(eCSR_BAND_24, set_value) !=
                                        eHAL_STATUS_SUCCESS)
           {
              hddLog(VOS_TRACE_LEVEL_ERROR,
                     "%s: Setting maximum tx power failed for 2.4 GHz band",
                     __func__);
              return -EIO;
           }

           break;
        }
        case WE_SET_MAX_TX_POWER_5_0:
        {
           hddLog(VOS_TRACE_LEVEL_INFO,
                  "%s: Setting maximum tx power %d dBm for 5.0 GHz band",
                  __func__, set_value);
           if (sme_SetMaxTxPowerPerBand(eCSR_BAND_5G, set_value) !=
                                        eHAL_STATUS_SUCCESS)
           {
              hddLog(VOS_TRACE_LEVEL_ERROR,
                     "%s: Setting maximum tx power failed for 5.0 GHz band",
                     __func__);
              return -EIO;
           }

           break;
        }
        case WE_SET_HIGHER_DTIM_TRANSITION:
        {
            if(!((set_value == eANI_BOOLEAN_FALSE) ||
                          (set_value == eANI_BOOLEAN_TRUE)))
            {
                hddLog(LOGE, "Dynamic DTIM Incorrect data:%d", set_value);
                ret = -EINVAL;
            }
            else
            {
                if(pAdapter->higherDtimTransition != set_value)
                {
                    pAdapter->higherDtimTransition = set_value;
                    hddLog(LOG1, "%s: higherDtimTransition set to :%d", __func__, pAdapter->higherDtimTransition);
                }
            }

           break;
        }

        case WE_SET_TM_LEVEL:
        {
           if (NULL == hHal)
               return -EINVAL;
           hddLog(VOS_TRACE_LEVEL_INFO, "Set Thermal Mitigation Level %d",
                  set_value);
           (void)sme_SetThermalLevel(hHal, set_value);
           break;
        }

        case WE_SET_PHYMODE:
        {
           hdd_context_t *phddctx = WLAN_HDD_GET_CTX(pAdapter);

           if (NULL == hHal)
               return -EINVAL;
           ret = wlan_hdd_update_phymode(dev, hHal, set_value, phddctx);
           break;
        }

        case WE_SET_NSS:
        {
           hddLog(LOG1, "Set NSS = %d", set_value);
           if ((set_value > 2) || (set_value <= 0)) {
               hddLog(LOGE, "NSS greater than 2 not supported");
               ret = -EINVAL;
           } else {
               if (VOS_STATUS_SUCCESS !=
                     hdd_update_nss(WLAN_HDD_GET_CTX(pAdapter), set_value))
                   ret = -EINVAL;
           }
           break;
        }

        case WE_SET_GTX_HT_MCS:
        {
           hddLog(LOG1, "WMI_VDEV_PARAM_GTX_HT_MCS %d", set_value);
           ret = process_wma_set_command((int)pAdapter->sessionId,
                                         (int)WMI_VDEV_PARAM_GTX_HT_MCS,
                                         set_value, GTX_CMD);
           break;
        }

        case WE_SET_GTX_VHT_MCS:
        {
           hddLog(LOG1, "WMI_VDEV_PARAM_GTX_VHT_MCS %d", set_value);
           ret = process_wma_set_command((int)pAdapter->sessionId,
                                         (int)WMI_VDEV_PARAM_GTX_VHT_MCS,
                                         set_value, GTX_CMD);
           break;
        }

       case WE_SET_GTX_USRCFG:
        {
           hddLog(LOG1, "WMI_VDEV_PARAM_GTX_USR_CFG %d", set_value);
           ret = process_wma_set_command((int)pAdapter->sessionId,
                                         (int)WMI_VDEV_PARAM_GTX_USR_CFG,
                                         set_value, GTX_CMD);
           break;
        }

        case WE_SET_GTX_THRE:
        {
           hddLog(LOG1, "WMI_VDEV_PARAM_GTX_THRE %d", set_value);
           ret = process_wma_set_command((int)pAdapter->sessionId,
                                         (int)WMI_VDEV_PARAM_GTX_THRE,
                                         set_value, GTX_CMD);
           break;
        }

        case WE_SET_GTX_MARGIN:
        {
           hddLog(LOG1, "WMI_VDEV_PARAM_GTX_MARGIN %d", set_value);
           ret = process_wma_set_command((int)pAdapter->sessionId,
                                         (int)WMI_VDEV_PARAM_GTX_MARGIN,
                                         set_value, GTX_CMD);
           break;
        }

        case WE_SET_GTX_STEP:
        {
           hddLog(LOG1, "WMI_VDEV_PARAM_GTX_STEP %d", set_value);
           ret = process_wma_set_command((int)pAdapter->sessionId,
                                         (int)WMI_VDEV_PARAM_GTX_STEP,
                                         set_value, GTX_CMD);
           break;
        }

        case WE_SET_GTX_MINTPC:
        {
           hddLog(LOG1, "WMI_VDEV_PARAM_GTX_MINTPC %d", set_value);
           ret = process_wma_set_command((int)pAdapter->sessionId,
                                         (int)WMI_VDEV_PARAM_GTX_MINTPC,
                                         set_value, GTX_CMD);
           break;
        }

        case WE_SET_GTX_BWMASK:
        {
           hddLog(LOG1, "WMI_VDEV_PARAM_GTX_BWMASK %d", set_value);
           ret = process_wma_set_command((int)pAdapter->sessionId,
                                         (int)WMI_VDEV_PARAM_GTX_BW_MASK,
                                         set_value, GTX_CMD);
           break;
        }

        case WE_SET_LDPC:
           ret = hdd_set_ldpc(pAdapter, set_value);
           break;

        case WE_SET_TX_STBC:
           ret = hdd_set_tx_stbc(pAdapter, set_value);
           break;

        case WE_SET_RX_STBC:
           ret = hdd_set_rx_stbc(pAdapter, set_value);
           break;

        case WE_SET_SHORT_GI:
        {
           if (NULL == hHal)
               return -EINVAL;
           hddLog(LOG1, "WMI_VDEV_PARAM_SGI val %d", set_value);
           ret = sme_UpdateHTConfig(hHal, pAdapter->sessionId,
                                   WNI_CFG_HT_CAP_INFO_SHORT_GI_20MHZ,
                                   set_value);
           if (ret)
               VOS_TRACE(VOS_MODULE_ID_HDD, VOS_TRACE_LEVEL_ERROR,
                     "Failed to set ShortGI value");
           break;
        }

        case WE_SET_RTSCTS:
        {
           u_int32_t value;

           if (NULL == hHal)
               return -EINVAL;
           hddLog(LOG1, "WMI_VDEV_PARAM_ENABLE_RTSCTS val 0x%x", set_value);

           if ((set_value & HDD_RTSCTS_EN_MASK) == HDD_RTSCTS_ENABLE)
               value = (WLAN_HDD_GET_CTX(pAdapter))->cfg_ini->RTSThreshold;
           else if (((set_value & HDD_RTSCTS_EN_MASK) == 0) ||
               ((set_value & HDD_RTSCTS_EN_MASK) == HDD_CTS_ENABLE))
               value = WNI_CFG_RTS_THRESHOLD_STAMAX;
           else
               return -EIO;

           ret = process_wma_set_command((int)pAdapter->sessionId,
                                         (int)WMI_VDEV_PARAM_ENABLE_RTSCTS,
                                         set_value, VDEV_CMD);
           if (!ret) {
               if (ccmCfgSetInt(hHal, WNI_CFG_RTS_THRESHOLD, value,
                   ccmCfgSetCallback, eANI_BOOLEAN_TRUE) !=
                                                         eHAL_STATUS_SUCCESS) {
                   hddLog(LOGE, "FAILED TO SET RTSCTS");
                   return -EIO;
               }
           }

           break;
        }

        case WE_SET_CHWIDTH:
        {
           bool chwidth = false;
           hdd_context_t *phddctx = WLAN_HDD_GET_CTX(pAdapter);

           if (NULL == hHal)
               return -EINVAL;
           /*updating channel bonding only on 5Ghz*/
           hddLog(LOG1, "WMI_VDEV_PARAM_CHWIDTH val %d", set_value);
           if (set_value > eHT_CHANNEL_WIDTH_80MHZ) {
                hddLog(LOGE, "Invalid channel width 0->20 1->40 2->80");
                return -EINVAL;
           }

           if ((WNI_CFG_CHANNEL_BONDING_MODE_DISABLE !=
               csrConvertCBIniValueToPhyCBState(
                       phddctx->cfg_ini->nChannelBondingMode5GHz)))
               chwidth = true;

           sme_GetConfigParam(hHal, &smeConfig);
           switch (set_value) {
           case eHT_CHANNEL_WIDTH_20MHZ:
                smeConfig.csrConfig.channelBondingMode5GHz =
                                          WNI_CFG_CHANNEL_BONDING_MODE_DISABLE;
                break;
           case eHT_CHANNEL_WIDTH_40MHZ:
                if (chwidth)
                    smeConfig.csrConfig.channelBondingMode5GHz =
                                     phddctx->cfg_ini->nChannelBondingMode5GHz;
                else
                    return -EINVAL;

                break;
#ifdef WLAN_FEATURE_11AC
           case eHT_CHANNEL_WIDTH_80MHZ:
                if (chwidth)
                    smeConfig.csrConfig.channelBondingMode5GHz =
                                     phddctx->cfg_ini->nChannelBondingMode5GHz;
                else
                    return -EINVAL;

                break;
#endif

           default:
                return -EINVAL;
           }

           ret = process_wma_set_command((int)pAdapter->sessionId,
                                         (int)WMI_VDEV_PARAM_CHWIDTH,
                                         set_value, VDEV_CMD);
           if (!ret)
               sme_UpdateConfig(hHal, &smeConfig);

           break;
        }

        case WE_SET_ANI_EN_DIS:
        {
           hddLog(LOG1, "WMI_PDEV_PARAM_ANI_ENABLE val %d", set_value);
           ret = process_wma_set_command((int)pAdapter->sessionId,
                                         (int)WMI_PDEV_PARAM_ANI_ENABLE,
                                         set_value, PDEV_CMD);
           break;
        }

        case WE_SET_ANI_POLL_PERIOD:
        {
           hddLog(LOG1, "WMI_PDEV_PARAM_ANI_POLL_PERIOD val %d", set_value);
           ret = process_wma_set_command((int)pAdapter->sessionId,
                                         (int)WMI_PDEV_PARAM_ANI_POLL_PERIOD,
                                         set_value, PDEV_CMD);
           break;
        }

        case WE_SET_ANI_LISTEN_PERIOD:
        {
           hddLog(LOG1, "WMI_PDEV_PARAM_ANI_LISTEN_PERIOD val %d", set_value);
           ret = process_wma_set_command((int)pAdapter->sessionId,
                                         (int)WMI_PDEV_PARAM_ANI_LISTEN_PERIOD,
                                         set_value, PDEV_CMD);
           break;
        }

        case WE_SET_ANI_OFDM_LEVEL:
        {
           hddLog(LOG1, "WMI_PDEV_PARAM_ANI_OFDM_LEVEL val %d", set_value);
           ret = process_wma_set_command((int)pAdapter->sessionId,
                                         (int)WMI_PDEV_PARAM_ANI_OFDM_LEVEL,
                                         set_value, PDEV_CMD);
           break;
        }

        case WE_SET_ANI_CCK_LEVEL:
        {
           hddLog(LOG1, "WMI_PDEV_PARAM_ANI_CCK_LEVEL val %d", set_value);
           ret = process_wma_set_command((int)pAdapter->sessionId,
                                         (int)WMI_PDEV_PARAM_ANI_CCK_LEVEL,
                                         set_value, PDEV_CMD);
           break;
        }

        case WE_SET_DYNAMIC_BW:
        {
           hddLog(LOG1, "WMI_PDEV_PARAM_DYNAMIC_BW val %d", set_value);
           ret = process_wma_set_command((int)pAdapter->sessionId,
                                         (int)WMI_PDEV_PARAM_DYNAMIC_BW,
                                         set_value, PDEV_CMD);
           break;
        }

        case WE_SET_CTS_CBW:
        {
           hddLog(LOG1, "WE_SET_CTS_CBW val %d", set_value);
           ret = process_wma_set_command((int)pAdapter->sessionId,
                                         (int)WMI_PDEV_PARAM_CTS_CBW,
                                         set_value, PDEV_CMD);
           break;
        }

        case WE_SET_11N_RATE:
        {
           u_int8_t preamble = 0, nss = 0, rix = 0;
           hddLog(LOG1, "WMI_VDEV_PARAM_FIXED_RATE val %d", set_value);

           if (set_value != 0xff) {
               rix = RC_2_RATE_IDX(set_value);
               if (set_value & 0x80) {
                   preamble = WMI_RATE_PREAMBLE_HT;
                   nss = HT_RC_2_STREAMS(set_value) -1;
               } else {
                   nss = 0;
                   rix = RC_2_RATE_IDX(set_value);
                   if (set_value & 0x10) {
                       preamble = WMI_RATE_PREAMBLE_CCK;
                       /* Enable Short preamble always for CCK except 1mbps */
                       if(rix != 0x3)
                           rix |= 0x4;
                   } else
                       preamble = WMI_RATE_PREAMBLE_OFDM;
               }
               set_value = (preamble << 6) | (nss << 4) | rix;
           }
           hddLog(LOG1,
                  "WMI_VDEV_PARAM_FIXED_RATE val %d rix %d preamble %x nss %d",
                  set_value, rix, preamble, nss);

           ret = process_wma_set_command((int)pAdapter->sessionId,
                                         (int)WMI_VDEV_PARAM_FIXED_RATE,
                                         set_value, VDEV_CMD);
           break;
         }

        case WE_SET_VHT_RATE:
        {
           u_int8_t preamble = 0, nss = 0, rix = 0;

           if (set_value != 0xff) {
               rix = RC_2_RATE_IDX_11AC(set_value);
               preamble = WMI_RATE_PREAMBLE_VHT;
               nss = HT_RC_2_STREAMS_11AC(set_value) -1;

               set_value = (preamble << 6) | (nss << 4) | rix;
           }
           hddLog(LOG1,
                  "WMI_VDEV_PARAM_FIXED_RATE val %d rix %d preamble %x nss %d",
                  set_value, rix, preamble, nss);
           ret = process_wma_set_command((int)pAdapter->sessionId,
                                         (int)WMI_VDEV_PARAM_FIXED_RATE,
                                         set_value, VDEV_CMD);
           break;
         }

         case WE_SET_AMPDU:
         {
            hddLog(LOG1, "SET AMPDU val %d", set_value);
            ret = process_wma_set_command((int)pAdapter->sessionId,
                                          (int)GEN_VDEV_PARAM_AMPDU,
                                          set_value, GEN_CMD);
            break;
         }

         case WE_SET_AMSDU:
         {
            hddLog(LOG1, "SET AMSDU val %d", set_value);
            ret = process_wma_set_command((int)pAdapter->sessionId,
                                          (int)GEN_VDEV_PARAM_AMSDU,
                                          set_value, GEN_CMD);
            if (!ret) {
                /* Update the stored ini value */
                pHddCtx->cfg_ini->max_amsdu_num = set_value;
            }
            break;
         }

         case WE_SET_BURST_ENABLE:
         {
            hddLog(LOG1, "SET Burst enable val %d", set_value);
            if ((set_value == 0) || (set_value == 1)) {
                ret = process_wma_set_command((int)pAdapter->sessionId,
                                          (int)WMI_PDEV_PARAM_BURST_ENABLE,
                                          set_value, PDEV_CMD);
            }
            else
                ret = -EINVAL;
            break;
         }
         case WE_SET_BURST_DUR:
         {
            hddLog(LOG1, "SET Burst duration val %d", set_value);
            if ((set_value > 0) && (set_value <= 8192)) {
                ret = process_wma_set_command((int)pAdapter->sessionId,
                                          (int)WMI_PDEV_PARAM_BURST_DUR,
                                          set_value, PDEV_CMD);
            }
            else
                ret = -EINVAL;
            break;
         }

         case WE_SET_TX_CHAINMASK:
         {
            hddLog(LOG1, "WMI_PDEV_PARAM_TX_CHAIN_MASK val %d", set_value);
            ret = process_wma_set_command((int)pAdapter->sessionId,
                                          (int)WMI_PDEV_PARAM_TX_CHAIN_MASK,
                                          set_value, PDEV_CMD);
            break;
         }

         case WE_SET_RX_CHAINMASK:
         {
             hddLog(LOG1, "WMI_PDEV_PARAM_RX_CHAIN_MASK val %d", set_value);
             ret = process_wma_set_command((int)pAdapter->sessionId,
                                           (int)WMI_PDEV_PARAM_RX_CHAIN_MASK,
                                           set_value, PDEV_CMD);
             break;
         }

         case WE_SET_TXPOW_2G:
         {
             hddLog(LOG1, "WMI_PDEV_PARAM_TXPOWER_LIMIT2G val %d", set_value);
             ret = process_wma_set_command((int)pAdapter->sessionId,
                                           (int)WMI_PDEV_PARAM_TXPOWER_LIMIT2G,
                                           set_value, PDEV_CMD);
             break;
         }

         case WE_SET_TXPOW_5G:
         {
             hddLog(LOG1, "WMI_PDEV_PARAM_TXPOWER_LIMIT5G val %d", set_value);
             ret = process_wma_set_command((int)pAdapter->sessionId,
                                           (int)WMI_PDEV_PARAM_TXPOWER_LIMIT5G,
                                           set_value, PDEV_CMD);
             break;
         }

         /* Firmware debug log */
         case WE_DBGLOG_LOG_LEVEL:
         {
              hddLog(LOG1, "WE_DBGLOG_LOG_LEVEL val %d", set_value);
              pHddCtx->fw_log_settings.dl_loglevel = set_value;
              ret = process_wma_set_command((int)pAdapter->sessionId,
                                           (int)WMI_DBGLOG_LOG_LEVEL,
                                           set_value, DBG_CMD);
              break;
         }

         case WE_DBGLOG_VAP_ENABLE:
         {
              hddLog(LOG1, "WE_DBGLOG_VAP_ENABLE val %d", set_value);
              ret = process_wma_set_command((int)pAdapter->sessionId,
                                           (int)WMI_DBGLOG_VAP_ENABLE,
                                           set_value, DBG_CMD);
              break;
         }

         case WE_DBGLOG_VAP_DISABLE:
         {
              hddLog(LOG1, "WE_DBGLOG_VAP_DISABLE val %d", set_value);
              ret = process_wma_set_command((int)pAdapter->sessionId,
                                           (int)WMI_DBGLOG_VAP_DISABLE,
                                           set_value, DBG_CMD);
              break;
         }

         case WE_DBGLOG_MODULE_ENABLE:
         {
              hddLog(LOG1, "WE_DBGLOG_MODULE_ENABLE val %d", set_value);
              pHddCtx->fw_log_settings.enable = set_value;
              ret = process_wma_set_command((int)pAdapter->sessionId,
                                           (int)WMI_DBGLOG_MODULE_ENABLE,
                                           set_value, DBG_CMD);
              break;
         }

         case WE_DBGLOG_MODULE_DISABLE:
         {
              hddLog(LOG1, "WE_DBGLOG_MODULE_DISABLE val %d", set_value);
              pHddCtx->fw_log_settings.enable = set_value;
              ret = process_wma_set_command((int)pAdapter->sessionId,
                                           (int)WMI_DBGLOG_MODULE_DISABLE,
                                           set_value, DBG_CMD);
              break;
         }
         case WE_DBGLOG_MOD_LOG_LEVEL:
         {
              hddLog(LOG1, "WE_DBGLOG_MOD_LOG_LEVEL val %d", set_value);

              if (pHddCtx->fw_log_settings.index >= MAX_MOD_LOGLEVEL) {
                 pHddCtx->fw_log_settings.index = 0;
              }

              pHddCtx->fw_log_settings.dl_mod_loglevel[pHddCtx->
                                        fw_log_settings.index] = set_value;
              pHddCtx->fw_log_settings.index++;

              ret = process_wma_set_command((int)pAdapter->sessionId,
                                           (int)WMI_DBGLOG_MOD_LOG_LEVEL,
                                            set_value, DBG_CMD);
              break;
         }

         case WE_DBGLOG_TYPE:
         {
              hddLog(LOG1, "WE_DBGLOG_TYPE val %d", set_value);
              pHddCtx->fw_log_settings.dl_type = set_value;
              ret = process_wma_set_command((int)pAdapter->sessionId,
                                           (int)WMI_DBGLOG_TYPE,
                                           set_value, DBG_CMD);
              break;
         }
        case WE_DBGLOG_REPORT_ENABLE:
        {
             hddLog(LOG1, "WE_DBGLOG_REPORT_ENABLE val %d", set_value);
             pHddCtx->fw_log_settings.dl_report = set_value;
             ret = process_wma_set_command((int)pAdapter->sessionId,
                                          (int)WMI_DBGLOG_REPORT_ENABLE,
                                          set_value, DBG_CMD);
             break;
        }

    case WE_SET_TXRX_FWSTATS:
    {
           hddLog(LOG1, "WE_SET_TXRX_FWSTATS val %d", set_value);
           ret = process_wma_set_command((int)pAdapter->sessionId,
               (int)WMA_VDEV_TXRX_FWSTATS_ENABLE_CMDID,
               set_value, VDEV_CMD);
       break;
    }

    case WE_TXRX_FWSTATS_RESET:
    {
           hddLog(LOG1, "WE_TXRX_FWSTATS_RESET val %d", set_value);
           if (set_value != WMA_FW_TXRX_FWSTATS_RESET) {
               hddLog(LOGE, "Invalid arg %d in FWSTATS_RESET IOCTL",
                      set_value);
           }
           ret = process_wma_set_command((int)pAdapter->sessionId,
               (int)WMA_VDEV_TXRX_FWSTATS_RESET_CMDID,
               set_value, VDEV_CMD);
       break;
    }

    case WE_DUMP_STATS:
    {
         hddLog(LOG1, "WE_DUMP_STATS val %d", set_value);
         hdd_wlan_dump_stats(pAdapter, set_value);
         break;
    }

    case WE_CLEAR_STATS:
    {
         hdd_context_t* hdd_ctx = WLAN_HDD_GET_CTX(pAdapter);

         hddLog(LOG1, "WE_CLEAR_STATS val %d", set_value);
         switch (set_value)
         {
             case WLAN_HDD_STATS:
                 memset(&pAdapter->stats, 0, sizeof(pAdapter->stats));
                 memset(&pAdapter->hdd_stats, 0, sizeof(pAdapter->hdd_stats));
                 break;
             case WLAN_TXRX_HIST_STATS:
                 wlan_hdd_clear_tx_rx_histogram(pHddCtx);
                 break;
             case WLAN_HDD_NETIF_OPER_HISTORY:
                 wlan_hdd_clear_netif_queue_history(hdd_ctx);
                 break;
             default:
                 WLANTL_clear_datapath_stats(hdd_ctx->pvosContext, set_value);
                 break;
         }
    }

    case WE_PPS_PAID_MATCH:
        {
           if(pAdapter->device_mode != WLAN_HDD_INFRA_STATION)
              return EINVAL;

           hddLog(LOG1, "WMI_VDEV_PPS_PAID_MATCH val %d ", set_value);
           ret = process_wma_set_command((int)pAdapter->sessionId,
                           (int)WMI_VDEV_PPS_PAID_MATCH,
                           set_value, PPS_CMD);
           break;
        }

    case WE_PPS_GID_MATCH:
    {
       if(pAdapter->device_mode != WLAN_HDD_INFRA_STATION)
        return EINVAL;
       hddLog(LOG1, "WMI_VDEV_PPS_GID_MATCH val %d ", set_value);
           ret = process_wma_set_command((int)pAdapter->sessionId,
                           (int)WMI_VDEV_PPS_GID_MATCH,
                           set_value, PPS_CMD);
           break;
        }

    case WE_PPS_EARLY_TIM_CLEAR:
    {
           if(pAdapter->device_mode != WLAN_HDD_INFRA_STATION)
               return EINVAL;
           hddLog(LOG1, " WMI_VDEV_PPS_EARLY_TIM_CLEAR val %d ", set_value);
           ret = process_wma_set_command((int)pAdapter->sessionId,
                           (int)WMI_VDEV_PPS_EARLY_TIM_CLEAR,
                           set_value, PPS_CMD);
           break;
        }

    case WE_PPS_EARLY_DTIM_CLEAR:
        {
           if(pAdapter->device_mode != WLAN_HDD_INFRA_STATION)
              return EINVAL;
           hddLog(LOG1, "WMI_VDEV_PPS_EARLY_DTIM_CLEAR val %d", set_value);
           ret = process_wma_set_command((int)pAdapter->sessionId,
                           (int)WMI_VDEV_PPS_EARLY_DTIM_CLEAR,
                           set_value, PPS_CMD);
           break;
        }

    case WE_PPS_EOF_PAD_DELIM:
        {
           if(pAdapter->device_mode != WLAN_HDD_INFRA_STATION)
               return EINVAL;
           hddLog(LOG1, "WMI_VDEV_PPS_EOF_PAD_DELIM val %d ", set_value);
           ret = process_wma_set_command((int)pAdapter->sessionId,
                           (int)WMI_VDEV_PPS_EOF_PAD_DELIM,
                           set_value, PPS_CMD);
           break;
        }

    case WE_PPS_MACADDR_MISMATCH:
        {
           if(pAdapter->device_mode != WLAN_HDD_INFRA_STATION)
              return EINVAL;
           hddLog(LOG1, "WMI_VDEV_PPS_MACADDR_MISMATCH val %d ", set_value);
           ret = process_wma_set_command((int)pAdapter->sessionId,
                           (int)WMI_VDEV_PPS_MACADDR_MISMATCH,
                           set_value, PPS_CMD);
           break;
        }

    case WE_PPS_DELIM_CRC_FAIL:
        {
           if(pAdapter->device_mode != WLAN_HDD_INFRA_STATION)
              return EINVAL;
           hddLog(LOG1, "WMI_VDEV_PPS_DELIM_CRC_FAIL val %d ", set_value);
           ret = process_wma_set_command((int)pAdapter->sessionId,
                           (int)WMI_VDEV_PPS_DELIM_CRC_FAIL,
                           set_value, PPS_CMD);
           break;
        }


    case WE_PPS_GID_NSTS_ZERO:
        {
           if(pAdapter->device_mode != WLAN_HDD_INFRA_STATION)
               return EINVAL;
           hddLog(LOG1, "WMI_VDEV_PPS_GID_NSTS_ZERO val %d ", set_value);
           ret = process_wma_set_command((int)pAdapter->sessionId,
                           (int)WMI_VDEV_PPS_GID_NSTS_ZERO,
                           set_value, PPS_CMD);
           break;
        }


    case WE_PPS_RSSI_CHECK:
        {
           if(pAdapter->device_mode != WLAN_HDD_INFRA_STATION)
               return EINVAL;
           hddLog(LOG1, "WMI_VDEV_PPS_RSSI_CHECK val %d ", set_value);
           ret = process_wma_set_command((int)pAdapter->sessionId,
                           (int)WMI_VDEV_PPS_RSSI_CHECK,
                           set_value, PPS_CMD);
           break;
        }

        case WE_PPS_5G_EBT:
        {
           if (pAdapter->device_mode != WLAN_HDD_INFRA_STATION)
              return -EINVAL;

           hddLog(LOG1, "WMI_VDEV_PPS_5G_EBT val %d", set_value);
           ret = process_wma_set_command((int)pAdapter->sessionId,
                           (int)WMI_VDEV_PPS_5G_EBT,
                           set_value, PPS_CMD);
           break;
        }

        case WE_SET_HTSMPS:
        {
            hddLog(LOG1, "WE_SET_HTSMPS val %d", set_value);
            ret = process_wma_set_command((int)pAdapter->sessionId,
                            (int)WMI_STA_SMPS_FORCE_MODE_CMDID,
                             set_value, VDEV_CMD);
            break;
        }


        case WE_SET_QPOWER_MAX_PSPOLL_COUNT:
        {
               hddLog(LOG1, "WE_SET_QPOWER_MAX_PSPOLL_COUNT val %d",
                      set_value);
           ret = process_wma_set_command((int)pAdapter->sessionId,
                                 (int)WMI_STA_PS_PARAM_QPOWER_PSPOLL_COUNT,
                                 set_value, QPOWER_CMD);
               break;
        }

        case WE_SET_QPOWER_MAX_TX_BEFORE_WAKE:
        {
           hddLog(LOG1, "WE_SET_QPOWER_MAX_TX_BEFORE_WAKE val %d",
                  set_value);
           ret = process_wma_set_command((int)pAdapter->sessionId,
                         (int)WMI_STA_PS_PARAM_QPOWER_MAX_TX_BEFORE_WAKE,
                         set_value, QPOWER_CMD);
           break;
        }

        case WE_SET_QPOWER_SPEC_PSPOLL_WAKE_INTERVAL:
        {
           hddLog(LOG1, "WE_SET_QPOWER_SPEC_PSPOLL_WAKE_INTERVAL val %d",
                  set_value);
           ret = process_wma_set_command((int)pAdapter->sessionId,
                        (int)WMI_STA_PS_PARAM_QPOWER_SPEC_PSPOLL_WAKE_INTERVAL,
                        set_value, QPOWER_CMD);
           break;
        }

        case WE_SET_QPOWER_SPEC_MAX_SPEC_NODATA_PSPOLL:
        {
           hddLog(LOG1, "WE_SET_QPOWER_SPEC_MAX_SPEC_NODATA_PSPOLL val %d",
                  set_value);
           ret = process_wma_set_command((int)pAdapter->sessionId,
                      (int)WMI_STA_PS_PARAM_QPOWER_SPEC_MAX_SPEC_NODATA_PSPOLL,
                      set_value, QPOWER_CMD);
           break;
        }
        case WE_SET_SCAN_BAND_PREFERENCE:
        {
           if((pAdapter->device_mode != WLAN_HDD_INFRA_STATION) ||
              (NULL == hHal)) {
               ret = -EINVAL;
               break;
           }
           hddLog(LOG1, "WE_SET_BAND_PREFERRENCE val %d ", set_value);

           if (eCSR_BAND_ALL == set_value ||
                  eCSR_BAND_24 == set_value || eCSR_BAND_5G == set_value) {
               sme_GetConfigParam(hHal, &smeConfig);
               smeConfig.csrConfig.scanBandPreference = set_value;

               VOS_TRACE(VOS_MODULE_ID_HDD, VOS_TRACE_LEVEL_INFO,
                         "set band scan preference = %d",
                         smeConfig.csrConfig.scanBandPreference);

               sme_UpdateConfig(hHal, &smeConfig);
           }
           else {
               ret = -EINVAL;
           }
           break;

        }

        case WE_MCC_CONFIG_LATENCY:
        {
            tVOS_CONCURRENCY_MODE concurrent_state = 0;
            v_U8_t first_adapter_operating_channel = 0;
            int ret = 0; /* success */

            hddLog(LOG1, "iwpriv cmd to set MCC latency with val %dms",
                    set_value);
            /**
             * Check if concurrency mode is active.
             * Need to modify this code to support MCC modes other than STA/P2P
             */
            concurrent_state = hdd_get_concurrency_mode();
            if ((concurrent_state == (VOS_STA | VOS_P2P_CLIENT)) ||
                (concurrent_state == (VOS_STA | VOS_P2P_GO)))
            {
                hddLog(LOG1, "STA & P2P are both enabled");
                /**
                 * The channel number and latency are formatted in
                 * a bit vector then passed on to WMA layer.
                 +**********************************************+
                 |bits 31-16 |      bits 15-8    |  bits 7-0    |
                 |  Unused   | latency - Chan. 1 |  channel no. |
                 +**********************************************+
                 */
                /* Get the operating channel of the designated vdev */
                first_adapter_operating_channel =
                            hdd_get_operating_channel
                            (
                                pAdapter->pHddCtx,
                                pAdapter->device_mode
                            );
                /* Move the time latency for the adapter to bits 15-8 */
                set_value = set_value << 8;
                /* Store the channel number at bits 7-0 of the bit vector */
                set_value = set_value | first_adapter_operating_channel;
                /* Send command to WMA */
                ret = process_wma_set_command((int)pAdapter->sessionId,
                        (int)WMA_VDEV_MCC_SET_TIME_LATENCY,
                        set_value, VDEV_CMD);
            }
            else
            {
                hddLog(LOG1, "%s: MCC is not active. Exit w/o setting latency",
                       __func__);
            }
            break;
        }

        case WE_MCC_CONFIG_QUOTA:
        {

            hddLog(LOG1, "iwpriv cmd to set MCC quota with val %dms",
                set_value);
            ret = hdd_wlan_set_mcc_p2p_quota(pAdapter, set_value);
            break;
        }
       case WE_SET_DEBUG_LOG:
       {
           hdd_context_t *pHddCtx = WLAN_HDD_GET_CTX(pAdapter);
           if (NULL == hHal)
               return -EINVAL;
#ifdef QCA_PKT_PROTO_TRACE
           /* Trace buffer dump only */
           if (VOS_PKT_TRAC_DUMP_CMD == set_value)
           {
              vos_pkt_trace_buf_dump();
              break;
           }
#endif /* QCA_PKT_PROTO_TRACE */
           pHddCtx->cfg_ini->gEnableDebugLog = set_value;
           sme_UpdateConnectDebug(pHddCtx->hHal, set_value);
           break;
       }
       case WE_SET_EARLY_RX_ADJUST_ENABLE:
       {
            hddLog(LOG1, "SET early_rx enable val %d", set_value);
            if ((set_value == 0) || (set_value == 1)) {
                 ret = process_wma_set_command((int)pAdapter->sessionId,
                                (int)WMI_VDEV_PARAM_EARLY_RX_ADJUST_ENABLE,
                                set_value, VDEV_CMD);
            }
            else
              ret = -EINVAL;
            break;
       }
       case WE_SET_EARLY_RX_TGT_BMISS_NUM:
       {
            hddLog(LOG1, "SET early_rx bmiss val %d", set_value);
            ret = process_wma_set_command((int)pAdapter->sessionId,
                            (int)WMI_VDEV_PARAM_EARLY_RX_TGT_BMISS_NUM,
                            set_value, VDEV_CMD);
            break;
       }
       case WE_SET_EARLY_RX_BMISS_SAMPLE_CYCLE:
       {
            hddLog(LOG1, "SET early_rx bmiss sample cycle %d", set_value);
            ret = process_wma_set_command((int)pAdapter->sessionId,
                            (int)WMI_VDEV_PARAM_EARLY_RX_BMISS_SAMPLE_CYCLE,
                            set_value, VDEV_CMD);
            break;
       }
       case WE_SET_EARLY_RX_SLOP_STEP:
       {
            hddLog(LOG1, "SET early_rx bmiss slop step val %d", set_value);
            ret = process_wma_set_command((int)pAdapter->sessionId,
                            (int)WMI_VDEV_PARAM_EARLY_RX_SLOP_STEP,
                            set_value, VDEV_CMD);
            break;
       }
       case WE_SET_EARLY_RX_INIT_SLOP:
       {
            hddLog(LOG1, "SET early_rx init slop step val %d", set_value);
            ret = process_wma_set_command((int)pAdapter->sessionId,
                            (int)WMI_VDEV_PARAM_EARLY_RX_INIT_SLOP,
                            set_value, VDEV_CMD);
            break;
       }
       case WE_SET_EARLY_RX_ADJUST_PAUSE:
       {
            hddLog(LOG1, "SET early_rx adjust pause %d", set_value);
            if ((set_value == 0) || (set_value == 1)) {
                 ret = process_wma_set_command((int)pAdapter->sessionId,
                                (int)WMI_VDEV_PARAM_EARLY_RX_ADJUST_PAUSE,
                                set_value, VDEV_CMD);
            }
            else
              ret = -EINVAL;
            break;
       }
       case WE_SET_EARLY_RX_DRIFT_SAMPLE:
       {
            hddLog(LOG1, "SET early_rx drift sample %d", set_value);
            ret = process_wma_set_command((int)pAdapter->sessionId,
                            (int)WMI_VDEV_PARAM_EARLY_RX_DRIFT_SAMPLE,
                            set_value, VDEV_CMD);
            break;
       }
       case WE_SET_CHANNEL:
       {
          hddLog(LOG1, "Set Channel %d Session ID %d mode = %d", set_value,
                     pAdapter->sessionId, pAdapter->device_mode);

          if ((WLAN_HDD_INFRA_STATION == pAdapter->device_mode) ||
              (WLAN_HDD_P2P_CLIENT == pAdapter->device_mode) ||
              (NULL == hHal)) {

               status = sme_ext_change_channel(pHddCtx->hHal,
                              set_value, pAdapter->sessionId);

               if (status != eHAL_STATUS_SUCCESS)
                   ret = -EINVAL;
          } else {
               ret = -EINVAL;
          }
          break;
        }
        default:
        {
           hddLog(LOGE, "%s: Invalid sub command %d", __func__, sub_cmd);
           ret = -EINVAL;
           break;
        }
    }
    EXIT();
    return ret;
}

static int iw_setint_getnone(struct net_device *dev,
                             struct iw_request_info *info,
                             union iwreq_data *wrqu,
                             char *extra)
{
	int ret;

	vos_ssr_protect(__func__);
	ret = __iw_setint_getnone(dev, info, wrqu, extra);
	vos_ssr_unprotect(__func__);

	return ret;
}

/* set param sub-ioctls */
static int __iw_setchar_getnone(struct net_device *dev,
                                struct iw_request_info *info,
                                union iwreq_data *wrqu, char *extra)
{
    VOS_STATUS vstatus;
    int sub_cmd;
    int ret;
    char *pBuffer = NULL;
    hdd_adapter_t *pAdapter = (netdev_priv(dev));
    hdd_context_t *pHddCtx = WLAN_HDD_GET_CTX(pAdapter);
#ifdef WLAN_FEATURE_VOWIFI
    hdd_config_t  *pConfig = pHddCtx->cfg_ini;
#endif /* WLAN_FEATURE_VOWIFI */
    struct iw_point s_priv_data;

    ENTER();

    ret = wlan_hdd_validate_context(pHddCtx);
    if (0 != ret)
        return ret;

    if (!capable(CAP_NET_ADMIN)){
        VOS_TRACE(VOS_MODULE_ID_HDD, VOS_TRACE_LEVEL_ERROR,
                  FL("permission check failed"));
        return -EPERM;
    }

    /* helper function to get iwreq_data with compat handling. */
    if (hdd_priv_get_data(&s_priv_data, wrqu)) {
       return -EINVAL;
    }

    /* make sure all params are correctly passed to function */
    if ((NULL == s_priv_data.pointer) || (0 == s_priv_data.length)) {
       return -EINVAL;
    }

    sub_cmd = s_priv_data.flags;

    /* ODD number is used for set, copy data using copy_from_user */
    pBuffer = mem_alloc_copy_from_user_helper(s_priv_data.pointer,
                                              s_priv_data.length);
    if (NULL == pBuffer)
    {
        VOS_TRACE(VOS_MODULE_ID_HDD, VOS_TRACE_LEVEL_ERROR,
                  "mem_alloc_copy_from_user_helper fail");
        return -ENOMEM;
    }

    VOS_TRACE(VOS_MODULE_ID_HDD, VOS_TRACE_LEVEL_INFO,
              "%s: Received length %d", __func__, s_priv_data.length);
    VOS_TRACE(VOS_MODULE_ID_HDD, VOS_TRACE_LEVEL_INFO,
              "%s: Received data %s", __func__, pBuffer);

    switch(sub_cmd)
    {
       case WE_WOWL_ADD_PTRN:
          VOS_TRACE(VOS_MODULE_ID_HDD, VOS_TRACE_LEVEL_INFO, "ADD_PTRN");
          hdd_add_wowl_ptrn(pAdapter, pBuffer);
          break;
       case WE_WOWL_DEL_PTRN:
          VOS_TRACE(VOS_MODULE_ID_HDD, VOS_TRACE_LEVEL_INFO, "DEL_PTRN");
          hdd_del_wowl_ptrn(pAdapter, pBuffer);
          break;
#if defined WLAN_FEATURE_VOWIFI
       case WE_NEIGHBOR_REPORT_REQUEST:
          {
             tRrmNeighborReq neighborReq;
             tRrmNeighborRspCallbackInfo callbackInfo;

             if (pConfig->fRrmEnable)
             {
                VOS_TRACE(VOS_MODULE_ID_HDD, VOS_TRACE_LEVEL_INFO, "Neighbor Request");
                neighborReq.no_ssid = (s_priv_data.length - 1) ? false : true ;
                if( !neighborReq.no_ssid )
                {
                   neighborReq.ssid.length = (s_priv_data.length - 1) > 32 ?
                      32 : (s_priv_data.length - 1);
                   vos_mem_copy(neighborReq.ssid.ssId, pBuffer,
                                 neighborReq.ssid.length);
                }

                callbackInfo.neighborRspCallback = NULL;
                callbackInfo.neighborRspCallbackContext = NULL;
                callbackInfo.timeout = 5000;   //5 seconds
                sme_NeighborReportRequest(  WLAN_HDD_GET_HAL_CTX(pAdapter), pAdapter->sessionId, &neighborReq, &callbackInfo );
             }
             else
             {
                hddLog(LOGE, "%s: Ignoring neighbor request as RRM is not enabled", __func__);
                ret = -EINVAL;
             }
          }
          break;
#endif
       case WE_SET_AP_WPS_IE:
          hddLog( LOGE, "Received WE_SET_AP_WPS_IE" );
          sme_updateP2pIe(WLAN_HDD_GET_HAL_CTX(pAdapter), pBuffer,
                           s_priv_data.length);
          break;
       case WE_SET_CONFIG:
          vstatus = hdd_execute_global_config_command(pHddCtx, pBuffer);
#ifdef WLAN_FEATURE_MBSSID
          if (vstatus == VOS_STATUS_E_PERM) {
              vstatus = hdd_execute_sap_dyn_config_command(pAdapter, pBuffer);
              if (vstatus == VOS_STATUS_SUCCESS)
                  VOS_TRACE( VOS_MODULE_ID_HDD, VOS_TRACE_LEVEL_INFO,
                             "%s: Stored in Dynamic SAP ini config", __func__);

          }
#endif
          if (VOS_STATUS_SUCCESS != vstatus)
          {
             ret = -EINVAL;
          }
          break;
       default:
       {
           hddLog(LOGE, "%s: Invalid sub command %d", __func__, sub_cmd);
           ret = -EINVAL;
           break;
       }
    }
    vos_mem_free(pBuffer);
    EXIT();
    return ret;
}

/**
 * __iw_setnone_get_threeint() - return three value to up layer.
 *
 * @dev: pointer of net_device of this wireless card
 * @info: meta data about Request sent
 * @wrqu: include request info
 * @extra: buf used for in/Output
 *
 * Return: execute result
 */
static int __iw_setnone_get_threeint(struct net_device *dev,
				 struct iw_request_info *info,
				 union iwreq_data *wrqu, char *extra)
{
	int ret = 0; /* success */
	uint32_t *value = (int *)extra;
	hdd_adapter_t *adapter = WLAN_HDD_GET_PRIV_PTR(dev);

	hddLog(VOS_TRACE_LEVEL_INFO, FL("param = %d"), value[0]);

	switch (value[0]) {
	case WE_GET_TSF:
		ret = hdd_indicate_tsf(adapter, value, 3);
		break;
	default:
		hddLog(VOS_TRACE_LEVEL_ERROR,
			FL("Invalid IOCTL get_value command %d"),
			value[0]);
		break;
	}
	return ret;
}

/**
 * iw_setnone_get_threeint() - return three value to up layer.
 *
 * @dev: pointer of net_device of this wireless card
 * @info: meta data about Request sent
 * @wrqu: include request info
 * @extra: buf used for in/Output
 *
 * Return: execute result
 */
static int iw_setnone_get_threeint(struct net_device *dev,
				struct iw_request_info *info,
				union iwreq_data *wrqu, char *extra)
{
	int ret;

	vos_ssr_protect(__func__);
	ret = __iw_setnone_get_threeint(dev, info, wrqu, extra);
	vos_ssr_unprotect(__func__);

	return ret;
}


static int iw_setchar_getnone(struct net_device *dev,
                              struct iw_request_info *info,
                              union iwreq_data *wrqu, char *extra)
{
	int ret;

	vos_ssr_protect(__func__);
	ret = __iw_setchar_getnone(dev, info, wrqu, extra);
	vos_ssr_unprotect(__func__);

	return ret;
}

/* get param sub-ioctls */
static int __iw_setnone_getint(struct net_device *dev,
                               struct iw_request_info *info,
                               union iwreq_data *wrqu, char *extra)
{
    hdd_adapter_t *pAdapter = WLAN_HDD_GET_PRIV_PTR(dev);
    tHalHandle hHal = WLAN_HDD_GET_HAL_CTX(pAdapter);
    int *value = (int *)extra;
    int ret;
    hdd_context_t *wmahddCtxt = WLAN_HDD_GET_CTX(pAdapter);
    void *wmapvosContext = wmahddCtxt->pvosContext;
    tSmeConfigParams smeConfig;
    hdd_context_t *hdd_ctx;

    ENTER();

    hdd_ctx = WLAN_HDD_GET_CTX(pAdapter);
    ret = wlan_hdd_validate_context(hdd_ctx);
    if (0 != ret)
        return ret;

    if (VOS_STATUS_SUCCESS != sme_is_session_valid(hHal,
                               pAdapter->sessionId)) {
       hddLog(LOGE, FL("session id is not valid %d"), pAdapter->sessionId);
       return -EINVAL;
    }

    switch (value[0])
    {
        case WE_GET_11D_STATE:
        {
           sme_GetConfigParam(hHal,&smeConfig);

           *value = smeConfig.csrConfig.Is11dSupportEnabled;

            VOS_TRACE(VOS_MODULE_ID_HDD, VOS_TRACE_LEVEL_INFO, ("11D state=%d!!"),*value);

           break;
        }

        case WE_IBSS_STATUS:
           VOS_TRACE(VOS_MODULE_ID_HDD, VOS_TRACE_LEVEL_INFO, "****Return IBSS Status*****");
           break;

        case WE_GET_WLAN_DBG:
        {
           vos_trace_display();
           *value = 0;
           break;
        }
        case WE_GET_MAX_ASSOC:
        {
            if (ccmCfgGetInt(hHal, WNI_CFG_ASSOC_STA_LIMIT, (tANI_U32 *)value) != eHAL_STATUS_SUCCESS)
            {
                VOS_TRACE(VOS_MODULE_ID_HDD, VOS_TRACE_LEVEL_WARN,
                      FL("failed to get ini parameter, WNI_CFG_ASSOC_STA_LIMIT"));
                ret = -EIO;
            }
            break;
        }
        case WE_GET_SAP_AUTO_CHANNEL_SELECTION:
            *value = (WLAN_HDD_GET_CTX(
                                   pAdapter))->cfg_ini->force_sap_acs;
            break;

        case WE_GET_CONCURRENCY_MODE:
        {
           *value = hdd_get_concurrency_mode ( );

           VOS_TRACE(VOS_MODULE_ID_HDD, VOS_TRACE_LEVEL_INFO, ("concurrency mode=%d"),*value);
           break;
        }

        case WE_GET_NSS:
        {
           sme_GetConfigParam(hHal, &smeConfig);
           *value = (smeConfig.csrConfig.enable2x2 == 0) ? 1 : 2;
           hddLog(LOG1, "GET_NSS: Current NSS:%d", *value);
           break;
        }

        case WE_GET_GTX_HT_MCS:
        {
           hddLog(LOG1, "GET WMI_VDEV_PARAM_GTX_HT_MCS");
           *value = wma_cli_get_command(wmapvosContext,
                                        (int)pAdapter->sessionId,
                                        (int)WMI_VDEV_PARAM_GTX_HT_MCS,
                                        GTX_CMD);
           break;
        }

        case WE_GET_GTX_VHT_MCS:
        {
           hddLog(LOG1, "GET WMI_VDEV_PARAM_GTX_VHT_MCS");
           *value = wma_cli_get_command(wmapvosContext,
                                        (int)pAdapter->sessionId,
                                        (int)WMI_VDEV_PARAM_GTX_VHT_MCS,
                                        GTX_CMD);
           break;
        }

        case WE_GET_GTX_USRCFG:
        {
           hddLog(LOG1, "GET WMI_VDEV_PARAM_GTX_USR_CFG");
           *value = wma_cli_get_command(wmapvosContext,
                                        (int)pAdapter->sessionId,
                                        (int)WMI_VDEV_PARAM_GTX_USR_CFG,
                                        GTX_CMD);
           break;
        }

        case WE_GET_GTX_THRE:
        {
           hddLog(LOG1, "GET WMI_VDEV_PARAM_GTX_THRE");
           *value = wma_cli_get_command(wmapvosContext,
                                        (int)pAdapter->sessionId,
                                        (int)WMI_VDEV_PARAM_GTX_THRE,
                                        GTX_CMD);
           break;
        }

        case WE_GET_GTX_MARGIN:
        {
           hddLog(LOG1, "GET WMI_VDEV_PARAM_GTX_MARGIN");
           *value = wma_cli_get_command(wmapvosContext,
                                        (int)pAdapter->sessionId,
                                        (int)WMI_VDEV_PARAM_GTX_MARGIN,
                                        GTX_CMD);
           break;
        }

        case WE_GET_GTX_STEP:
        {
           hddLog(LOG1, "GET WMI_VDEV_PARAM_GTX_STEP");
           *value = wma_cli_get_command(wmapvosContext,
                                        (int)pAdapter->sessionId,
                                        (int)WMI_VDEV_PARAM_GTX_STEP,
                                        GTX_CMD);
           break;
        }

        case WE_GET_GTX_MINTPC:
        {
           hddLog(LOG1, "GET WMI_VDEV_PARAM_GTX_MINTPC");
           *value = wma_cli_get_command(wmapvosContext,
                                        (int)pAdapter->sessionId,
                                        (int)WMI_VDEV_PARAM_GTX_MINTPC,
                                        GTX_CMD);
           break;
        }

        case WE_GET_GTX_BWMASK:
        {
           hddLog(LOG1, "GET WMI_VDEV_PARAM_GTX_BW_MASK");
           *value = wma_cli_get_command(wmapvosContext,
                                        (int)pAdapter->sessionId,
                                        (int)WMI_VDEV_PARAM_GTX_BW_MASK,
                                        GTX_CMD);
           break;
        }

        case WE_GET_LDPC:
           ret = hdd_get_ldpc(pAdapter, value);
           break;

        case WE_GET_TX_STBC:
           ret = hdd_get_tx_stbc(pAdapter, value);
           break;

        case WE_GET_RX_STBC:
           ret = hdd_get_rx_stbc(pAdapter, value);
           break;

        case WE_GET_SHORT_GI:
        {
           hddLog(LOG1, "GET WMI_VDEV_PARAM_SGI");
           *value = sme_GetHTConfig(hHal, pAdapter->sessionId,
                                           WNI_CFG_HT_CAP_INFO_SHORT_GI_20MHZ);
           break;
        }

        case WE_GET_RTSCTS:
        {
           hddLog(LOG1, "GET WMI_VDEV_PARAM_ENABLE_RTSCTS");
           *value = wma_cli_get_command(wmapvosContext,
                                        (int)pAdapter->sessionId,
                                        (int)WMI_VDEV_PARAM_ENABLE_RTSCTS,
                                        VDEV_CMD);
           break;
        }

        case WE_GET_CHWIDTH:
        {
           hddLog(LOG1, "GET WMI_VDEV_PARAM_CHWIDTH");
           *value = wma_cli_get_command(wmapvosContext,
                                        (int)pAdapter->sessionId,
                                        (int)WMI_VDEV_PARAM_CHWIDTH,
                                        VDEV_CMD);
           break;
        }

        case WE_GET_ANI_EN_DIS:
        {
           hddLog(LOG1, "GET WMI_PDEV_PARAM_ANI_ENABLE");
           *value = wma_cli_get_command(wmapvosContext,
                                        (int)pAdapter->sessionId,
                                        (int)WMI_PDEV_PARAM_ANI_ENABLE,
                                        PDEV_CMD);
           break;
        }

        case WE_GET_ANI_POLL_PERIOD:
        {
           hddLog(LOG1, "GET WMI_PDEV_PARAM_ANI_POLL_PERIOD");
           *value = wma_cli_get_command(wmapvosContext,
                                        (int)pAdapter->sessionId,
                                        (int)WMI_PDEV_PARAM_ANI_POLL_PERIOD,
                                        PDEV_CMD);
           break;
        }

        case WE_GET_ANI_LISTEN_PERIOD:
        {
           hddLog(LOG1, "GET WMI_PDEV_PARAM_ANI_LISTEN_PERIOD");
           *value = wma_cli_get_command(wmapvosContext,
                                        (int)pAdapter->sessionId,
                                        (int)WMI_PDEV_PARAM_ANI_LISTEN_PERIOD,
                                        PDEV_CMD);
           break;
        }

        case WE_GET_ANI_OFDM_LEVEL:
        {
           hddLog(LOG1, "GET WMI_PDEV_PARAM_ANI_OFDM_LEVEL");
           *value = wma_cli_get_command(wmapvosContext,
                                        (int)pAdapter->sessionId,
                                        (int)WMI_PDEV_PARAM_ANI_OFDM_LEVEL,
                                        PDEV_CMD);
           break;
        }

        case WE_GET_ANI_CCK_LEVEL:
        {
           hddLog(LOG1, "GET WMI_PDEV_PARAM_ANI_CCK_LEVEL");
           *value = wma_cli_get_command(wmapvosContext,
                                        (int)pAdapter->sessionId,
                                        (int)WMI_PDEV_PARAM_ANI_CCK_LEVEL,
                                        PDEV_CMD);
           break;
        }

        case WE_GET_DYNAMIC_BW:
        {
           hddLog(LOG1, "GET WMI_PDEV_PARAM_ANI_CCK_LEVEL");
           *value = wma_cli_get_command(wmapvosContext,
                                        (int)pAdapter->sessionId,
                                        (int)WMI_PDEV_PARAM_DYNAMIC_BW,
                                        PDEV_CMD);
           break;
        }

        case WE_GET_11N_RATE:
        {
            hddLog(LOG1, "GET WMI_VDEV_PARAM_FIXED_RATE");
            *value = wma_cli_get_command(wmapvosContext,
                                         (int)pAdapter->sessionId,
                                         (int)WMI_VDEV_PARAM_FIXED_RATE,
                                         VDEV_CMD);
            break;
        }

        case WE_GET_AMPDU:
        {
            hddLog(LOG1, "GET AMPDU");
            *value = wma_cli_get_command(wmapvosContext,
                                         (int)pAdapter->sessionId,
                                         (int)GEN_VDEV_PARAM_AMPDU,
                                         GEN_CMD);
            break;
        }

        case WE_GET_AMSDU:
        {
            hddLog(LOG1, "GET AMSDU");
            *value = wma_cli_get_command(wmapvosContext,
                                         (int)pAdapter->sessionId,
                                         (int)GEN_VDEV_PARAM_AMSDU,
                                         GEN_CMD);
            break;
        }

        case WE_GET_BURST_ENABLE:
        {
            hddLog(LOG1, "GET Burst enable value");
            *value = wma_cli_get_command(wmapvosContext,
                                         (int)pAdapter->sessionId,
                                         (int)WMI_PDEV_PARAM_BURST_ENABLE,
                                         PDEV_CMD);
            break;
        }
        case WE_GET_BURST_DUR:
        {
            hddLog(LOG1, "GET Burst Duration value");
            *value = wma_cli_get_command(wmapvosContext,
                                         (int)pAdapter->sessionId,
                                         (int)WMI_PDEV_PARAM_BURST_DUR,
                                         PDEV_CMD);
            break;
        }

        case WE_GET_TX_CHAINMASK:
        {
            hddLog(LOG1, "GET WMI_PDEV_PARAM_TX_CHAIN_MASK");
            *value = wma_cli_get_command(wmapvosContext,
                                         (int)pAdapter->sessionId,
                                         (int)WMI_PDEV_PARAM_TX_CHAIN_MASK,
                                         PDEV_CMD);
            break;
        }

        case WE_GET_RX_CHAINMASK:
        {
            hddLog(LOG1, "GET WMI_PDEV_PARAM_RX_CHAIN_MASK");
            *value = wma_cli_get_command(wmapvosContext,
                                         (int)pAdapter->sessionId,
                                         (int)WMI_PDEV_PARAM_RX_CHAIN_MASK,
                                         PDEV_CMD);
            break;
        }

        case WE_GET_TXPOW_2G:
        {
            tANI_U32 txpow2g = 0;
            tHalHandle hHal = WLAN_HDD_GET_HAL_CTX(pAdapter);
            hddLog(LOG1, "GET WMI_PDEV_PARAM_TXPOWER_LIMIT2G");
            *value = wma_cli_get_command(wmapvosContext,
                                         (int)pAdapter->sessionId,
                                         (int)WMI_PDEV_PARAM_TXPOWER_LIMIT2G,
                                         PDEV_CMD);
            if ( eHAL_STATUS_SUCCESS != ccmCfgGetInt(hHal,
                      WNI_CFG_CURRENT_TX_POWER_LEVEL, &txpow2g) )
            {
                 return -EIO;
            }
            hddLog(LOG1, "2G tx_power %d", txpow2g);
            break;
        }

        case WE_GET_TXPOW_5G:
        {
            tANI_U32 txpow5g = 0;
            tHalHandle hHal = WLAN_HDD_GET_HAL_CTX(pAdapter);
            hddLog(LOG1, "GET WMI_PDEV_PARAM_TXPOWER_LIMIT5G");
            *value = wma_cli_get_command(wmapvosContext,
                                         (int)pAdapter->sessionId,
                                         (int)WMI_PDEV_PARAM_TXPOWER_LIMIT5G,
                                         PDEV_CMD);
            if ( eHAL_STATUS_SUCCESS != ccmCfgGetInt(hHal,
                      WNI_CFG_CURRENT_TX_POWER_LEVEL, &txpow5g) )
            {
                 return -EIO;
            }
            hddLog(LOG1, "5G tx_power %d", txpow5g);
            break;
        }

    case WE_GET_PPS_PAID_MATCH:
        {
            hddLog(LOG1, "GET WMI_VDEV_PPS_PAID_MATCH");
            *value = wma_cli_get_command(wmapvosContext,
                                         (int)pAdapter->sessionId,
                                         (int)WMI_VDEV_PPS_PAID_MATCH,
                                         PPS_CMD);
            break;
        }

    case WE_GET_PPS_GID_MATCH:
        {
            hddLog(LOG1, "GET WMI_VDEV_PPS_GID_MATCH");
            *value = wma_cli_get_command(wmapvosContext,
                                         (int)pAdapter->sessionId,
                                         (int)WMI_VDEV_PPS_GID_MATCH,
                                         PPS_CMD);
            break;
    }

    case WE_GET_PPS_EARLY_TIM_CLEAR:
        {
            hddLog(LOG1, "GET WMI_VDEV_PPS_EARLY_TIM_CLEAR");
            *value = wma_cli_get_command(wmapvosContext,
                                         (int)pAdapter->sessionId,
                                         (int)WMI_VDEV_PPS_EARLY_TIM_CLEAR,
                                         PPS_CMD);
            break;
    }

    case WE_GET_PPS_EARLY_DTIM_CLEAR:
        {
            hddLog(LOG1, "GET WMI_VDEV_PPS_EARLY_DTIM_CLEAR");
            *value = wma_cli_get_command(wmapvosContext,
                                         (int)pAdapter->sessionId,
                                         (int)WMI_VDEV_PPS_EARLY_DTIM_CLEAR,
                                         PPS_CMD);
            break;
    }

    case WE_GET_PPS_EOF_PAD_DELIM:
        {
            hddLog(LOG1, "GET WMI_VDEV_PPS_EOF_PAD_DELIM");
            *value = wma_cli_get_command(wmapvosContext,
                                         (int)pAdapter->sessionId,
                                         (int)WMI_VDEV_PPS_EOF_PAD_DELIM,
                                         PPS_CMD);
            break;
    }

    case WE_GET_PPS_MACADDR_MISMATCH:
        {
            hddLog(LOG1, "GET WMI_VDEV_PPS_MACADDR_MISMATCH");
            *value = wma_cli_get_command(wmapvosContext,
                                         (int)pAdapter->sessionId,
                                         (int)WMI_VDEV_PPS_MACADDR_MISMATCH,
                                         PPS_CMD);
            break;
    }

    case WE_GET_PPS_DELIM_CRC_FAIL:
        {
            hddLog(LOG1, "GET WMI_VDEV_PPS_DELIM_CRC_FAIL");
            *value = wma_cli_get_command(wmapvosContext,
                                         (int)pAdapter->sessionId,
                                         (int)WMI_VDEV_PPS_DELIM_CRC_FAIL,
                                         PPS_CMD);
            break;
    }

    case WE_GET_PPS_GID_NSTS_ZERO:
        {
            hddLog(LOG1, "GET WMI_VDEV_PPS_GID_NSTS_ZERO");
            *value = wma_cli_get_command(wmapvosContext,
                                         (int)pAdapter->sessionId,
                                         (int)WMI_VDEV_PPS_GID_NSTS_ZERO,
                                         PPS_CMD);
            break;
    }

    case WE_GET_PPS_RSSI_CHECK:
    {

            hddLog(LOG1, "GET WMI_VDEV_PPS_RSSI_CHECK");
            *value = wma_cli_get_command(wmapvosContext,
                                         (int)pAdapter->sessionId,
                                         (int)WMI_VDEV_PPS_RSSI_CHECK,
                                         PPS_CMD);
            break;
    }

        case WE_GET_QPOWER_MAX_PSPOLL_COUNT:
        {
               hddLog(LOG1, "WE_GET_QPOWER_MAX_PSPOLL_COUNT");
               *value = wma_cli_get_command(wmapvosContext,
                                      (int)pAdapter->sessionId,
                                      (int)WMI_STA_PS_PARAM_QPOWER_PSPOLL_COUNT,
                                      QPOWER_CMD);
               break;
        }

        case WE_GET_QPOWER_MAX_TX_BEFORE_WAKE:
        {
           hddLog(LOG1, "WE_GET_QPOWER_MAX_TX_BEFORE_WAKE");
           *value = wma_cli_get_command(wmapvosContext,
                              (int)pAdapter->sessionId,
                              (int)WMI_STA_PS_PARAM_QPOWER_MAX_TX_BEFORE_WAKE,
                              QPOWER_CMD);
           break;
        }

        case WE_GET_QPOWER_SPEC_PSPOLL_WAKE_INTERVAL:
        {
           hddLog(LOG1, "WE_GET_QPOWER_SPEC_PSPOLL_WAKE_INTERVAL");
           *value = wma_cli_get_command(wmapvosContext,
                      (int)pAdapter->sessionId,
                      (int)WMI_STA_PS_PARAM_QPOWER_SPEC_PSPOLL_WAKE_INTERVAL,
                      QPOWER_CMD);
           break;
        }

        case WE_GET_QPOWER_SPEC_MAX_SPEC_NODATA_PSPOLL:
        {
           hddLog(LOG1, "WE_GET_QPOWER_MAX_PSPOLL_COUNT");
           *value = wma_cli_get_command(wmapvosContext,
                      (int)pAdapter->sessionId,
                      (int)WMI_STA_PS_PARAM_QPOWER_SPEC_MAX_SPEC_NODATA_PSPOLL,
                      QPOWER_CMD);
           break;
        }

        case WE_GET_SCAN_BAND_PREFERENCE:
        {
            sme_GetConfigParam(hHal, &smeConfig);
            *value = smeConfig.csrConfig.scanBandPreference;

            VOS_TRACE(VOS_MODULE_ID_HDD, VOS_TRACE_LEVEL_INFO,
                      "scanBandPreference = %d", *value);
            break;
        }

        case WE_GET_TEMPERATURE:
        {
            hddLog(VOS_TRACE_LEVEL_INFO, "WE_GET_TEMPERATURE");
            ret = wlan_hdd_get_temperature(pAdapter, wrqu, extra);
            break;
        }

        case WE_GET_FW_STATUS:
        {
            hddLog(LOG1, "WE_GET_FW_STATUS");
            *value = wlan_hdd_get_fw_state(pAdapter);
            break;
        }
        case WE_CAP_TSF:
        {
            ret = hdd_capture_tsf(pAdapter, (uint32_t *)value, 1);
            break;
        }
        default:
        {
           hddLog(LOGE, "Invalid IOCTL get_value command %d", value[0]);
           break;
        }
    }
    EXIT();
    return ret;
}

static int iw_setnone_getint(struct net_device *dev,
                             struct iw_request_info *info,
                             union iwreq_data *wrqu, char *extra)
{
	int ret;

	vos_ssr_protect(__func__);
	ret = __iw_setnone_getint(dev, info, wrqu, extra);
	vos_ssr_unprotect(__func__);

	return ret;
}

/* set param sub-ioctls */
static int __iw_set_three_ints_getnone(struct net_device *dev,
                                       struct iw_request_info *info,
                                       union iwreq_data *wrqu,
                                       char *extra)
{
    hdd_adapter_t *pAdapter = WLAN_HDD_GET_PRIV_PTR(dev);
    hdd_context_t *hdd_ctx = WLAN_HDD_GET_CTX(pAdapter);
    int *value = (int *)extra;
    int sub_cmd = value[0];
    int ret;

    ENTER();

    if (!capable(CAP_NET_ADMIN)) {
        VOS_TRACE(VOS_MODULE_ID_HDD, VOS_TRACE_LEVEL_ERROR,
                  FL("permission check failed"));
        return -EPERM;
    }

    ret = wlan_hdd_validate_context(hdd_ctx);
    if (0 != ret)
        return ret;

    switch(sub_cmd) {

    case WE_SET_WLAN_DBG:
       vos_trace_setValue( value[1], value[2], value[3]);
       break;
    case WE_SET_DP_TRACE:
       adf_dp_trace_set_value(value[1], value[2], value[3]);
       break;
    case WE_SET_SAP_CHANNELS:
        /* value[3] the acs band is not required as start and end channels are
         * enough but this cmd is maintained under set three ints for historic
         * reasons.
         */
        if (wlan_hdd_validate_operation_channel(pAdapter, value[1]) !=
                                        VOS_STATUS_SUCCESS ||
            wlan_hdd_validate_operation_channel(pAdapter, value[2]) !=
                                        VOS_STATUS_SUCCESS) {
            ret = -EINVAL;
        } else {
            hdd_ctx->cfg_ini->force_sap_acs_st_ch = value[1];
            hdd_ctx->cfg_ini->force_sap_acs_end_ch = value[2];
        }
        break;

    default:
       hddLog(LOGE, "%s: Invalid IOCTL command %d", __func__, sub_cmd );
       break;

    }
    EXIT();
    return ret;
}

int iw_set_three_ints_getnone(struct net_device *dev,
                              struct iw_request_info *info,
                              union iwreq_data *wrqu, char *extra)
{
	int ret;

	vos_ssr_protect(__func__);
	ret = __iw_set_three_ints_getnone(dev, info, wrqu, extra);
	vos_ssr_unprotect(__func__);

	return ret;
}

static int __iw_get_char_setnone(struct net_device *dev,
                                 struct iw_request_info *info,
                                 union iwreq_data *wrqu, char *extra)
{
    hdd_adapter_t *pAdapter = WLAN_HDD_GET_PRIV_PTR(dev);
    int sub_cmd = wrqu->data.flags;
    hdd_context_t *hdd_ctx;
    int ret;
#ifdef WLAN_FEATURE_11W
    hdd_wext_state_t *pWextState;
#endif

#ifdef WLAN_FEATURE_11W
    pWextState = WLAN_HDD_GET_WEXT_STATE_PTR(pAdapter);
#endif

    ENTER();

    hdd_ctx = WLAN_HDD_GET_CTX(pAdapter);
    ret = wlan_hdd_validate_context(hdd_ctx);
    if (0 != ret)
        return ret;

    switch(sub_cmd)
    {
        case WE_WLAN_VERSION:
        {
            hdd_wlan_get_version(pAdapter, wrqu, extra);
            break;
        }

        case WE_GET_STATS:
        {
            return hdd_wlan_get_stats(pAdapter, &(wrqu->data.length),
                               extra, WE_MAX_STR_LEN);
        }

/* The case prints the current state of the HDD, SME, CSR, PE, TL
   *it can be extended for WDI Global State as well.
   *And currently it only checks P2P_CLIENT adapter.
   *P2P_DEVICE and P2P_GO have not been added as of now.
*/
        case WE_GET_STATES:
        {
            int buf = 0, len = 0;
            int adapter_num = 0;
            int count = 0, check = 1;

            tANI_U16 tlState;
            tHalHandle hHal = NULL;
            tpAniSirGlobal pMac = NULL;
            hdd_station_ctx_t *pHddStaCtx = NULL;

            hdd_context_t *pHddCtx = WLAN_HDD_GET_CTX( pAdapter );
            hdd_adapter_t *useAdapter = NULL;

            /* Print wlan0 or p2p0 states based on the adapter_num
              *by using the correct adapter
            */
            while ( adapter_num < 2 )
            {
                if ( WLAN_ADAPTER == adapter_num )
                {
                    useAdapter = pAdapter;
                    buf = scnprintf(extra + len, WE_MAX_STR_LEN - len,
                            "\n\n wlan0 States:-");
                    len += buf;
                }
                else if ( P2P_ADAPTER == adapter_num )
                {
                    buf = scnprintf(extra + len, WE_MAX_STR_LEN - len,
                            "\n\n p2p0 States:-");
                    len += buf;

                    if( !pHddCtx )
                    {
                        buf = scnprintf(extra + len, WE_MAX_STR_LEN - len,
                                "\n pHddCtx is NULL");
                        len += buf;
                        break;
                    }

                    /*Printing p2p0 states only in the case when the device is
                      configured as a p2p_client*/
                    useAdapter = hdd_get_adapter(pHddCtx, WLAN_HDD_P2P_CLIENT);
                    if ( !useAdapter )
                    {
                        buf = scnprintf(extra + len, WE_MAX_STR_LEN - len,
                                "\n Device not configured as P2P_CLIENT.");
                        len += buf;
                        break;
                    }
                }

                hHal = WLAN_HDD_GET_HAL_CTX( useAdapter );
                if (!hHal) {
                    buf = scnprintf(extra + len,  WE_MAX_STR_LEN - len,
                            "\n pMac is NULL");
                    len += buf;
                    break;
                }
                pMac = PMAC_STRUCT( hHal );
                if (!pMac) {
                    buf = scnprintf(extra + len,  WE_MAX_STR_LEN - len,
                            "\n pMac is NULL");
                    len += buf;
                    break;
                }
                pHddStaCtx = WLAN_HDD_GET_STATION_CTX_PTR(useAdapter);

                tlState = smeGetTLSTAState(hHal, pHddStaCtx->conn_info.staId[0]);

                buf = scnprintf(extra + len, WE_MAX_STR_LEN - len,
                        "\n HDD Conn State - %s "
                        "\n \n SME State:"
                        "\n Neighbour Roam State - %s"
                        "\n CSR State - %s"
                        "\n CSR Substate - %s"
                        "\n \n TL STA %d State: %s",
                        macTraceGetHDDWlanConnState(
                                pHddStaCtx->conn_info.connState),
                        macTraceGetNeighbourRoamState(
                              sme_getNeighborRoamState(hHal,
                                  useAdapter->sessionId)),
                        macTraceGetcsrRoamState(
                              sme_getCurrentRoamState(hHal,
                                  useAdapter->sessionId)),
                        macTraceGetcsrRoamSubState(
                              sme_getCurrentRoamSubState(hHal,
                                  useAdapter->sessionId)),
                        pHddStaCtx->conn_info.staId[0],
                        macTraceGetTLState(tlState)
                        );
                len += buf;
                adapter_num++;
            }

            if (hHal) {
                /* Printing Lim State starting with global lim states */
                buf = scnprintf(extra + len, WE_MAX_STR_LEN - len,
                        "\n \n LIM STATES:-"
                        "\n Global Sme State - %s "\
                        "\n Global mlm State - %s "\
                        "\n",
                        macTraceGetLimSmeState(sme_getLimSmeState(hHal)),
                        macTraceGetLimMlmState(sme_getLimSmeState(hHal))
                        );
                len += buf;

                /* Printing the PE Sme and Mlm states for valid lim sessions */
                while (check < 3 && count < 255) {
                    if (sme_IsLimSessionValid(hHal, count)) {
                        buf = scnprintf(extra + len, WE_MAX_STR_LEN - len,
                            "\n Lim Valid Session %d:-"
                            "\n PE Sme State - %s "
                            "\n PE Mlm State - %s "
                            "\n",
                            check,
                            macTraceGetLimSmeState(sme_getLimSmeSessionState(
                                                                  hHal, count)),
                            macTraceGetLimMlmState(sme_getLimMlmSessionState(
                                                                  hHal, count))
                            );

                        len += buf;
                        check++;
                    }
                    count++;
                }
            }

            wrqu->data.length = strlen(extra)+1;
            break;
        }

        case WE_GET_CFG:
        {
#ifdef WLAN_FEATURE_MBSSID
            VOS_TRACE( VOS_MODULE_ID_HDD, VOS_TRACE_LEVEL_INFO,
                   "%s: Printing Adapter MBSSID SAP Dyn INI Config", __func__);
            hdd_cfg_get_sap_dyn_config(pAdapter,
                                      extra, QCSAP_IOCTL_MAX_STR_LEN);
            /* Overwrite extra buffer with global ini config if need to return
             * in buf
             */
#endif
            VOS_TRACE( VOS_MODULE_ID_HDD, VOS_TRACE_LEVEL_INFO,
                               "%s: Printing CLD global INI Config", __func__);
            hdd_cfg_get_global_config(WLAN_HDD_GET_CTX(pAdapter), extra,
                                      QCSAP_IOCTL_MAX_STR_LEN);
            wrqu->data.length = strlen(extra)+1;
            break;
        }
#ifdef WLAN_FEATURE_11AC
        case WE_GET_RSSI:
        {
            v_S7_t s7Rssi = 0;
            wlan_hdd_get_rssi(pAdapter, &s7Rssi);
            snprintf(extra, WE_MAX_STR_LEN, "rssi=%d",s7Rssi);
            wrqu->data.length = strlen(extra)+1;
            break;
        }
#endif

        case WE_GET_WMM_STATUS:
        {
            snprintf(extra, WE_MAX_STR_LEN,
                    "\nDir: 0=up, 1=down, 3=both\n"
                    "|------------------------|\n"
                    "|AC | ACM |Admitted| Dir |\n"
                    "|------------------------|\n"
                    "|VO |  %d  |  %3s   |  %d  |\n"
                    "|VI |  %d  |  %3s   |  %d  |\n"
                    "|BE |  %d  |  %3s   |  %d  |\n"
                    "|BK |  %d  |  %3s   |  %d  |\n"
                    "|------------------------|\n",
                    pAdapter->hddWmmStatus.wmmAcStatus[WLANTL_AC_VO].wmmAcAccessRequired,
                    pAdapter->hddWmmStatus.wmmAcStatus[WLANTL_AC_VO].wmmAcAccessAllowed?"YES":"NO",
                    pAdapter->hddWmmStatus.wmmAcStatus[WLANTL_AC_VO].wmmAcTspecInfo.ts_info.direction,
                    pAdapter->hddWmmStatus.wmmAcStatus[WLANTL_AC_VI].wmmAcAccessRequired,
                    pAdapter->hddWmmStatus.wmmAcStatus[WLANTL_AC_VI].wmmAcAccessAllowed?"YES":"NO",
                    pAdapter->hddWmmStatus.wmmAcStatus[WLANTL_AC_VI].wmmAcTspecInfo.ts_info.direction,
                    pAdapter->hddWmmStatus.wmmAcStatus[WLANTL_AC_BE].wmmAcAccessRequired,
                    pAdapter->hddWmmStatus.wmmAcStatus[WLANTL_AC_BE].wmmAcAccessAllowed?"YES":"NO",
                    pAdapter->hddWmmStatus.wmmAcStatus[WLANTL_AC_BE].wmmAcTspecInfo.ts_info.direction,
                    pAdapter->hddWmmStatus.wmmAcStatus[WLANTL_AC_BK].wmmAcAccessRequired,
                    pAdapter->hddWmmStatus.wmmAcStatus[WLANTL_AC_BK].wmmAcAccessAllowed?"YES":"NO",
                    pAdapter->hddWmmStatus.wmmAcStatus[WLANTL_AC_BK].wmmAcTspecInfo.ts_info.direction);


            wrqu->data.length = strlen(extra)+1;
            break;
        }
        case WE_GET_CHANNEL_LIST:
        {
            VOS_STATUS status;
            v_U8_t i, len;
            char* buf;
            uint8_t ubuf[WNI_CFG_COUNTRY_CODE_LEN];
            uint8_t ubuf_len = WNI_CFG_COUNTRY_CODE_LEN;
            hdd_context_t *hdd_ctx = WLAN_HDD_GET_CTX(pAdapter);

            tChannelListInfo channel_list;

            memset(&channel_list, 0, sizeof(channel_list));
            status = iw_get_channel_list(dev, info, wrqu, (char *)&channel_list);
            if (!VOS_IS_STATUS_SUCCESS(status)) {
                hddLog(LOGE, FL("GetChannelList Failed!!!"));
                return -EINVAL;
            }
            buf = extra;
            /**
             * Maximum channels = WNI_CFG_VALID_CHANNEL_LIST_LEN. Maximum buffer
             * needed = 5 * number of channels. Check if sufficient
             * buffer is available and then proceed to fill the buffer.
             */
            if (WE_MAX_STR_LEN < (5 * WNI_CFG_VALID_CHANNEL_LIST_LEN)) {
                hddLog(LOGE,
                       FL("Insufficient Buffer to populate channel list"));
                return -EINVAL;
            }
            len = scnprintf(buf, WE_MAX_STR_LEN, "%u ",
                    channel_list.num_channels);
            if (eHAL_STATUS_SUCCESS == sme_GetCountryCode(hdd_ctx->hHal,
                                                          ubuf, &ubuf_len)) {
                /* Printing Country code in getChannelList */
                for (i = 0; i < (ubuf_len - 1); i++)
                    len += scnprintf(buf + len, WE_MAX_STR_LEN - len,
                                     "%c", ubuf[i]);
            }

            for (i = 0; i < channel_list.num_channels; i++) {
                len += scnprintf(buf + len, WE_MAX_STR_LEN - len,
                               " %u", channel_list.channels[i]);
            }
            wrqu->data.length = strlen(extra) + 1;

            break;
        }
#ifdef FEATURE_WLAN_TDLS
        case WE_GET_TDLS_PEERS:
        {
            wrqu->data.length = wlan_hdd_tdls_get_all_peers(pAdapter, extra, WE_MAX_STR_LEN)+1;
            break;
        }
#endif
#ifdef WLAN_FEATURE_11W
       case WE_GET_11W_INFO:
       {
           hddLog(LOGE, "WE_GET_11W_ENABLED = %d",  pWextState->roamProfile.MFPEnabled );

           snprintf(extra, WE_MAX_STR_LEN,
                    "\n BSSID %02X:%02X:%02X:%02X:%02X:%02X, Is PMF Assoc? %d"
                    "\n Number of Unprotected Disassocs %d"
                    "\n Number of Unprotected Deauths %d",
                    (*pWextState->roamProfile.BSSIDs.bssid)[0], (*pWextState->roamProfile.BSSIDs.bssid)[1],
                    (*pWextState->roamProfile.BSSIDs.bssid)[2], (*pWextState->roamProfile.BSSIDs.bssid)[3],
                    (*pWextState->roamProfile.BSSIDs.bssid)[4], (*pWextState->roamProfile.BSSIDs.bssid)[5],
                    pWextState->roamProfile.MFPEnabled, pAdapter->hdd_stats.hddPmfStats.numUnprotDisassocRx,
                    pAdapter->hdd_stats.hddPmfStats.numUnprotDeauthRx);

           wrqu->data.length = strlen(extra)+1;
           break;
       }
#endif
        case WE_GET_IBSS_STA_INFO:
        {
            hdd_station_ctx_t *pHddStaCtx =
                WLAN_HDD_GET_STATION_CTX_PTR(pAdapter);
            int idx = 0;
            int length = 0, buf = 0;

            for (idx = 0; idx < HDD_MAX_NUM_IBSS_STA; idx++)
            {
               if (0 != pHddStaCtx->conn_info.staId[ idx ])
               {
                   buf = snprintf
                             (
                             (extra + length), WE_MAX_STR_LEN - length,
                             "\n%d .%02x:%02x:%02x:%02x:%02x:%02x\n",
                             pHddStaCtx->conn_info.staId[ idx ],
                             pHddStaCtx->conn_info.peerMacAddress[idx].bytes[0],
                             pHddStaCtx->conn_info.peerMacAddress[idx].bytes[1],
                             pHddStaCtx->conn_info.peerMacAddress[idx].bytes[2],
                             pHddStaCtx->conn_info.peerMacAddress[idx].bytes[3],
                             pHddStaCtx->conn_info.peerMacAddress[idx].bytes[4],
                             pHddStaCtx->conn_info.peerMacAddress[idx].bytes[5]
                             );
                   length += buf;
               }
            }
            wrqu->data.length = strlen(extra)+1;
            break;
        }
        case WE_GET_PHYMODE:
        {
           v_BOOL_t ch_bond24 = VOS_FALSE, ch_bond5g = VOS_FALSE;
           hdd_context_t *hddctx = WLAN_HDD_GET_CTX(pAdapter);
           tHalHandle hal = WLAN_HDD_GET_HAL_CTX(pAdapter);
           eCsrPhyMode phymode;
           eCsrBand currBand;
           tSmeConfigParams smeconfig;

           sme_GetConfigParam(hal, &smeconfig);
           if (WNI_CFG_CHANNEL_BONDING_MODE_DISABLE !=
                                  smeconfig.csrConfig.channelBondingMode24GHz)
               ch_bond24 = VOS_TRUE;

           if (WNI_CFG_CHANNEL_BONDING_MODE_DISABLE !=
                                  smeconfig.csrConfig.channelBondingMode5GHz)
               ch_bond5g = VOS_TRUE;

           phymode = sme_GetPhyMode(hal);
           if ((eHAL_STATUS_SUCCESS != sme_GetFreqBand(hal, &currBand))) {
               VOS_TRACE(VOS_MODULE_ID_HDD, VOS_TRACE_LEVEL_INFO,
                         "%s: Failed to get current band config",
                         __func__);
               return -EIO;
           }


           switch (phymode) {
           case eCSR_DOT11_MODE_AUTO:
                snprintf(extra, WE_MAX_STR_LEN, "AUTO MODE");
                break;
           case eCSR_DOT11_MODE_11n:
           case eCSR_DOT11_MODE_11n_ONLY:
                if (currBand == eCSR_BAND_24) {
                    if (ch_bond24)
                        snprintf(extra, WE_MAX_STR_LEN, "11NGHT40");
                    else
                        snprintf(extra, WE_MAX_STR_LEN, "11NGHT20");
                }
                else if(currBand == eCSR_BAND_5G) {
                    if (ch_bond5g)
                        snprintf(extra, WE_MAX_STR_LEN, "11NAHT40");
                    else
                        snprintf(extra, WE_MAX_STR_LEN, "11NAHT20");
                } else {
                    snprintf(extra, WE_MAX_STR_LEN, "11N");
                }
                break;
           case eCSR_DOT11_MODE_abg:
                snprintf(extra, WE_MAX_STR_LEN, "11ABG");
                break;
           case eCSR_DOT11_MODE_11a:
                snprintf(extra, WE_MAX_STR_LEN, "11A");
                break;
           case eCSR_DOT11_MODE_11b:
           case eCSR_DOT11_MODE_11b_ONLY:
                snprintf(extra, WE_MAX_STR_LEN, "11B");
                break;
           case eCSR_DOT11_MODE_11g:
           case eCSR_DOT11_MODE_11g_ONLY:
                snprintf(extra, WE_MAX_STR_LEN, "11G");
                break;
#ifdef WLAN_FEATURE_11AC
           case eCSR_DOT11_MODE_11ac:
           case eCSR_DOT11_MODE_11ac_ONLY:
                if (hddctx->cfg_ini->vhtChannelWidth ==
                                                       eHT_CHANNEL_WIDTH_20MHZ)
                    snprintf(extra, WE_MAX_STR_LEN, "11ACVHT20");
                else if (hddctx->cfg_ini->vhtChannelWidth ==
                                                       eHT_CHANNEL_WIDTH_40MHZ)
                    snprintf(extra, WE_MAX_STR_LEN, "11ACVHT40");
                else if (hddctx->cfg_ini->vhtChannelWidth ==
                                                       eHT_CHANNEL_WIDTH_80MHZ)
                    snprintf(extra, WE_MAX_STR_LEN, "11ACVHT80");
                else if (hddctx->cfg_ini->vhtChannelWidth ==
                                                       eHT_CHANNEL_WIDTH_160MHZ)
                    snprintf(extra, WE_MAX_STR_LEN, "11ACVHT160");
                break;
#endif
           }

           wrqu->data.length = strlen(extra)+1;
           break;
        }

#ifdef FEATURE_OEM_DATA_SUPPORT
        case WE_GET_OEM_DATA_CAP:
        {
            return iw_get_oem_data_cap(dev, info, wrqu, extra);
        }
#endif /* FEATURE_OEM_DATA_SUPPORT */
        case WE_GET_SNR:
        {
            v_S7_t s7snr = 0;
            int status = 0;
            hdd_context_t *pHddCtx;
            hdd_station_ctx_t *pHddStaCtx;

            pHddCtx = WLAN_HDD_GET_CTX(pAdapter);
            status = wlan_hdd_validate_context(pHddCtx);
            if (0 != status)
                return status;

            pHddStaCtx = WLAN_HDD_GET_STATION_CTX_PTR(pAdapter);

            if (0 == pHddCtx->cfg_ini->fEnableSNRMonitoring ||
                eConnectionState_Associated != pHddStaCtx->conn_info.connState)
            {
                hddLog(LOGE, "%s: getSNR failed: Enable SNR Monitoring-%d,"
                       " ConnectionState-%d", __func__,
                       pHddCtx->cfg_ini->fEnableSNRMonitoring,
                       pHddStaCtx->conn_info.connState);
                return -ENONET;
            }

            wlan_hdd_get_snr(pAdapter, &s7snr);
            snprintf(extra, WE_MAX_STR_LEN, "snr=%d",s7snr);
            wrqu->data.length = strlen(extra) + 1;
            break;
        }
        default:
        {
            hddLog(LOGE, "%s: Invalid IOCTL command %d", __func__, sub_cmd );
            break;
        }
    }
    EXIT();
    return 0;
}

static int iw_get_char_setnone(struct net_device *dev,
                               struct iw_request_info *info,
                               union iwreq_data *wrqu, char *extra)
{
	int ret;

	vos_ssr_protect(__func__);
	ret = __iw_get_char_setnone(dev, info, wrqu, extra);
	vos_ssr_unprotect(__func__);

	return ret;
}

/*  action sub-ioctls */
static int __iw_setnone_getnone(struct net_device *dev,
                                struct iw_request_info *info,
                                union iwreq_data *wrqu, char *extra)
{
    hdd_adapter_t *pAdapter = WLAN_HDD_GET_PRIV_PTR(dev);
    hdd_context_t *hdd_ctx;
    int ret;
    int sub_cmd;

    ENTER();

    hdd_ctx = WLAN_HDD_GET_CTX(pAdapter);
    ret = wlan_hdd_validate_context(hdd_ctx);
    if (0 != ret)
        return ret;

#ifdef CONFIG_COMPAT
    /* this ioctl is a special case where a sub-ioctl is used and both
     * the number of get and set args is 0.  in this specific case the
     * logic in iwpriv places the sub_cmd in the data.flags portion of
     * the iwreq.  unfortunately the location of this field will be
     * different between 32-bit and 64-bit user space, and the standard
     * compat support in the kernel does not handle this case.  so we
     * need to explicitly handle it here. */
    if (is_compat_task()) {
        struct compat_iw_point *compat_iw_point =
            (struct compat_iw_point *) &wrqu->data;
        sub_cmd = compat_iw_point->flags;
    } else {
        sub_cmd = wrqu->data.flags;
    }
#else
    sub_cmd = wrqu->data.flags;
#endif

    switch (sub_cmd)
    {
        case WE_GET_RECOVERY_STAT:
        {
            tHalHandle hal = WLAN_HDD_GET_HAL_CTX(pAdapter);
            sme_getRecoveryStats(hal);
            break;
        }

        case WE_IBSS_GET_PEER_INFO_ALL:
        {
            hdd_wlan_get_ibss_peer_info_all(pAdapter);
            break;
        }

        case WE_ENABLE_DXE_STALL_DETECT:
        {
            tHalHandle hHal = WLAN_HDD_GET_HAL_CTX(pAdapter);
            sme_transportDebug(hHal, VOS_FALSE, VOS_TRUE);
            break;
        }
        case WE_DISPLAY_DXE_SNAP_SHOT:
        {
            tHalHandle hHal = WLAN_HDD_GET_HAL_CTX(pAdapter);
            sme_transportDebug(hHal, VOS_TRUE, VOS_FALSE);
            break;
        }
        case WE_DISPLAY_DATAPATH_SNAP_SHOT:
        {
            hddLog(LOGE, "%s: called %d",__func__, sub_cmd);
            hdd_wmm_tx_snapshot(pAdapter);
            WLANTL_TLDebugMessage(VOS_TRUE);
            break;
        }
        case WE_SET_REASSOC_TRIGGER:
        {
            hdd_adapter_t *pAdapter = WLAN_HDD_GET_PRIV_PTR(dev);
            tHalHandle hHal = WLAN_HDD_GET_HAL_CTX(pAdapter);
            v_U32_t roamId = 0;
            tCsrRoamModifyProfileFields modProfileFields;
            sme_GetModifyProfileFields(hHal, pAdapter->sessionId,
                                       &modProfileFields);
            sme_RoamReassoc(hHal, pAdapter->sessionId,
                            NULL, modProfileFields, &roamId, 1);
            return 0;
        }

        case WE_DUMP_AGC_START:
        {
            hddLog(LOG1, "WE_DUMP_AGC_START");
            ret = process_wma_set_command((int)pAdapter->sessionId,
                                          (int)GEN_PARAM_DUMP_AGC_START,
                                          0, GEN_CMD);
            break;
        }
        case WE_DUMP_AGC:
        {
            hddLog(LOG1, "WE_DUMP_AGC");
            ret = process_wma_set_command((int)pAdapter->sessionId,
                                          (int)GEN_PARAM_DUMP_AGC,
                                          0, GEN_CMD);
            break;
        }

        case WE_DUMP_CHANINFO_START:
        {
            hddLog(LOG1, "WE_DUMP_CHANINFO_START");
            ret = process_wma_set_command((int)pAdapter->sessionId,
                                          (int)GEN_PARAM_DUMP_CHANINFO_START,
                                          0, GEN_CMD);
            break;
        }
        case WE_DUMP_CHANINFO:
        {
            hddLog(LOG1, "WE_DUMP_CHANINFO_START");
            ret = process_wma_set_command((int)pAdapter->sessionId,
                                          (int)GEN_PARAM_DUMP_CHANINFO,
                                          0, GEN_CMD);
            break;
        }
        case WE_DUMP_WATCHDOG:
        {
            hddLog(LOG1, "WE_DUMP_WATCHDOG");
            ret = process_wma_set_command((int)pAdapter->sessionId,
                                          (int)GEN_PARAM_DUMP_WATCHDOG,
                                          0, GEN_CMD);
            break;
        }
#ifdef CONFIG_ATH_PCIE_ACCESS_DEBUG
        case WE_DUMP_PCIE_LOG:
        {
          hddLog(LOGE, "WE_DUMP_PCIE_LOG");
          ret = process_wma_set_command((int) pAdapter->sessionId,
                                        (int) GEN_PARAM_DUMP_PCIE_ACCESS_LOG,
                                        0, GEN_CMD);
          break;
        }
#endif
        default:
        {
            hddLog(LOGE, "%s: unknown ioctl %d", __func__, sub_cmd);
            break;
        }
    }
    EXIT();
    return ret;
}

static int iw_setnone_getnone(struct net_device *dev,
                              struct iw_request_info *info,
                              union iwreq_data *wrqu, char *extra)
{
	int ret;

	vos_ssr_protect(__func__);
	ret = __iw_setnone_getnone(dev, info, wrqu, extra);
	vos_ssr_unprotect(__func__);

	return ret;
}

void hdd_wmm_tx_snapshot(hdd_adapter_t *pAdapter)
{
    /*
     * Function to display HDD WMM information
     * for Tx Queues.
     * Prints global as well as per client depending
     * whether the clients are registered or not.
     */
    int i = 0, j = 0;
    for ( i=0; i< NUM_TX_QUEUES; i++)
    {
        spin_lock_bh(&pAdapter->wmm_tx_queue[i].lock);
        hddLog(LOGE, "HDD WMM TxQueue Info For AC: %d Count: %d PrevAdress:%p, NextAddress:%p",
               i, pAdapter->wmm_tx_queue[i].count,
               pAdapter->wmm_tx_queue[i].anchor.prev, pAdapter->wmm_tx_queue[i].anchor.next);
        spin_unlock_bh(&pAdapter->wmm_tx_queue[i].lock);
    }

    for(i =0; i<WLAN_MAX_STA_COUNT; i++)
    {
        if(pAdapter->aStaInfo[i].isUsed)
        {
             hddLog(LOGE, "******STAIndex: %d*********", i);
             for ( j=0; j< NUM_TX_QUEUES; j++)
             {
                spin_lock_bh(&pAdapter->aStaInfo[i].wmm_tx_queue[j].lock);
                hddLog(LOGE, "HDD TxQueue Info For AC: %d Count: %d PrevAdress:%p, NextAddress:%p",
                       j, pAdapter->aStaInfo[i].wmm_tx_queue[j].count,
                       pAdapter->aStaInfo[i].wmm_tx_queue[j].anchor.prev,
                       pAdapter->aStaInfo[i].wmm_tx_queue[j].anchor.next);
                spin_unlock_bh(&pAdapter->aStaInfo[i].wmm_tx_queue[j].lock);
             }
        }
    }

}

static int __iw_set_var_ints_getnone(struct net_device *dev,
                                     struct iw_request_info *info,
                                     union iwreq_data *wrqu, char *extra)
{
    hdd_adapter_t *pAdapter = WLAN_HDD_GET_PRIV_PTR(dev);
    tHalHandle hHal = WLAN_HDD_GET_HAL_CTX(pAdapter);
    int sub_cmd;
    int *apps_args = (int *) extra;
    hdd_station_ctx_t *pStaCtx = NULL ;
    hdd_ap_ctx_t  *pAPCtx = NULL;
    int cmd = 0;
    int staId = 0;
    hdd_context_t *pHddCtx;
    int ret, num_args;

    ENTER();

    pHddCtx = WLAN_HDD_GET_CTX(pAdapter);
    ret = wlan_hdd_validate_context(pHddCtx);
    if (0 != ret)
        return ret;

    if (extra == NULL) {
        hddLog(LOGE, FL("NULL extra buffer pointer"));
        return -EINVAL;
    }

    sub_cmd = wrqu->data.flags;
    num_args = wrqu->data.length;

    hddLog(LOG1, FL("Received length %d"), wrqu->data.length);

    pHddCtx = WLAN_HDD_GET_CTX(pAdapter);
    ret = wlan_hdd_validate_context(pHddCtx);
    if (0 != ret)
        return ret;

    if(( sub_cmd == WE_MCC_CONFIG_CREDENTIAL ) ||
        (sub_cmd == WE_MCC_CONFIG_PARAMS ))
    {
        if ((pAdapter->device_mode == WLAN_HDD_INFRA_STATION) ||
           (pAdapter->device_mode == WLAN_HDD_P2P_CLIENT)) {
            pStaCtx = WLAN_HDD_GET_STATION_CTX_PTR(pAdapter);
            staId = pStaCtx->conn_info.staId[0];
        } else if ((pAdapter->device_mode == WLAN_HDD_P2P_GO) ||
                 (pAdapter->device_mode == WLAN_HDD_SOFTAP)) {
            pAPCtx = WLAN_HDD_GET_AP_CTX_PTR(pAdapter);
            staId = pAPCtx->uBCStaId;
        } else {
            hddLog(LOGE, FL("Device mode %s(%d) not recognised"),
                   hdd_device_mode_to_string(pAdapter->device_mode),
                   pAdapter->device_mode);
            return 0;
        }
    }

    switch (sub_cmd)
    {
        case WE_LOG_DUMP_CMD:
            {
                hddLog(LOG1, "%s: LOG_DUMP %d arg1 %d arg2 %d arg3 %d arg4 %d",
                        __func__, apps_args[0], apps_args[1], apps_args[2],
                        apps_args[3], apps_args[4]);
                if (hHal)
<<<<<<< HEAD
                    logPrintf(hHal, apps_args[0], apps_args[1], apps_args[2],
                            apps_args[3], apps_args[4]);
=======
                    return logPrintf(hHal, apps_args[0], apps_args[1],
                                     apps_args[2], apps_args[3], apps_args[4]);
>>>>>>> f9b3052d

            }
            break;
        case WE_IBSS_GET_PEER_INFO:
             {
                pr_info ( "Station ID = %d\n",apps_args[0]);
                hdd_wlan_get_ibss_peer_info(pAdapter, apps_args[0]);
             }
              break;

        case WE_P2P_NOA_CMD:
            {
                p2p_app_setP2pPs_t p2pNoA;

                if (pAdapter->device_mode != WLAN_HDD_P2P_GO) {
                    hddLog(LOGE,
                        FL("Setting NoA is not allowed in Device mode %s(%d)"),
                        hdd_device_mode_to_string(pAdapter->device_mode),
                        pAdapter->device_mode);
                    return -EINVAL;
                }

                p2pNoA.opp_ps = apps_args[0];
                p2pNoA.ctWindow = apps_args[1];
                p2pNoA.duration = apps_args[2];
                p2pNoA.interval  = apps_args[3];
                p2pNoA.count = apps_args[4];
                p2pNoA.single_noa_duration = apps_args[5];
                p2pNoA.psSelection = apps_args[6];

                hddLog(LOG1, "%s: P2P_NOA_ATTR:oppPS %d ctWindow %d duration %d "
                       "interval %d count %d single noa duration %d PsSelection %x",
                       __func__, apps_args[0], apps_args[1], apps_args[2],
                       apps_args[3], apps_args[4], apps_args[5], apps_args[6]);

                hdd_setP2pPs(dev, &p2pNoA);

            }
            break;

        case WE_MTRACE_SELECTIVE_MODULE_LOG_ENABLE_CMD:
            {
                hddLog(LOG1, "%s: SELECTIVE_MODULE_LOG %d arg1 %d arg2",
                        __func__, apps_args[0], apps_args[1]);
                vosTraceEnable(apps_args[0], apps_args[1]);
            }
            break;

        case WE_MTRACE_DUMP_CMD:
            {
                hddLog(LOG1, "%s: MTRACE_DUMP code %d session %d count %d "
                       "bitmask_of_module %d ",
                        __func__, apps_args[0], apps_args[1], apps_args[2],
                        apps_args[3]);
                if (hHal)
                    vosTraceDumpAll((void*)hHal , apps_args[0], apps_args[1],
                                    apps_args[2], apps_args[3]);

            }
            break;

        case WE_MCC_CONFIG_CREDENTIAL :
            {
                cmd = 287; //Command should be updated if there is any change
                           // in the Riva dump command
                if((apps_args[0] >= 40 ) && (apps_args[0] <= 160 ) && (hHal))
                {
                    logPrintf(hHal, cmd, staId, apps_args[0], apps_args[1], apps_args[2]);
                }
                else
                {
                     hddLog(LOGE, "%s : Enter valid MccCredential value between MIN :40 and MAX:160", __func__);
                     return 0;
                }
            }
            break;

        case WE_MCC_CONFIG_PARAMS :
            {
                cmd = 288; //command Should be updated if there is any change
                           // in the Riva dump command
                 hdd_validate_mcc_config(pAdapter, staId, apps_args[0], apps_args[1],apps_args[2]);
            }
        break;

#ifdef FEATURE_WLAN_TDLS
        case WE_TDLS_CONFIG_PARAMS :
            {
                tdls_config_params_t tdlsParams;

                tdlsParams.tdls                    = apps_args[0];
                tdlsParams.tx_period_t             = apps_args[1];
                tdlsParams.tx_packet_n             = apps_args[2];
                tdlsParams.discovery_period_t      = apps_args[3];
                tdlsParams.discovery_tries_n       = apps_args[4];
                tdlsParams.idle_timeout_t          = apps_args[5];
                tdlsParams.idle_packet_n           = apps_args[6];
                tdlsParams.rssi_hysteresis         = apps_args[7];
                tdlsParams.rssi_trigger_threshold  = apps_args[8];
                tdlsParams.rssi_teardown_threshold = apps_args[9];
                tdlsParams.rssi_delta              = apps_args[10];

                wlan_hdd_tdls_set_params(dev, &tdlsParams);
            }
        break;
#endif
        case WE_UNIT_TEST_CMD :
            {
                t_wma_unit_test_cmd *unitTestArgs;
                vos_msg_t msg = {0};
                int i, j;
                if ((apps_args[0] < WLAN_MODULE_ID_MIN) ||
                               (apps_args[0] >= WLAN_MODULE_ID_MAX)) {
                    hddLog(LOGE, FL("Invalid MODULE ID %d"), apps_args[0]);
                    return -EINVAL;
                }
                if ((apps_args[1] > (WMA_MAX_NUM_ARGS)) ||
                    (apps_args[1] < 0)) {
                    hddLog(LOGE, FL("Too Many/Few args %d"), apps_args[1]);
                    return -EINVAL;
                }
                unitTestArgs = vos_mem_malloc(sizeof(*unitTestArgs));
                if (NULL == unitTestArgs) {
                    hddLog(LOGE,
                      FL("vos_mem_alloc failed for unitTestArgs"));
                    return -ENOMEM;
                }
                unitTestArgs->vdev_id            = (int)pAdapter->sessionId;
                unitTestArgs->module_id          = apps_args[0];
                unitTestArgs->num_args           = apps_args[1];
                for (i = 0, j = 2; i < unitTestArgs->num_args; i++, j++) {
                    unitTestArgs->args[i] = apps_args[j];
                }
                msg.type = SIR_HAL_UNIT_TEST_CMD;
                msg.reserved = 0;
                msg.bodyptr = unitTestArgs;
                if (VOS_STATUS_SUCCESS != vos_mq_post_message(VOS_MODULE_ID_WDA,
                                                                    &msg)) {
                    vos_mem_free(unitTestArgs);
                    VOS_TRACE(VOS_MODULE_ID_HDD, VOS_TRACE_LEVEL_ERROR,
                        FL("Not able to post UNIT_TEST_CMD message to WDA"));
                    return -EINVAL;
                }
            }
        break;

#ifdef WLAN_FEATURE_GPIO_LED_FLASHING
        case WE_LED_FLASHING_PARAM:
            {
                int i;
                if (num_args != 5) {
                    hddLog(LOGE,
                          FL("gpio_control: 5 parameters are required"));
                    return -EINVAL;
                }

                for (i = 0; i < num_args; i++) {
                    if (apps_args[i] >= 0x7fffffff) {
                        hddLog(LOGE,
                               FL("gpio_control: parameter should be less than 0x7fffffff"));
                        return -EINVAL;
                    }
                }
                sme_SetLedFlashing(WLAN_HDD_GET_HAL_CTX(pAdapter),
                    0, apps_args[0], apps_args[1], apps_args[4]);
                sme_SetLedFlashing(WLAN_HDD_GET_HAL_CTX(pAdapter),
                    1, apps_args[2], apps_args[3], apps_args[4]);
            }
            break;
#endif

#ifdef MEMORY_DEBUG
        case WE_MEM_TRACE_DUMP:
            {
                int level = 0;
                if (num_args >= 1) {
                    level = apps_args[0];
                }
                vos_mem_trace_dump(level);
            }
            break;
#endif
        default:
            {
                hddLog(LOGE, FL("Invalid IOCTL command %d"), sub_cmd );
            }
            break;
    }
    EXIT();
    return 0;
}

/**
 * iw_hdd_set_var_ints_getnone() - set var ints getnone callback
 * @dev: pointer to net_device structure
 * @info: pointer to iw_request_info structure
 * @wrqu: pointer to iwreq_data
 * @extra; extra
 *
 * Return: 0 on success, error number otherwise
 *
 */
static int iw_hdd_set_var_ints_getnone(struct net_device *dev,
				       struct iw_request_info *info,
				       union iwreq_data *wrqu, char *extra)
{
	union iwreq_data u_priv_wrqu;
	int apps_args[MAX_VAR_ARGS] = {0};
	int ret, num_args;

	if (!capable(CAP_NET_ADMIN)) {
		VOS_TRACE(VOS_MODULE_ID_HDD, VOS_TRACE_LEVEL_ERROR,
			FL("permission check failed"));
		return -EPERM;
	}
	/* Helper function to get iwreq_data with compat handling. */
	if (hdd_priv_get_data(&u_priv_wrqu.data, wrqu))
		return -EINVAL;

	if (NULL == u_priv_wrqu.data.pointer) {
		hddLog(LOGE, FL("NULL data pointer"));
		return -EINVAL;
	}

	num_args = u_priv_wrqu.data.length;
	if (num_args > MAX_VAR_ARGS)
		num_args = MAX_VAR_ARGS;

	if (copy_from_user(apps_args, u_priv_wrqu.data.pointer,
			  (sizeof(int)) * num_args)) {
		hddLog(LOGE, FL("failed to copy data from user buffer"));
		return -EFAULT;
	}

	vos_ssr_protect(__func__);
	ret = __iw_set_var_ints_getnone(dev, info, &u_priv_wrqu,
					(char *)&apps_args);
	vos_ssr_unprotect(__func__);
	return ret;
}


int iw_set_var_ints_getnone(struct net_device *dev,
                            struct iw_request_info *info,
                            union iwreq_data *wrqu, char *extra)
{
   int ret;

   vos_ssr_protect(__func__);
   ret = __iw_set_var_ints_getnone(dev, info, wrqu, extra);
   vos_ssr_unprotect(__func__);
   return ret;
}


static int __iw_add_tspec(struct net_device *dev,
                          struct iw_request_info *info,
                          union iwreq_data *wrqu, char *extra)
{
   hdd_adapter_t *pAdapter = WLAN_HDD_GET_PRIV_PTR(dev);
   hdd_station_ctx_t *pHddStaCtx = WLAN_HDD_GET_STATION_CTX_PTR(pAdapter);
   hdd_wlan_wmm_status_e *pStatus = (hdd_wlan_wmm_status_e *)extra;
   int params[HDD_WLAN_WMM_PARAM_COUNT];
   sme_QosWmmTspecInfo tSpec;
   v_U32_t handle;
   struct iw_point s_priv_data;
   hdd_context_t *hdd_ctx;
   int ret;

   ENTER();

   hdd_ctx = WLAN_HDD_GET_CTX(pAdapter);
   ret = wlan_hdd_validate_context(hdd_ctx);
   if (0 != ret)
       return ret;

   /*
    * Make sure the application is sufficiently privileged
    * note that the kernel will do this for "set" ioctls, but since
    * this ioctl wants to return status to user space it must be
    * defined as a "get" ioctl.
    */
   if (!capable(CAP_NET_ADMIN))
   {
      return -EPERM;
   }

   // we must be associated in order to add a tspec
   if (eConnectionState_Associated != pHddStaCtx->conn_info.connState)
   {
      *pStatus = HDD_WLAN_WMM_STATUS_SETUP_FAILED_BAD_PARAM;
      return 0;
   }

   // since we are defined to be a "get" ioctl, and since the number
   // of params exceeds the number of params that wireless extensions
   // will pass down in the iwreq_data, we must copy the "set" params.
   // We must handle the compat for iwreq_data in 32U/64K environment.

   // helper function to get iwreq_data with compat handling.
   if (hdd_priv_get_data(&s_priv_data, wrqu)) {
      *pStatus = HDD_WLAN_WMM_STATUS_SETUP_FAILED_BAD_PARAM;
      return 0;
   }

   // make sure all params are correctly passed to function
   if ((NULL == s_priv_data.pointer) ||
       (HDD_WLAN_WMM_PARAM_COUNT != s_priv_data.length)) {
      *pStatus = HDD_WLAN_WMM_STATUS_SETUP_FAILED_BAD_PARAM;
      return 0;
   }

   // from user space ourselves
   if (copy_from_user(&params, s_priv_data.pointer, sizeof(params))) {
      // hmmm, can't get them
      return -EIO;
   }

   // clear the tspec
   memset(&tSpec, 0, sizeof(tSpec));

   // validate the handle
   handle = params[HDD_WLAN_WMM_PARAM_HANDLE];
   if (HDD_WMM_HANDLE_IMPLICIT == handle)
   {
      // that one is reserved
      *pStatus = HDD_WLAN_WMM_STATUS_SETUP_FAILED_BAD_PARAM;
      return 0;
   }

   // validate the TID
   if (params[HDD_WLAN_WMM_PARAM_TID] > 7)
   {
      // out of range
      *pStatus = HDD_WLAN_WMM_STATUS_SETUP_FAILED_BAD_PARAM;
      return 0;
   }
   tSpec.ts_info.tid = params[HDD_WLAN_WMM_PARAM_TID];

   // validate the direction
   switch (params[HDD_WLAN_WMM_PARAM_DIRECTION])
   {
   case HDD_WLAN_WMM_DIRECTION_UPSTREAM:
      tSpec.ts_info.direction = SME_QOS_WMM_TS_DIR_UPLINK;
      break;

   case HDD_WLAN_WMM_DIRECTION_DOWNSTREAM:
      tSpec.ts_info.direction = SME_QOS_WMM_TS_DIR_DOWNLINK;
      break;

   case HDD_WLAN_WMM_DIRECTION_BIDIRECTIONAL:
      tSpec.ts_info.direction = SME_QOS_WMM_TS_DIR_BOTH;
      break;

   default:
      // unknown
      *pStatus = HDD_WLAN_WMM_STATUS_SETUP_FAILED_BAD_PARAM;
      return 0;
   }

   tSpec.ts_info.psb = params[HDD_WLAN_WMM_PARAM_APSD];

   // validate the user priority
   if (params[HDD_WLAN_WMM_PARAM_USER_PRIORITY] >= SME_QOS_WMM_UP_MAX)
   {
      // out of range
      *pStatus = HDD_WLAN_WMM_STATUS_SETUP_FAILED_BAD_PARAM;
      return 0;
   }
   tSpec.ts_info.up = params[HDD_WLAN_WMM_PARAM_USER_PRIORITY];
   if(0 > tSpec.ts_info.up || SME_QOS_WMM_UP_MAX < tSpec.ts_info.up)
   {
   hddLog(VOS_TRACE_LEVEL_ERROR,"***ts_info.up out of bounds***");
   return 0;
   }

   VOS_TRACE(VOS_MODULE_ID_HDD, VOS_TRACE_LEVEL_INFO_HIGH,
             "%s:TS_INFO PSB %d UP %d !!!", __func__,
             tSpec.ts_info.psb, tSpec.ts_info.up);

   tSpec.nominal_msdu_size = params[HDD_WLAN_WMM_PARAM_NOMINAL_MSDU_SIZE];
   tSpec.maximum_msdu_size = params[HDD_WLAN_WMM_PARAM_MAXIMUM_MSDU_SIZE];
   tSpec.min_data_rate = params[HDD_WLAN_WMM_PARAM_MINIMUM_DATA_RATE];
   tSpec.mean_data_rate = params[HDD_WLAN_WMM_PARAM_MEAN_DATA_RATE];
   tSpec.peak_data_rate = params[HDD_WLAN_WMM_PARAM_PEAK_DATA_RATE];
   tSpec.max_burst_size = params[HDD_WLAN_WMM_PARAM_MAX_BURST_SIZE];
   tSpec.min_phy_rate = params[HDD_WLAN_WMM_PARAM_MINIMUM_PHY_RATE];
   tSpec.surplus_bw_allowance = params[HDD_WLAN_WMM_PARAM_SURPLUS_BANDWIDTH_ALLOWANCE];
   tSpec.min_service_interval = params[HDD_WLAN_WMM_PARAM_SERVICE_INTERVAL];
   tSpec.max_service_interval = params[HDD_WLAN_WMM_PARAM_MAX_SERVICE_INTERVAL];
   tSpec.suspension_interval = params[HDD_WLAN_WMM_PARAM_SUSPENSION_INTERVAL];
   tSpec.inactivity_interval = params[HDD_WLAN_WMM_PARAM_INACTIVITY_INTERVAL];

   tSpec.ts_info.burst_size_defn = params[HDD_WLAN_WMM_PARAM_BURST_SIZE_DEFN];

   // validate the ts info ack policy
   switch (params[HDD_WLAN_WMM_PARAM_ACK_POLICY])
   {
   case HDD_WLAN_WMM_TS_INFO_ACK_POLICY_NORMAL_ACK:
      tSpec.ts_info.ack_policy = SME_QOS_WMM_TS_ACK_POLICY_NORMAL_ACK;
      break;

   case HDD_WLAN_WMM_TS_INFO_ACK_POLICY_HT_IMMEDIATE_BLOCK_ACK:
      tSpec.ts_info.ack_policy = SME_QOS_WMM_TS_ACK_POLICY_HT_IMMEDIATE_BLOCK_ACK;
      break;

   default:
      // unknown
      *pStatus = HDD_WLAN_WMM_STATUS_SETUP_FAILED_BAD_PARAM;
      return 0;
   }

   *pStatus = hdd_wmm_addts(pAdapter, handle, &tSpec);
   EXIT();
   return 0;
}

static int iw_add_tspec(struct net_device *dev,
                        struct iw_request_info *info,
                        union iwreq_data *wrqu, char *extra)
{
	int ret;

	vos_ssr_protect(__func__);
	ret = __iw_add_tspec(dev, info, wrqu, extra);
	vos_ssr_unprotect(__func__);

	return ret;
}

static int __iw_del_tspec(struct net_device *dev,
                          struct iw_request_info *info,
                          union iwreq_data *wrqu, char *extra)
{
   hdd_adapter_t *pAdapter = WLAN_HDD_GET_PRIV_PTR(dev);
   int *params = (int *)extra;
   hdd_wlan_wmm_status_e *pStatus = (hdd_wlan_wmm_status_e *)extra;
   v_U32_t handle;
   hdd_context_t *hdd_ctx;
   int ret;

   ENTER();

   hdd_ctx = WLAN_HDD_GET_CTX(pAdapter);
   ret = wlan_hdd_validate_context(hdd_ctx);
   if (0 != ret)
       return ret;

   /*
    * Make sure the application is sufficiently privileged
    * note that the kernel will do this for "set" ioctls, but since
    * this ioctl wants to return status to user space it must be
    * defined as a "get" ioctl.
    */
   if (!capable(CAP_NET_ADMIN))
   {
      return -EPERM;
   }

   // although we are defined to be a "get" ioctl, the params we require
   // will fit in the iwreq_data, therefore unlike iw_add_tspec() there
   // is no need to copy the params from user space

   // validate the handle
   handle = params[HDD_WLAN_WMM_PARAM_HANDLE];
   if (HDD_WMM_HANDLE_IMPLICIT == handle)
   {
      // that one is reserved
      *pStatus = HDD_WLAN_WMM_STATUS_SETUP_FAILED_BAD_PARAM;
      return 0;
   }

   *pStatus = hdd_wmm_delts(pAdapter, handle);
   EXIT();
   return 0;
}

static int iw_del_tspec(struct net_device *dev,
                        struct iw_request_info *info,
                        union iwreq_data *wrqu, char *extra)
{
	int ret;

	vos_ssr_protect(__func__);
	ret = __iw_del_tspec(dev, info, wrqu, extra);
	vos_ssr_unprotect(__func__);

	return ret;
}

static int __iw_get_tspec(struct net_device *dev,
                          struct iw_request_info *info,
                          union iwreq_data *wrqu, char *extra)
{
   hdd_adapter_t *pAdapter = WLAN_HDD_GET_PRIV_PTR(dev);
   int *params = (int *)extra;
   hdd_wlan_wmm_status_e *pStatus = (hdd_wlan_wmm_status_e *)extra;
   v_U32_t handle;
   hdd_context_t *hdd_ctx;
   int ret;

   ENTER();

   hdd_ctx = WLAN_HDD_GET_CTX(pAdapter);
   ret = wlan_hdd_validate_context(hdd_ctx);
   if (0 != ret)
       return ret;

   // although we are defined to be a "get" ioctl, the params we require
   // will fit in the iwreq_data, therefore unlike iw_add_tspec() there
   // is no need to copy the params from user space

   // validate the handle
   handle = params[HDD_WLAN_WMM_PARAM_HANDLE];
   if (HDD_WMM_HANDLE_IMPLICIT == handle)
   {
      // that one is reserved
      *pStatus = HDD_WLAN_WMM_STATUS_SETUP_FAILED_BAD_PARAM;
      return 0;
   }

   *pStatus = hdd_wmm_checkts(pAdapter, handle);
   EXIT();
   return 0;
}

static int iw_get_tspec(struct net_device *dev,
                        struct iw_request_info *info,
                        union iwreq_data *wrqu, char *extra)
{
	int ret;

	vos_ssr_protect(__func__);
	ret = __iw_get_tspec(dev, info, wrqu, extra);
	vos_ssr_unprotect(__func__);

	return ret;
}

#ifdef WLAN_FEATURE_VOWIFI_11R
//
//
// Each time the supplicant has the auth_request or reassoc request
// IEs ready. This is pushed to the driver. The driver will inturn use
// it to send out the auth req and reassoc req for 11r FT Assoc.
//
static int __iw_set_fties(struct net_device *dev,
                          struct iw_request_info *info,
                          union iwreq_data *wrqu, char *extra)
{
    hdd_adapter_t *pAdapter = WLAN_HDD_GET_PRIV_PTR(dev);
    hdd_station_ctx_t *pHddStaCtx = WLAN_HDD_GET_STATION_CTX_PTR(pAdapter);
    hdd_context_t *hdd_ctx;
    int ret;

    ENTER();

    hdd_ctx = WLAN_HDD_GET_CTX(pAdapter);
    ret = wlan_hdd_validate_context(hdd_ctx);
    if (0 != ret)
        return ret;

    if (!wrqu->data.length)
    {
        hddLog(LOGE, FL("called with 0 length IEs"));
        return -EINVAL;
    }
    if (wrqu->data.pointer == NULL)
    {
        hddLog(LOGE, FL("called with NULL IE"));
        return -EINVAL;
    }

    // Added for debug on reception of Re-assoc Req.
    if (eConnectionState_Associated != pHddStaCtx->conn_info.connState)
    {
        hddLog(LOGE, FL("Called with Ie of length = %d when not associated"),
            wrqu->data.length);
        hddLog(LOGE, FL("Should be Re-assoc Req IEs"));
    }

#ifdef WLAN_FEATURE_VOWIFI_11R_DEBUG
    hddLog(LOG1, FL("%s called with Ie of length = %d"), __func__, wrqu->data.length);
#endif

    // Pass the received FT IEs to SME
    sme_SetFTIEs( WLAN_HDD_GET_HAL_CTX(pAdapter), pAdapter->sessionId, extra,
        wrqu->data.length);
    EXIT();
    return 0;
}

static int iw_set_fties(struct net_device *dev,
                        struct iw_request_info *info,
                        union iwreq_data *wrqu, char *extra)
{
	int ret;

	vos_ssr_protect(__func__);
	ret = __iw_set_fties(dev, info, wrqu, extra);
	vos_ssr_unprotect(__func__);

	return ret;
}
#endif

static int __iw_set_dynamic_mcbc_filter(struct net_device *dev,
                                        struct iw_request_info *info,
                                        union iwreq_data *wrqu,
                                        char *extra)
{
    hdd_adapter_t *pAdapter = WLAN_HDD_GET_PRIV_PTR(dev);
    tpRcvFltMcAddrList pRequest = (tpRcvFltMcAddrList)extra;
    hdd_context_t *pHddCtx = WLAN_HDD_GET_CTX(pAdapter);
    tpSirWlanSetRxpFilters wlanRxpFilterParam;
    tHalHandle hHal = WLAN_HDD_GET_HAL_CTX(pAdapter);
    tpSirRcvFltMcAddrList mc_addr_list_ptr;
    int idx;
    eHalStatus ret_val;

    ENTER();
    if (pHddCtx->isLogpInProgress)
    {
       VOS_TRACE(VOS_MODULE_ID_HDD, VOS_TRACE_LEVEL_FATAL,
                                  "%s:LOGP in Progress. Ignore!!!", __func__);
       return -EBUSY;
    }
    if ((HDD_MULTICAST_FILTER_LIST == pRequest->mcastBcastFilterSetting) ||
        (HDD_MULTICAST_FILTER_LIST_CLEAR == pRequest->mcastBcastFilterSetting))
    {
#ifdef WLAN_FEATURE_PACKET_FILTERING

        mc_addr_list_ptr = vos_mem_malloc(sizeof(tSirRcvFltMcAddrList));
        if (NULL == mc_addr_list_ptr)
        {
            hddLog(VOS_TRACE_LEVEL_ERROR,
                   "%s: vos_mem_alloc failed", __func__);
            return -ENOMEM;
        }

        mc_addr_list_ptr->ulMulticastAddrCnt = pRequest->mcast_addr_cnt;

        if (mc_addr_list_ptr->ulMulticastAddrCnt > HDD_MAX_NUM_MULTICAST_ADDRESS)
            mc_addr_list_ptr->ulMulticastAddrCnt = HDD_MAX_NUM_MULTICAST_ADDRESS;

        hddLog(VOS_TRACE_LEVEL_INFO_HIGH, "%s MC Addr List Cnt %d", __func__,
               mc_addr_list_ptr->ulMulticastAddrCnt);

        for (idx = 0; idx < mc_addr_list_ptr->ulMulticastAddrCnt; idx++)
        {
            memcpy(&mc_addr_list_ptr->multicastAddr[idx],
                   pRequest->multicastAddr[idx], HDD_WLAN_MAC_ADDR_LEN);

            hddLog(VOS_TRACE_LEVEL_INFO_HIGH, "%s MC Addr for Idx %d ="MAC_ADDRESS_STR, __func__,
                   idx, MAC_ADDR_ARRAY(mc_addr_list_ptr->multicastAddr[idx]));
        }

        if (HDD_MULTICAST_FILTER_LIST_CLEAR == pRequest->mcastBcastFilterSetting)
            mc_addr_list_ptr->action = HDD_DELETE_MCBC_FILTERS_FROM_FW; //clear
        else
            mc_addr_list_ptr->action = HDD_SET_MCBC_FILTERS_TO_FW; //set

        ret_val = sme_8023MulticastList(hHal, pAdapter->sessionId, mc_addr_list_ptr);
        vos_mem_free(mc_addr_list_ptr);
        if (eHAL_STATUS_SUCCESS != ret_val)
        {
            hddLog(VOS_TRACE_LEVEL_ERROR, "%s: Failure to Set MC Address List",
                   __func__);
            return -EINVAL;
        }
#endif //WLAN_FEATURE_PACKET_FILTERING
    }
    else
    {

        hddLog(VOS_TRACE_LEVEL_INFO_HIGH,
               "%s: Set MC BC Filter Config request: %d suspend %d",
               __func__, pRequest->mcastBcastFilterSetting,
               pHddCtx->hdd_wlan_suspended);

        pHddCtx->configuredMcastBcastFilter = pRequest->mcastBcastFilterSetting;

        if (pHddCtx->hdd_wlan_suspended)
        {
            wlanRxpFilterParam = vos_mem_malloc(sizeof(tSirWlanSetRxpFilters));
            if (NULL == wlanRxpFilterParam)
            {
                hddLog(VOS_TRACE_LEVEL_ERROR,
                       "%s: vos_mem_alloc failed", __func__);
                return -EINVAL;
            }

            wlanRxpFilterParam->configuredMcstBcstFilterSetting =
                pRequest->mcastBcastFilterSetting;
            wlanRxpFilterParam->setMcstBcstFilter = TRUE;

            hdd_conf_hostoffload(pAdapter, TRUE);
            wlanRxpFilterParam->configuredMcstBcstFilterSetting =
                                pHddCtx->configuredMcastBcastFilter;

            hddLog(VOS_TRACE_LEVEL_INFO, "%s:MC/BC changed Req %d Set %d En %d",
                   __func__,
                   pHddCtx->configuredMcastBcastFilter,
                   wlanRxpFilterParam->configuredMcstBcstFilterSetting,
                   wlanRxpFilterParam->setMcstBcstFilter);

            if (eHAL_STATUS_SUCCESS !=
                    sme_ConfigureRxpFilter(WLAN_HDD_GET_HAL_CTX(pAdapter),
                                           wlanRxpFilterParam))
            {
                hddLog(VOS_TRACE_LEVEL_ERROR,
                       "%s: Failure to execute set HW MC/BC Filter request",
                       __func__);
                vos_mem_free(wlanRxpFilterParam);
                return -EINVAL;
            }

            if (VOS_TRUE == pHddCtx->sus_res_mcastbcast_filter_valid)
            {
                pHddCtx->sus_res_mcastbcast_filter =
                             pRequest->mcastBcastFilterSetting;
            }
        }
    }
    EXIT();
    return 0;
}

static int iw_set_dynamic_mcbc_filter(struct net_device *dev,
                                      struct iw_request_info *info,
                                      union iwreq_data *wrqu,
                                      char *extra)
{
	int ret;

	vos_ssr_protect(__func__);
	ret = __iw_set_dynamic_mcbc_filter(dev, info, wrqu, extra);
	vos_ssr_unprotect(__func__);

	return ret;
}

static int __iw_clear_dynamic_mcbc_filter(struct net_device *dev,
                                          struct iw_request_info *info,
                                          union iwreq_data *wrqu,
                                          char *extra)
{
    hdd_adapter_t *pAdapter = WLAN_HDD_GET_PRIV_PTR(dev);
    hdd_context_t *pHddCtx = WLAN_HDD_GET_CTX(pAdapter);
    tpSirWlanSetRxpFilters wlanRxpFilterParam;

    ENTER();

    if (!capable(CAP_NET_ADMIN)) {
        VOS_TRACE(VOS_MODULE_ID_HDD, VOS_TRACE_LEVEL_ERROR,
                 FL("permission check failed"));
        return -EPERM;
    }
    //Reset the filter to INI value as we have to clear the dynamic filter
    pHddCtx->configuredMcastBcastFilter = pHddCtx->cfg_ini->mcastBcastFilterSetting;

    //Configure FW with new setting
    if (pHddCtx->hdd_wlan_suspended)
    {
        wlanRxpFilterParam = vos_mem_malloc(sizeof(tSirWlanSetRxpFilters));
        if (NULL == wlanRxpFilterParam)
        {
            hddLog(VOS_TRACE_LEVEL_ERROR,
                   "%s: vos_mem_alloc failed", __func__);
            return -EINVAL;
        }

        wlanRxpFilterParam->configuredMcstBcstFilterSetting =
            pHddCtx->configuredMcastBcastFilter;
        wlanRxpFilterParam->setMcstBcstFilter = TRUE;

        hdd_conf_hostoffload(pAdapter, TRUE);
        wlanRxpFilterParam->configuredMcstBcstFilterSetting =
                            pHddCtx->configuredMcastBcastFilter;

        if (eHAL_STATUS_SUCCESS !=
                  sme_ConfigureRxpFilter(WLAN_HDD_GET_HAL_CTX(pAdapter),
                                         wlanRxpFilterParam))
        {
            hddLog(VOS_TRACE_LEVEL_ERROR,
                   "%s: Failure to execute set HW MC/BC Filter request",
                   __func__);
            vos_mem_free(wlanRxpFilterParam);
            return -EINVAL;
        }

        if (VOS_TRUE == pHddCtx->sus_res_mcastbcast_filter_valid)
        {
            pHddCtx->sus_res_mcastbcast_filter =
                     pHddCtx->cfg_ini->mcastBcastFilterSetting;
        }
    }
    EXIT();
    return 0;
}

static int iw_clear_dynamic_mcbc_filter(struct net_device *dev,
                                        struct iw_request_info *info,
                                        union iwreq_data *wrqu,
                                        char *extra)
{
	int ret;

	vos_ssr_protect(__func__);
	ret = __iw_clear_dynamic_mcbc_filter(dev, info, wrqu, extra);
	vos_ssr_unprotect(__func__);

	return ret;
}

static int __iw_set_host_offload(struct net_device *dev,
                                 struct iw_request_info *info,
                                 union iwreq_data *wrqu, char *extra)
{
    hdd_adapter_t *pAdapter = WLAN_HDD_GET_PRIV_PTR(dev);
    tpHostOffloadRequest pRequest = (tpHostOffloadRequest) extra;
    tSirHostOffloadReq offloadRequest;
    hdd_context_t *hdd_ctx;
    int ret;

    ENTER();

    hdd_ctx = WLAN_HDD_GET_CTX(pAdapter);
    ret = wlan_hdd_validate_context(hdd_ctx);
    if (0 != ret)
        return ret;

    if (!hdd_connIsConnected(WLAN_HDD_GET_STATION_CTX_PTR(pAdapter)))
    {
       VOS_TRACE(VOS_MODULE_ID_HDD, VOS_TRACE_LEVEL_FATAL,
                                  "%s:LOGP dev is not in CONNECTED state, ignore!!!", __func__);
       return -EINVAL;
    }

    /* Debug display of request components. */
    switch (pRequest->offloadType)
    {
        case WLAN_IPV4_ARP_REPLY_OFFLOAD:
            hddLog(VOS_TRACE_LEVEL_WARN, "%s: Host offload request: ARP reply", __func__);
            switch (pRequest->enableOrDisable)
            {
                case WLAN_OFFLOAD_DISABLE:
                    hddLog(VOS_TRACE_LEVEL_WARN, "   disable");
                    break;
                case WLAN_OFFLOAD_ARP_AND_BC_FILTER_ENABLE:
                    hddLog(VOS_TRACE_LEVEL_WARN, "   BC Filtering enable");
                case WLAN_OFFLOAD_ENABLE:
                    hddLog(VOS_TRACE_LEVEL_WARN, "   ARP offload enable");
                    hddLog(VOS_TRACE_LEVEL_WARN, "   IP address: %d.%d.%d.%d",
                            pRequest->params.hostIpv4Addr[0], pRequest->params.hostIpv4Addr[1],
                            pRequest->params.hostIpv4Addr[2], pRequest->params.hostIpv4Addr[3]);
            }
            break;

    case WLAN_IPV6_NEIGHBOR_DISCOVERY_OFFLOAD:
        hddLog(VOS_TRACE_LEVEL_INFO_HIGH, "%s: Host offload request: neighbor discovery",
               __func__);
        switch (pRequest->enableOrDisable)
        {
        case WLAN_OFFLOAD_DISABLE:
            hddLog(VOS_TRACE_LEVEL_INFO_HIGH, "   disable");
            break;
        case WLAN_OFFLOAD_ENABLE:
            hddLog(VOS_TRACE_LEVEL_INFO_HIGH, "   enable");
            hddLog(VOS_TRACE_LEVEL_INFO_HIGH, "   IP address: %x:%x:%x:%x:%x:%x:%x:%x",
                   *(v_U16_t *)(pRequest->params.hostIpv6Addr),
                   *(v_U16_t *)(pRequest->params.hostIpv6Addr + 2),
                   *(v_U16_t *)(pRequest->params.hostIpv6Addr + 4),
                   *(v_U16_t *)(pRequest->params.hostIpv6Addr + 6),
                   *(v_U16_t *)(pRequest->params.hostIpv6Addr + 8),
                   *(v_U16_t *)(pRequest->params.hostIpv6Addr + 10),
                   *(v_U16_t *)(pRequest->params.hostIpv6Addr + 12),
                   *(v_U16_t *)(pRequest->params.hostIpv6Addr + 14));
        }
    }

    /* Execute offload request. The reason that we can copy the request information
       from the ioctl structure to the SME structure is that they are laid out
       exactly the same.  Otherwise, each piece of information would have to be
       copied individually. */
    memcpy(&offloadRequest, pRequest, wrqu->data.length);
    if (eHAL_STATUS_SUCCESS != sme_SetHostOffload(WLAN_HDD_GET_HAL_CTX(pAdapter),
                                        pAdapter->sessionId, &offloadRequest))
    {
        hddLog(VOS_TRACE_LEVEL_ERROR, "%s: Failure to execute host offload request",
               __func__);
        return -EINVAL;
    }
    EXIT();
    return 0;
}

static int iw_set_host_offload(struct net_device *dev,
                               struct iw_request_info *info,
                               union iwreq_data *wrqu, char *extra)
{
	int ret;

	vos_ssr_protect(__func__);
	ret = __iw_set_host_offload(dev, info, wrqu, extra);
	vos_ssr_unprotect(__func__);

	return ret;
}

static int __iw_set_keepalive_params(struct net_device *dev,
                                     struct iw_request_info *info,
                                     union iwreq_data *wrqu,
                                     char *extra)
{
    hdd_adapter_t *pAdapter = WLAN_HDD_GET_PRIV_PTR(dev);
    tpSirKeepAliveReq pRequest = (tpSirKeepAliveReq) extra;
    hdd_context_t *hdd_ctx;
    int ret;

    ENTER();

    hdd_ctx = WLAN_HDD_GET_CTX(pAdapter);
    ret = wlan_hdd_validate_context(hdd_ctx);
    if (0 != ret)
        return ret;

    if (wrqu->data.length != sizeof(*pRequest)) {
        hddLog(LOGE, FL("Invalid length %d"), wrqu->data.length);
        return -EINVAL;
    }

    if (pRequest->timePeriod > WNI_CFG_INFRA_STA_KEEP_ALIVE_PERIOD_STAMAX) {
        hddLog(LOGE, FL("Value of timePeriod exceed Max limit %d"),
               pRequest->timePeriod);
        return -EINVAL;
    }

    /* Debug display of request components. */
    hddLog(VOS_TRACE_LEVEL_INFO,
           "%s: Set Keep Alive Request : TimePeriod %d size %zu",
           __func__, pRequest->timePeriod, sizeof(tKeepAliveRequest));

      switch (pRequest->packetType)
      {
        case WLAN_KEEP_ALIVE_NULL_PKT:
            hddLog(VOS_TRACE_LEVEL_WARN, "%s: Keep Alive Request: Tx NULL", __func__);
            break;

        case WLAN_KEEP_ALIVE_UNSOLICIT_ARP_RSP:
            hddLog(VOS_TRACE_LEVEL_INFO_HIGH, "%s: Keep Alive Request: Tx UnSolicited ARP RSP",
               __func__);

            hddLog(VOS_TRACE_LEVEL_WARN, "  Host IP address: %d.%d.%d.%d",
            pRequest->hostIpv4Addr[0], pRequest->hostIpv4Addr[1],
            pRequest->hostIpv4Addr[2], pRequest->hostIpv4Addr[3]);

            hddLog(VOS_TRACE_LEVEL_WARN, "  Dest IP address: %d.%d.%d.%d",
            pRequest->destIpv4Addr[0], pRequest->destIpv4Addr[1],
            pRequest->destIpv4Addr[2], pRequest->destIpv4Addr[3]);

            hddLog(VOS_TRACE_LEVEL_WARN, "  Dest MAC address: %d:%d:%d:%d:%d:%d",
            pRequest->destMacAddr[0], pRequest->destMacAddr[1],
            pRequest->destMacAddr[2], pRequest->destMacAddr[3],
            pRequest->destMacAddr[4], pRequest->destMacAddr[5]);
            break;
      }

       hddLog(LOG1, FL("Keep alive period  %d"), pRequest->timePeriod);

    if (eHAL_STATUS_SUCCESS != sme_SetKeepAlive(WLAN_HDD_GET_HAL_CTX(pAdapter),
                                        pAdapter->sessionId, pRequest))
    {
        hddLog(VOS_TRACE_LEVEL_ERROR, "%s: Failure to execute Keep Alive",
               __func__);
        return -EINVAL;
    }
    EXIT();
    return 0;
}

static int iw_set_keepalive_params(struct net_device *dev,
                                   struct iw_request_info *info,
                                   union iwreq_data *wrqu,
                                   char *extra)
{
	int ret;

	vos_ssr_protect(__func__);
	ret = __iw_set_keepalive_params(dev, info, wrqu, extra);
	vos_ssr_unprotect(__func__);

	return ret;
}

#ifdef WLAN_FEATURE_PACKET_FILTERING
int wlan_hdd_set_filter(hdd_context_t *pHddCtx, tpPacketFilterCfg pRequest,
                            tANI_U8 sessionId)
{
    tSirRcvPktFilterCfgType    packetFilterSetReq = {0};
    tSirRcvFltPktClearParam    packetFilterClrReq = {0};
    int i=0;

    if (pHddCtx->cfg_ini->disablePacketFilter)
    {
        hddLog(VOS_TRACE_LEVEL_FATAL, "%s: Packet Filtering Disabled. Returning ",
                __func__ );
        return 0;
    }
    if (pHddCtx->isLogpInProgress)
    {
       VOS_TRACE(VOS_MODULE_ID_HDD, VOS_TRACE_LEVEL_FATAL,
                                  "%s:LOGP in Progress. Ignore!!!", __func__);
       return -EBUSY;
    }
    /* Debug display of request components. */
    hddLog(VOS_TRACE_LEVEL_ERROR, "%s: Packet Filter Request : FA %d params %d",
            __func__, pRequest->filterAction, pRequest->numParams);

    switch (pRequest->filterAction)
    {
        case HDD_RCV_FILTER_SET:
            hddLog(VOS_TRACE_LEVEL_INFO, "%s: Set Packet Filter Request for Id: %d",
                    __func__, pRequest->filterId);

            packetFilterSetReq.filterId = pRequest->filterId;
            if ( pRequest->numParams >= HDD_MAX_CMP_PER_PACKET_FILTER)
            {
                hddLog(VOS_TRACE_LEVEL_ERROR, "%s: Number of Params exceed Max limit %d",
                        __func__, pRequest->numParams);
                return -EINVAL;
            }
            packetFilterSetReq.numFieldParams = pRequest->numParams;
            packetFilterSetReq.coalesceTime = 0;
            packetFilterSetReq.filterType = 1;
            for (i=0; i < pRequest->numParams; i++)
            {
                packetFilterSetReq.paramsData[i].protocolLayer = pRequest->paramsData[i].protocolLayer;
                packetFilterSetReq.paramsData[i].cmpFlag = pRequest->paramsData[i].cmpFlag;
                packetFilterSetReq.paramsData[i].dataOffset = pRequest->paramsData[i].dataOffset;
                packetFilterSetReq.paramsData[i].dataLength = pRequest->paramsData[i].dataLength;
                packetFilterSetReq.paramsData[i].reserved = 0;

                hddLog(VOS_TRACE_LEVEL_INFO, "Proto %d Comp Flag %d Filter Type %d",
                        pRequest->paramsData[i].protocolLayer, pRequest->paramsData[i].cmpFlag,
                        packetFilterSetReq.filterType);

                hddLog(VOS_TRACE_LEVEL_INFO, "Data Offset %d Data Len %d",
                        pRequest->paramsData[i].dataOffset, pRequest->paramsData[i].dataLength);
                if ((sizeof(packetFilterSetReq.paramsData[i].compareData)) <
                           (pRequest->paramsData[i].dataLength))
                    return -EINVAL;

                memcpy(&packetFilterSetReq.paramsData[i].compareData,
                        pRequest->paramsData[i].compareData, pRequest->paramsData[i].dataLength);
                memcpy(&packetFilterSetReq.paramsData[i].dataMask,
                        pRequest->paramsData[i].dataMask, pRequest->paramsData[i].dataLength);

                hddLog(VOS_TRACE_LEVEL_INFO, "CData %d CData %d CData %d CData %d CData %d CData %d",
                        pRequest->paramsData[i].compareData[0], pRequest->paramsData[i].compareData[1],
                        pRequest->paramsData[i].compareData[2], pRequest->paramsData[i].compareData[3],
                        pRequest->paramsData[i].compareData[4], pRequest->paramsData[i].compareData[5]);

                hddLog(VOS_TRACE_LEVEL_INFO, "MData %d MData %d MData %d MData %d MData %d MData %d",
                        pRequest->paramsData[i].dataMask[0], pRequest->paramsData[i].dataMask[1],
                        pRequest->paramsData[i].dataMask[2], pRequest->paramsData[i].dataMask[3],
                        pRequest->paramsData[i].dataMask[4], pRequest->paramsData[i].dataMask[5]);
            }

            if (eHAL_STATUS_SUCCESS != sme_ReceiveFilterSetFilter(pHddCtx->hHal, &packetFilterSetReq, sessionId))
            {
                hddLog(VOS_TRACE_LEVEL_ERROR, "%s: Failure to execute Set Filter",
                        __func__);
                return -EINVAL;
            }

            break;

        case HDD_RCV_FILTER_CLEAR:

            hddLog(VOS_TRACE_LEVEL_INFO_HIGH, "%s: Clear Packet Filter Request for Id: %d",
                    __func__, pRequest->filterId);
            packetFilterClrReq.filterId = pRequest->filterId;
            if (eHAL_STATUS_SUCCESS != sme_ReceiveFilterClearFilter(pHddCtx->hHal, &packetFilterClrReq, sessionId))
            {
                hddLog(VOS_TRACE_LEVEL_ERROR, "%s: Failure to execute Clear Filter",
                        __func__);
                return -EINVAL;
            }
            break;

        default :
            hddLog(VOS_TRACE_LEVEL_INFO_HIGH, "%s: Packet Filter Request: Invalid %d",
                    __func__, pRequest->filterAction);
            return -EINVAL;
    }
    return 0;
}

int wlan_hdd_setIPv6Filter(hdd_context_t *pHddCtx, tANI_U8 filterType,
                           tANI_U8 sessionId)
{
    tSirRcvPktFilterCfgType    packetFilterSetReq = {0};
    tSirRcvFltPktClearParam    packetFilterClrReq = {0};

    if (NULL == pHddCtx)
    {
        hddLog(VOS_TRACE_LEVEL_ERROR, FL(" NULL HDD Context Passed"));
        return -EINVAL;
    }

    if (pHddCtx->isLogpInProgress)
    {
       VOS_TRACE(VOS_MODULE_ID_HDD, VOS_TRACE_LEVEL_FATAL,
                                  "%s:LOGP in Progress. Ignore!!!", __func__);
       return -EBUSY;
    }

    if (pHddCtx->cfg_ini->disablePacketFilter)
    {
        hddLog(VOS_TRACE_LEVEL_ERROR,
                "%s: Packet Filtering Disabled. Returning ",
                __func__ );
        return -EINVAL;
    }

    switch (filterType)
    {
        /* For setting IPV6 MC and UC Filter we need to configure
         * 2 filters, one for MC and one for UC.
         * The Filter ID shouldn't be swapped, which results in making
         * UC Filter ineffective.
         * We have hard coded all the values
         *
         * Reason for a separate UC filter is because, driver need to
         * specify the FW that the specific filter is for unicast
         * otherwise FW will not pass the unicast frames by default
         * through the filter. This is required to avoid any performance
         * hits when no unicast filter is set and only MC/BC are set.
         * The way driver informs host is by using the MAC protocol
         * layer, CMP flag set to MAX, CMP Data set to 1.
         */

    case HDD_FILTER_IPV6_MC_UC:
        /* Setting IPV6 MC Filter below
         */
        packetFilterSetReq.filterType = HDD_RCV_FILTER_SET;
        packetFilterSetReq.filterId = HDD_FILTER_ID_IPV6_MC;
        packetFilterSetReq.numFieldParams = 2;
        packetFilterSetReq.paramsData[0].protocolLayer =
                                         HDD_FILTER_PROTO_TYPE_MAC;
        packetFilterSetReq.paramsData[0].cmpFlag =
                                         HDD_FILTER_CMP_TYPE_NOT_EQUAL;
        packetFilterSetReq.paramsData[0].dataOffset =
                                         WLAN_HDD_80211_FRM_DA_OFFSET;
        packetFilterSetReq.paramsData[0].dataLength = 1;
        packetFilterSetReq.paramsData[0].compareData[0] =
                                         HDD_IPV6_MC_CMP_DATA;

        packetFilterSetReq.paramsData[1].protocolLayer =
                                         HDD_FILTER_PROTO_TYPE_ARP;
        packetFilterSetReq.paramsData[1].cmpFlag =
                                         HDD_FILTER_CMP_TYPE_NOT_EQUAL;
        packetFilterSetReq.paramsData[1].dataOffset = ETH_ALEN;
        packetFilterSetReq.paramsData[1].dataLength = 2;
        packetFilterSetReq.paramsData[1].compareData[0] =
                                         HDD_IPV6_CMP_DATA_0;
        packetFilterSetReq.paramsData[1].compareData[1] =
                                         HDD_IPV6_CMP_DATA_1;


        if (eHAL_STATUS_SUCCESS != sme_ReceiveFilterSetFilter(pHddCtx->hHal,
                                    &packetFilterSetReq, sessionId))
        {
            hddLog(VOS_TRACE_LEVEL_ERROR,
                    "%s: Failure to execute Set IPv6 Multicast Filter",
                    __func__);
            return -EINVAL;
        }

        memset( &packetFilterSetReq, 0, sizeof(tSirRcvPktFilterCfgType));

        /*
         * Setting IPV6 UC Filter below
         */
        packetFilterSetReq.filterType = HDD_RCV_FILTER_SET;
        packetFilterSetReq.filterId = HDD_FILTER_ID_IPV6_UC;
        packetFilterSetReq.numFieldParams = 2;
        packetFilterSetReq.paramsData[0].protocolLayer =
                                         HDD_FILTER_PROTO_TYPE_MAC;
        packetFilterSetReq.paramsData[0].cmpFlag =
                                         HDD_FILTER_CMP_TYPE_MAX;
        packetFilterSetReq.paramsData[0].dataOffset = 0;
        packetFilterSetReq.paramsData[0].dataLength = 1;
        packetFilterSetReq.paramsData[0].compareData[0] =
                                         HDD_IPV6_UC_CMP_DATA;

        packetFilterSetReq.paramsData[1].protocolLayer =
                                         HDD_FILTER_PROTO_TYPE_ARP;
        packetFilterSetReq.paramsData[1].cmpFlag =
                                         HDD_FILTER_CMP_TYPE_NOT_EQUAL;
        packetFilterSetReq.paramsData[1].dataOffset = ETH_ALEN;
        packetFilterSetReq.paramsData[1].dataLength = 2;
        packetFilterSetReq.paramsData[1].compareData[0] =
                                         HDD_IPV6_CMP_DATA_0;
        packetFilterSetReq.paramsData[1].compareData[1] =
                                         HDD_IPV6_CMP_DATA_1;

        if (eHAL_STATUS_SUCCESS != sme_ReceiveFilterSetFilter(pHddCtx->hHal,
                                    &packetFilterSetReq, sessionId))
        {
            hddLog(VOS_TRACE_LEVEL_ERROR,
                    "%s: Failure to execute Set IPv6 Unicast Filter",
                    __func__);
            return -EINVAL;
        }

        break;

    case HDD_FILTER_IPV6_MC:
        /*
         * IPV6 UC Filter might be already set,
         * clear the UC Filter. As the Filter
         * IDs are static, we can directly clear it.
         */
        packetFilterSetReq.filterType = HDD_RCV_FILTER_SET;
        packetFilterClrReq.filterId = HDD_FILTER_ID_IPV6_UC;
        if (eHAL_STATUS_SUCCESS != sme_ReceiveFilterClearFilter(pHddCtx->hHal,
                                    &packetFilterClrReq, sessionId))
        {
            hddLog(VOS_TRACE_LEVEL_ERROR,
                    "%s: Failure to execute Clear IPv6 Unicast Filter",
                    __func__);
            return -EINVAL;
        }

        /*
         * Setting IPV6 MC Filter below
         */
        packetFilterSetReq.filterId = HDD_FILTER_ID_IPV6_MC;
        packetFilterSetReq.numFieldParams = 2;
        packetFilterSetReq.paramsData[0].protocolLayer =
                                         HDD_FILTER_PROTO_TYPE_MAC;
        packetFilterSetReq.paramsData[0].cmpFlag =
                                         HDD_FILTER_CMP_TYPE_NOT_EQUAL;
        packetFilterSetReq.paramsData[0].dataOffset =
                                         WLAN_HDD_80211_FRM_DA_OFFSET;
        packetFilterSetReq.paramsData[0].dataLength = 1;
        packetFilterSetReq.paramsData[0].compareData[0] =
                                         HDD_IPV6_MC_CMP_DATA;

        packetFilterSetReq.paramsData[1].protocolLayer =
                                         HDD_FILTER_PROTO_TYPE_ARP;
        packetFilterSetReq.paramsData[1].cmpFlag =
                                         HDD_FILTER_CMP_TYPE_NOT_EQUAL;
        packetFilterSetReq.paramsData[1].dataOffset = ETH_ALEN;
        packetFilterSetReq.paramsData[1].dataLength = 2;
        packetFilterSetReq.paramsData[1].compareData[0] =
                                         HDD_IPV6_CMP_DATA_0;
        packetFilterSetReq.paramsData[1].compareData[1] =
                                         HDD_IPV6_CMP_DATA_1;


        if (eHAL_STATUS_SUCCESS != sme_ReceiveFilterSetFilter(pHddCtx->hHal,
                                    &packetFilterSetReq, sessionId))
        {
            hddLog(VOS_TRACE_LEVEL_ERROR,
                    "%s: Failure to execute Set IPv6 Multicast Filter",
                    __func__);
            return -EINVAL;
        }
        break;

    default :
        hddLog(VOS_TRACE_LEVEL_INFO_HIGH,
                "%s: Packet Filter Request: Invalid",
                __func__);
        return -EINVAL;
    }
    return 0;
}

/**
 * wlan_hdd_set_mc_addr_list() - Set multicast address list
 * @pAdapter: Adapter context
 * @set: flag to notify set/clear action on the multicast addr
 *
 * Returns: None
 */
void wlan_hdd_set_mc_addr_list(hdd_adapter_t *pAdapter, v_U8_t set)
{
    v_U8_t i;
    tpSirRcvFltMcAddrList pMulticastAddrs = NULL;
    tHalHandle hHal;
    hdd_context_t* pHddCtx = (hdd_context_t*)pAdapter->pHddCtx;
    hdd_station_ctx_t *sta_ctx = WLAN_HDD_GET_STATION_CTX_PTR(pAdapter);

    ENTER();

    if (wlan_hdd_validate_context(pHddCtx))
        return;

    hHal = pHddCtx->hHal;

    if (NULL == hHal) {
        hddLog(VOS_TRACE_LEVEL_ERROR, FL("HAL Handle is NULL"));
        return;
    }

    if (!sta_ctx) {
        hddLog(LOGE, "sta_ctx is NULL");
        return;
    }

    if (pHddCtx->cfg_ini->fEnableMCAddrList) {
        pMulticastAddrs = vos_mem_malloc(sizeof(tSirRcvFltMcAddrList));
        if (NULL == pMulticastAddrs) {
            hddLog(VOS_TRACE_LEVEL_ERROR, FL("Could not allocate Memory"));
            return;
        }
        vos_mem_zero(pMulticastAddrs, sizeof(tSirRcvFltMcAddrList));
        pMulticastAddrs->action = set;

        if (set) {
            if (pAdapter->mc_addr_list.mc_cnt &&
                     (((pAdapter->device_mode == WLAN_HDD_INFRA_STATION ||
                       pAdapter->device_mode == WLAN_HDD_P2P_CLIENT) &&
                       hdd_connIsConnected(sta_ctx)) ||
                     (WLAN_HDD_IS_NDI(pAdapter) &&
                       WLAN_HDD_IS_NDI_CONNECTED(pAdapter)))) {
                if (pAdapter->mc_addr_list.mc_cnt >
                          HDD_MAX_NUM_MULTICAST_ADDRESS) {
                    hddLog(LOGE, FL("mc_cnt: %u max: %u"),
                           pAdapter->mc_addr_list.mc_cnt,
                           HDD_MAX_NUM_MULTICAST_ADDRESS);
                    pAdapter->mc_addr_list.mc_cnt =
                        HDD_MAX_NUM_MULTICAST_ADDRESS;
                }
                pMulticastAddrs->ulMulticastAddrCnt =
                                 pAdapter->mc_addr_list.mc_cnt;
                for (i = 0; i < pAdapter->mc_addr_list.mc_cnt; i++) {
                    memcpy(pMulticastAddrs->multicastAddr[i],
                           &pAdapter->mc_addr_list.addr[i * ETH_ALEN],
                           ETH_ALEN);
                    hddLog(VOS_TRACE_LEVEL_INFO,
                            "%s: %s multicast filter: addr ="
                            MAC_ADDRESS_STR,
                            __func__, set ? "setting" : "clearing",
                            MAC_ADDR_ARRAY(pMulticastAddrs->multicastAddr[i]));
                }
                /* Set multicast filter */
                sme_8023MulticastList(hHal, pAdapter->sessionId,
                                      pMulticastAddrs);
            } else {
                hddLog(VOS_TRACE_LEVEL_INFO,
                       FL("MC address list not sent to FW, cnt: %d"),
                        pAdapter->mc_addr_list.mc_cnt);
            }
        } else {
            /* Need to clear only if it was previously configured
             */
            if (pAdapter->mc_addr_list.isFilterApplied) {
                pMulticastAddrs->ulMulticastAddrCnt =
                                 pAdapter->mc_addr_list.mc_cnt;
                i = 0;
                while (0 < pAdapter->mc_addr_list.mc_cnt) {
                    memcpy(pMulticastAddrs->multicastAddr[i],
                           &pAdapter->mc_addr_list.addr[i * ETH_ALEN],
                           ETH_ALEN);
                    pAdapter->mc_addr_list.mc_cnt--;
                    i++;
                    hddLog(VOS_TRACE_LEVEL_INFO,
                            "%s: clearing multicast filter: addr ="
                            MAC_ADDRESS_STR,
                            __func__,
                            MAC_ADDR_ARRAY(pMulticastAddrs->multicastAddr[i]));
                }
                sme_8023MulticastList(hHal, pAdapter->sessionId,
                                      pMulticastAddrs);
            }

        }
        /* MAddrCnt is MulticastAddrCnt */
        hddLog(VOS_TRACE_LEVEL_INFO, "smeSessionId:%d; set:%d; MCAdddrCnt :%d",
              pAdapter->sessionId, set, pMulticastAddrs->ulMulticastAddrCnt);

        pAdapter->mc_addr_list.isFilterApplied = set ? TRUE : FALSE;
        vos_mem_free(pMulticastAddrs);
    } else {
        hddLog(VOS_TRACE_LEVEL_INFO,
                FL("gMCAddrListEnable is not enabled in INI"));
    }

    EXIT();
    return;
}

static int __iw_set_packet_filter_params(struct net_device *dev,
                                         struct iw_request_info *info,
                                         union iwreq_data *wrqu, char *extra)
{
    hdd_adapter_t *pAdapter = WLAN_HDD_GET_PRIV_PTR(dev);
    tpPacketFilterCfg pRequest = NULL;
    int ret;
    struct iw_point s_priv_data;
    hdd_context_t *hdd_ctx;

    ENTER();

    if (!capable(CAP_NET_ADMIN)) {
        VOS_TRACE(VOS_MODULE_ID_HDD, VOS_TRACE_LEVEL_ERROR,
                  FL("permission check failed"));
        return -EPERM;
    }

    hdd_ctx = WLAN_HDD_GET_CTX(pAdapter);
    ret = wlan_hdd_validate_context(hdd_ctx);
    if (0 != ret)
        return ret;

    if (hdd_priv_get_data(&s_priv_data, wrqu)) {
       return -EINVAL;
    }

    if ((NULL == s_priv_data.pointer) || (0 == s_priv_data.length)) {
       return -EINVAL;
    }

    /* ODD number is used for set, copy data using copy_from_user */
    pRequest = mem_alloc_copy_from_user_helper(s_priv_data.pointer,
                                               s_priv_data.length);
    if (NULL == pRequest) {
        VOS_TRACE(VOS_MODULE_ID_HDD, VOS_TRACE_LEVEL_ERROR,
                  "mem_alloc_copy_from_user_helper fail");
        return -ENOMEM;
    }

    ret = wlan_hdd_set_filter(WLAN_HDD_GET_CTX(pAdapter), pRequest,
                              pAdapter->sessionId);
    vos_mem_free(pRequest);
    EXIT();
    return ret;
}

static int iw_set_packet_filter_params(struct net_device *dev,
                                       struct iw_request_info *info,
                                       union iwreq_data *wrqu, char *extra)
{
	int ret;

	vos_ssr_protect(__func__);
	ret = __iw_set_packet_filter_params(dev, info, wrqu, extra);
	vos_ssr_unprotect(__func__);

	return ret;
}
#endif

static int __iw_get_statistics(struct net_device *dev,
                               struct iw_request_info *info,
                               union iwreq_data *wrqu, char *extra)
{

  VOS_STATUS vos_status = VOS_STATUS_SUCCESS;
  eHalStatus status = eHAL_STATUS_SUCCESS;
  hdd_wext_state_t *pWextState;
  hdd_adapter_t *pAdapter = WLAN_HDD_GET_PRIV_PTR(dev);
  hdd_context_t *pHddCtx = WLAN_HDD_GET_CTX(pAdapter);
  char *p = extra;
  int tlen = 0;
  int ret;
  tCsrSummaryStatsInfo *pStats = &(pAdapter->hdd_stats.summary_stat);
  tCsrGlobalClassAStatsInfo *aStats = &(pAdapter->hdd_stats.ClassA_stat);
  tCsrGlobalClassDStatsInfo *dStats = &(pAdapter->hdd_stats.ClassD_stat);

  ENTER();

  ret = wlan_hdd_validate_context(pHddCtx);
  if (0 != ret)
      return ret;

  if (eConnectionState_Associated != (WLAN_HDD_GET_STATION_CTX_PTR(pAdapter))->conn_info.connState) {

     wrqu->txpower.value = 0;
  }
  else {
    status = sme_GetStatistics( pHddCtx->hHal, eCSR_HDD,
                       SME_SUMMARY_STATS      |
                       SME_GLOBAL_CLASSA_STATS |
                       SME_GLOBAL_CLASSB_STATS |
                       SME_GLOBAL_CLASSC_STATS |
                       SME_GLOBAL_CLASSD_STATS |
                       SME_PER_STA_STATS,
                       hdd_StatisticsCB, 0, FALSE,
                       (WLAN_HDD_GET_STATION_CTX_PTR(pAdapter))->conn_info.staId[0],
                       pAdapter,
                       pAdapter->sessionId );

    if (eHAL_STATUS_SUCCESS != status)
    {
       hddLog(VOS_TRACE_LEVEL_ERROR,
              "%s: Unable to retrieve SME statistics",
              __func__);
        return -EINVAL;
    }

    pWextState = WLAN_HDD_GET_WEXT_STATE_PTR(pAdapter);

    vos_status = vos_wait_single_event(&pWextState->vosevent, WLAN_WAIT_TIME_STATS);
    if (!VOS_IS_STATUS_SUCCESS(vos_status))
    {
       hddLog(VOS_TRACE_LEVEL_ERROR,
              "%s: SME timeout while retrieving statistics",
              __func__);
       /*Remove the SME statistics list by passing NULL in callback argument*/
       status = sme_GetStatistics( pHddCtx->hHal, eCSR_HDD,
                       SME_SUMMARY_STATS      |
                       SME_GLOBAL_CLASSA_STATS |
                       SME_GLOBAL_CLASSB_STATS |
                       SME_GLOBAL_CLASSC_STATS |
                       SME_GLOBAL_CLASSD_STATS |
                       SME_PER_STA_STATS,
                       NULL, 0, FALSE,
                       (WLAN_HDD_GET_STATION_CTX_PTR(pAdapter))->conn_info.staId[0],
                       pAdapter,
                       pAdapter->sessionId );

       return -EINVAL;
    }
    FILL_TLV(p, (tANI_U8)WLAN_STATS_RETRY_CNT,
              (tANI_U8) sizeof (pStats->retry_cnt),
              (char*) &(pStats->retry_cnt[0]),
              tlen);

    FILL_TLV(p, (tANI_U8)WLAN_STATS_MUL_RETRY_CNT,
              (tANI_U8) sizeof (pStats->multiple_retry_cnt),
              (char*) &(pStats->multiple_retry_cnt[0]),
              tlen);

    FILL_TLV(p, (tANI_U8)WLAN_STATS_TX_FRM_CNT,
              (tANI_U8) sizeof (pStats->tx_frm_cnt),
              (char*) &(pStats->tx_frm_cnt[0]),
              tlen);

    FILL_TLV(p, (tANI_U8)WLAN_STATS_RX_FRM_CNT,
              (tANI_U8) sizeof (pStats->rx_frm_cnt),
              (char*) &(pStats->rx_frm_cnt),
              tlen);

    FILL_TLV(p, (tANI_U8)WLAN_STATS_FRM_DUP_CNT,
              (tANI_U8) sizeof (pStats->frm_dup_cnt),
              (char*) &(pStats->frm_dup_cnt),
              tlen);

    FILL_TLV(p, (tANI_U8)WLAN_STATS_FAIL_CNT,
              (tANI_U8) sizeof (pStats->fail_cnt),
              (char*) &(pStats->fail_cnt[0]),
              tlen);

    FILL_TLV(p, (tANI_U8)WLAN_STATS_RTS_FAIL_CNT,
              (tANI_U8) sizeof (pStats->rts_fail_cnt),
              (char*) &(pStats->rts_fail_cnt),
              tlen);

    FILL_TLV(p, (tANI_U8)WLAN_STATS_ACK_FAIL_CNT,
              (tANI_U8) sizeof (pStats->ack_fail_cnt),
              (char*) &(pStats->ack_fail_cnt),
              tlen);

    FILL_TLV(p, (tANI_U8)WLAN_STATS_RTS_SUC_CNT,
              (tANI_U8) sizeof (pStats->rts_succ_cnt),
              (char*) &(pStats->rts_succ_cnt),
              tlen);

    FILL_TLV(p, (tANI_U8)WLAN_STATS_RX_DISCARD_CNT,
              (tANI_U8) sizeof (pStats->rx_discard_cnt),
              (char*) &(pStats->rx_discard_cnt),
              tlen);

    FILL_TLV(p, (tANI_U8)WLAN_STATS_RX_ERROR_CNT,
              (tANI_U8) sizeof (pStats->rx_error_cnt),
              (char*) &(pStats->rx_error_cnt),
              tlen);

    FILL_TLV(p, (tANI_U8)WLAN_STATS_TX_BYTE_CNT,
              (tANI_U8) sizeof (dStats->tx_uc_byte_cnt[0]),
              (char*) &(dStats->tx_uc_byte_cnt[0]),
              tlen);

    FILL_TLV(p, (tANI_U8)WLAN_STATS_RX_BYTE_CNT,
              (tANI_U8) sizeof (dStats->rx_byte_cnt),
              (char*) &(dStats->rx_byte_cnt),
              tlen);

    FILL_TLV(p, (tANI_U8)WLAN_STATS_RX_RATE,
              (tANI_U8) sizeof (dStats->rx_rate),
              (char*) &(dStats->rx_rate),
              tlen);

    /* Transmit rate, in units of 500 kbit/sec */
    FILL_TLV(p, (tANI_U8)WLAN_STATS_TX_RATE,
              (tANI_U8) sizeof (aStats->tx_rate),
              (char*) &(aStats->tx_rate),
              tlen);

    FILL_TLV(p, (tANI_U8)WLAN_STATS_RX_UC_BYTE_CNT,
              (tANI_U8) sizeof (dStats->rx_uc_byte_cnt[0]),
              (char*) &(dStats->rx_uc_byte_cnt[0]),
              tlen);
    FILL_TLV(p, (tANI_U8)WLAN_STATS_RX_MC_BYTE_CNT,
              (tANI_U8) sizeof (dStats->rx_mc_byte_cnt),
              (char*) &(dStats->rx_mc_byte_cnt),
              tlen);
    FILL_TLV(p, (tANI_U8)WLAN_STATS_RX_BC_BYTE_CNT,
              (tANI_U8) sizeof (dStats->rx_bc_byte_cnt),
              (char*) &(dStats->rx_bc_byte_cnt),
              tlen);
    FILL_TLV(p, (tANI_U8)WLAN_STATS_TX_UC_BYTE_CNT,
              (tANI_U8) sizeof (dStats->tx_uc_byte_cnt[0]),
              (char*) &(dStats->tx_uc_byte_cnt[0]),
              tlen);
    FILL_TLV(p, (tANI_U8)WLAN_STATS_TX_MC_BYTE_CNT,
              (tANI_U8) sizeof (dStats->tx_mc_byte_cnt),
              (char*) &(dStats->tx_mc_byte_cnt),
              tlen);
    FILL_TLV(p, (tANI_U8)WLAN_STATS_TX_BC_BYTE_CNT,
              (tANI_U8) sizeof (dStats->tx_bc_byte_cnt),
              (char*) &(dStats->tx_bc_byte_cnt),
              tlen);

    wrqu->data.length = tlen;

  }

  EXIT();

  return 0;
}

static int iw_get_statistics(struct net_device *dev,
                             struct iw_request_info *info,
                             union iwreq_data *wrqu, char *extra)
{
	int ret;

	vos_ssr_protect(__func__);
	ret = __iw_get_statistics(dev, info, wrqu, extra);
	vos_ssr_unprotect(__func__);

	return ret;
}

#ifdef FEATURE_WLAN_SCAN_PNO

/*Max Len for PNO notification*/
#define MAX_PNO_NOTIFY_LEN 100
void found_pref_network_cb (void *callbackContext,
                              tSirPrefNetworkFoundInd *pPrefNetworkFoundInd)
{
  hdd_adapter_t* pAdapter = (hdd_adapter_t*)callbackContext;
  union iwreq_data wrqu;
  char buf[MAX_PNO_NOTIFY_LEN+1];

  hddLog(VOS_TRACE_LEVEL_WARN, "A preferred network was found: %s with rssi: -%d",
         pPrefNetworkFoundInd->ssId.ssId, pPrefNetworkFoundInd->rssi);

  // create the event
  memset(&wrqu, 0, sizeof(wrqu));
  memset(buf, 0, sizeof(buf));

  snprintf(buf, MAX_PNO_NOTIFY_LEN, "QCOM: Found preferred network: %s with RSSI of -%u",
           pPrefNetworkFoundInd->ssId.ssId,
          (unsigned int)pPrefNetworkFoundInd->rssi);

  wrqu.data.pointer = buf;
  wrqu.data.length = strlen(buf);

  // send the event

  wireless_send_event(pAdapter->dev, IWEVCUSTOM, &wrqu, buf);

}


/*string based input*/
int iw_set_pno(struct net_device *dev, struct iw_request_info *info,
               union iwreq_data *wrqu, char *extra, int nOffset)
{
  hdd_adapter_t *pAdapter = WLAN_HDD_GET_PRIV_PTR(dev);
  /* pnoRequest is a large struct, so we make it static to avoid stack
     overflow.  This API is only invoked via ioctl, so it is
     serialized by the kernel rtnl_lock and hence does not need to be
     reentrant */
  static tSirPNOScanReq pnoRequest;
  char *ptr;
  v_U8_t i,j, ucParams, ucMode;
  /*- - - - - - - - - - - - - - - - - - - - - - - - - - - - - - - - - - - */

  VOS_TRACE(VOS_MODULE_ID_HDD, VOS_TRACE_LEVEL_INFO,
            "PNO data len %d data %s",
            wrqu->data.length,
            extra);

  if (wrqu->data.length <= nOffset )
  {
    VOS_TRACE(VOS_MODULE_ID_HDD, VOS_TRACE_LEVEL_WARN, "PNO input is not correct");
    return -EINVAL;
  }

  pnoRequest.enable = 0;
  pnoRequest.ucNetworksCount = 0;
  /*-----------------------------------------------------------------------
    Input is string based and expected to be like this:

    <enabled> <netw_count>
    for each network:
    <ssid_len> <ssid> <authentication> <encryption>
    <ch_num> <channel_list optional> <bcast_type> <rssi_threshold>
    <scan_timers> <scan_time> <scan_repeat> <scan_time> <scan_repeat>

    e.g:
    1 2 4 test 0 0 3 1 6 11 2 40 5 test2 4 4 6 1 2 3 4 5 6 1 0 2 5 2 300 0

    this translates into:
    -----------------------------
    enable PNO
    look for 2 networks:
    test - with authentication type 0 and encryption type 0,
    that can be found on 3 channels: 1 6 and 11 ,
    SSID bcast type is unknown (directed probe will be sent if AP not found)
    and must meet -40dBm RSSI

    test2 - with auth and encryption type 4/4
    that can be found on 6 channels 1, 2, 3, 4, 5 and 6
    bcast type is non-bcast (directed probe will be sent)
    and must not meet any RSSI threshold

    scan every 5 seconds 2 times, scan every 300 seconds until stopped
  -----------------------------------------------------------------------*/
  ptr = extra + nOffset;

  if (1 != sscanf(ptr,"%hhu%n", &(pnoRequest.enable), &nOffset))
  {
      VOS_TRACE(VOS_MODULE_ID_HDD, VOS_TRACE_LEVEL_ERROR,
                "PNO enable input is not valid %s",ptr);
      return -EINVAL;
  }

  if ( 0 == pnoRequest.enable )
  {
    /*Disable PNO*/
    memset(&pnoRequest, 0, sizeof(pnoRequest));
    sme_SetPreferredNetworkList(WLAN_HDD_GET_HAL_CTX(pAdapter), &pnoRequest,
                                pAdapter->sessionId,
                                found_pref_network_cb, pAdapter);
    return 0;
  }

  ptr += nOffset;

  if (1 != sscanf(ptr,"%hhu %n", &(pnoRequest.ucNetworksCount), &nOffset))
  {
      VOS_TRACE(VOS_MODULE_ID_HDD, VOS_TRACE_LEVEL_ERROR,
                "PNO count input not valid %s",ptr);
      return -EINVAL;
  }

  VOS_TRACE(VOS_MODULE_ID_HDD, VOS_TRACE_LEVEL_INFO,
            "PNO enable %d networks count %d offset %d",
            pnoRequest.enable,
            pnoRequest.ucNetworksCount,
            nOffset);

  /* Parameters checking:
      ucNetworksCount has to be larger than 0*/
  if (( 0 == pnoRequest.ucNetworksCount ) ||
      ( pnoRequest.ucNetworksCount > SIR_PNO_MAX_SUPP_NETWORKS ))
  {
      VOS_TRACE(VOS_MODULE_ID_HDD, VOS_TRACE_LEVEL_WARN, "Network input is not correct");
      return -EINVAL;
  }

  ptr += nOffset;

  for ( i = 0; i < pnoRequest.ucNetworksCount; i++ )
  {

    pnoRequest.aNetworks[i].ssId.length = 0;

    ucParams = sscanf(ptr,"%hhu %n",
                      &(pnoRequest.aNetworks[i].ssId.length),&nOffset);

    if (1 != ucParams)
    {
        VOS_TRACE(VOS_MODULE_ID_HDD, VOS_TRACE_LEVEL_ERROR,
                  "PNO ssid length input is not valid %s",ptr);
        return -EINVAL;
    }

    if (( 0 == pnoRequest.aNetworks[i].ssId.length ) ||
        ( pnoRequest.aNetworks[i].ssId.length > 32 ) )
    {
      VOS_TRACE(VOS_MODULE_ID_HDD, VOS_TRACE_LEVEL_ERROR,
                "SSID Len %d is not correct for network %d",
                pnoRequest.aNetworks[i].ssId.length, i);
      return -EINVAL;
    }

    /*Advance to SSID*/
    ptr += nOffset;

    memcpy(pnoRequest.aNetworks[i].ssId.ssId, ptr,
           pnoRequest.aNetworks[i].ssId.length);
    ptr += pnoRequest.aNetworks[i].ssId.length;

    ucParams = sscanf(ptr,"%u %u %hhu %n",
                      &(pnoRequest.aNetworks[i].authentication),
                      &(pnoRequest.aNetworks[i].encryption),
                      &(pnoRequest.aNetworks[i].ucChannelCount),
                      &nOffset);

    if ( 3 != ucParams )
    {
      VOS_TRACE(VOS_MODULE_ID_HDD, VOS_TRACE_LEVEL_WARN,
                "Incorrect cmd %s",ptr);
      return -EINVAL;
    }

    VOS_TRACE(VOS_MODULE_ID_HDD, VOS_TRACE_LEVEL_INFO,
              "PNO len %d ssid 0x%08x%08x%08x%08x%08x%08x%08x%08x"
              "auth %d encry %d channel count %d offset %d",
              pnoRequest.aNetworks[i].ssId.length,
              *((v_U32_t *) &pnoRequest.aNetworks[i].ssId.ssId[0]),
              *((v_U32_t *) &pnoRequest.aNetworks[i].ssId.ssId[4]),
              *((v_U32_t *) &pnoRequest.aNetworks[i].ssId.ssId[8]),
              *((v_U32_t *) &pnoRequest.aNetworks[i].ssId.ssId[12]),
              *((v_U32_t *) &pnoRequest.aNetworks[i].ssId.ssId[16]),
              *((v_U32_t *) &pnoRequest.aNetworks[i].ssId.ssId[20]),
              *((v_U32_t *) &pnoRequest.aNetworks[i].ssId.ssId[24]),
              *((v_U32_t *) &pnoRequest.aNetworks[i].ssId.ssId[28]),
              pnoRequest.aNetworks[i].authentication,
              pnoRequest.aNetworks[i].encryption,
              pnoRequest.aNetworks[i].ucChannelCount,
              nOffset );

    /*Advance to channel list*/
    ptr += nOffset;

    if (SIR_PNO_MAX_NETW_CHANNELS < pnoRequest.aNetworks[i].ucChannelCount)
    {
      VOS_TRACE(VOS_MODULE_ID_HDD, VOS_TRACE_LEVEL_WARN,
                "Incorrect number of channels");
      return -EINVAL;
    }

    if ( 0 !=  pnoRequest.aNetworks[i].ucChannelCount)
    {
      for ( j = 0; j < pnoRequest.aNetworks[i].ucChannelCount; j++)
      {
           if (1 != sscanf(ptr,"%hhu %n",
                           &(pnoRequest.aNetworks[i].aChannels[j]),
                           &nOffset))
            {    VOS_TRACE(VOS_MODULE_ID_HDD, VOS_TRACE_LEVEL_ERROR,
                           "PNO network channel input is not valid %s",ptr);
               return -EINVAL;
            }
            /*Advance to next channel number*/
            ptr += nOffset;
      }
    }

    if (1 != sscanf(ptr,"%u %n",
                    &(pnoRequest.aNetworks[i].bcastNetwType),
                    &nOffset))
    {
        VOS_TRACE(VOS_MODULE_ID_HDD, VOS_TRACE_LEVEL_ERROR,
                  "PNO broadcast network type input is not valid %s",ptr);
        return -EINVAL;
    }

    VOS_TRACE(VOS_MODULE_ID_HDD, VOS_TRACE_LEVEL_INFO,
            "PNO bcastNetwType %d offset %d",
            pnoRequest.aNetworks[i].bcastNetwType,
            nOffset );

    /*Advance to rssi Threshold*/
    ptr += nOffset;
    if (1 != sscanf(ptr,"%d %n",
                    &(pnoRequest.aNetworks[i].rssiThreshold),
                    &nOffset))
    {
        VOS_TRACE(VOS_MODULE_ID_HDD, VOS_TRACE_LEVEL_ERROR,
                  "PNO rssi threshold input is not valid %s",ptr);
        return -EINVAL;
    }
    VOS_TRACE(VOS_MODULE_ID_HDD, VOS_TRACE_LEVEL_INFO,
            "PNO rssi %d offset %d",
            pnoRequest.aNetworks[i].rssiThreshold,
            nOffset );
    /*Advance to next network*/
    ptr += nOffset;
  }/*For ucNetworkCount*/

  ucParams = sscanf(ptr,"%hhu %n",&(ucMode), &nOffset);

  pnoRequest.modePNO = ucMode;
  /*for LA we just expose suspend option*/
  if (( 1 != ucParams )||(  ucMode >= SIR_PNO_MODE_MAX ))
  {
     pnoRequest.modePNO = SIR_PNO_MODE_ON_SUSPEND;
  }

  sme_SetPreferredNetworkList(WLAN_HDD_GET_HAL_CTX(pAdapter), &pnoRequest,
                                pAdapter->sessionId,
                                found_pref_network_cb, pAdapter);

  return 0;
}/*iw_set_pno*/

static int __iw_set_pno_priv(struct net_device *dev,
                             struct iw_request_info *info,
                             union iwreq_data *wrqu, char *extra)
{
    hdd_adapter_t *pAdapter = WLAN_HDD_GET_PRIV_PTR(dev);
    VOS_STATUS status;

    ENTER();

    if ((WLAN_HDD_GET_CTX(pAdapter))->isLogpInProgress)
    {
       VOS_TRACE(VOS_MODULE_ID_HDD, VOS_TRACE_LEVEL_FATAL,
                                  "%s:LOGP in Progress. Ignore!!!", __func__);
       return -EBUSY;
    }
    status = iw_set_pno(dev,info,wrqu,extra,0);

    EXIT();
    return status;
}

static int iw_set_pno_priv(struct net_device *dev,
                           struct iw_request_info *info,
                           union iwreq_data *wrqu, char *extra)
{
	int ret;

	vos_ssr_protect(__func__);
	ret = __iw_set_pno_priv(dev, info, wrqu, extra);
	vos_ssr_unprotect(__func__);

	return ret;
}
#endif /*FEATURE_WLAN_SCAN_PNO*/

//Common function to SetBand
int hdd_setBand(struct net_device *dev, u8 ui_band)
{
    hdd_adapter_t *pAdapter = WLAN_HDD_GET_PRIV_PTR(dev);
    tHalHandle hHal = WLAN_HDD_GET_HAL_CTX(pAdapter);
    eCsrBand band;

    VOS_STATUS status;
    hdd_context_t *pHddCtx;
    hdd_adapter_list_node_t *pAdapterNode, *pNext;
    eCsrBand currBand = eCSR_BAND_MAX;
    eCsrBand connectedBand;

    ENTER();

    pAdapterNode = NULL;
    pNext = NULL;
    pHddCtx = WLAN_HDD_GET_CTX(pAdapter);

    switch(ui_band)
    {
        case WLAN_HDD_UI_BAND_AUTO:
             band = eCSR_BAND_ALL;
        break;
        case WLAN_HDD_UI_BAND_5_GHZ:
            band = eCSR_BAND_5G;
        break;
        case WLAN_HDD_UI_BAND_2_4_GHZ:
            band = eCSR_BAND_24;
        break;
        default:
            band = eCSR_BAND_MAX;
    }

    VOS_TRACE(VOS_MODULE_ID_HDD, VOS_TRACE_LEVEL_INFO, "%s: change band to %u",
                __func__, band);

    if (band == eCSR_BAND_MAX)
    {
        /* Received change band request with invalid band value */
        VOS_TRACE(VOS_MODULE_ID_HDD, VOS_TRACE_LEVEL_ERROR,
               "%s: Invalid band value %u", __func__, ui_band);
        return -EINVAL;
    }

    if ((band == eCSR_BAND_24 && pHddCtx->cfg_ini->nBandCapability == 2) ||
        (band == eCSR_BAND_5G && pHddCtx->cfg_ini->nBandCapability == 1)) {
        hddLog(LOGP, FL("band value %u violate INI settings %u"),
               band, pHddCtx->cfg_ini->nBandCapability);
        return -EIO;
    }

    if (band == eCSR_BAND_ALL) {
        hddLog(LOG1,
               FL("Auto band received. Setting band same as ini value %d"),
               pHddCtx->cfg_ini->nBandCapability);
        band = pHddCtx->cfg_ini->nBandCapability;
    }

    if (eHAL_STATUS_SUCCESS != sme_GetFreqBand(hHal, &currBand))
    {
         VOS_TRACE(VOS_MODULE_ID_HDD, VOS_TRACE_LEVEL_INFO,
              "%s: Failed to get current band config",
                 __func__);
         return -EIO;
    }

    if (currBand != band)
    {
        /* Change band request received.
         * Abort pending scan requests, flush the existing scan results,
         * and change the band capability
         */
        VOS_TRACE(VOS_MODULE_ID_HDD, VOS_TRACE_LEVEL_INFO,
                "%s: Current band value = %u, new setting %u ",
                 __func__, currBand, band);

        status =  hdd_get_front_adapter(pHddCtx, &pAdapterNode);
        while ( NULL != pAdapterNode && VOS_STATUS_SUCCESS == status )
        {
            pAdapter = pAdapterNode->pAdapter;
            hHal = WLAN_HDD_GET_HAL_CTX(pAdapter);
            hdd_abort_mac_scan(pHddCtx, pAdapter->sessionId,
                           eCSR_SCAN_ABORT_DUE_TO_BAND_CHANGE);
            connectedBand =
                hdd_connGetConnectedBand(WLAN_HDD_GET_STATION_CTX_PTR(pAdapter));

            /* Handling is done only for STA and P2P */
            if ( band != eCSR_BAND_ALL &&
                 ((pAdapter->device_mode == WLAN_HDD_INFRA_STATION) ||
                 (pAdapter->device_mode == WLAN_HDD_P2P_CLIENT)) &&
                 (hdd_connIsConnected(WLAN_HDD_GET_STATION_CTX_PTR(pAdapter))) &&
                 (connectedBand != band))
            {
                 eHalStatus status = eHAL_STATUS_SUCCESS;
                 long lrc;

                 /* STA already connected on current band, So issue disconnect
                  * first, then change the band */

                 hddLog(LOG1,
                        FL("STA Device mode %s(%d) connected band %u, Changing band to %u, Issuing Disconnect"),
                        hdd_device_mode_to_string(pAdapter->device_mode),
                        pAdapter->device_mode, currBand, band);

                 INIT_COMPLETION(pAdapter->disconnect_comp_var);

                 status = sme_RoamDisconnect( WLAN_HDD_GET_HAL_CTX(pAdapter),
                 pAdapter->sessionId, eCSR_DISCONNECT_REASON_UNSPECIFIED);

                 if ( eHAL_STATUS_SUCCESS != status)
                 {
                     hddLog(VOS_TRACE_LEVEL_ERROR,
                             "%s csrRoamDisconnect failure, returned %d",
                               __func__, (int)status );
                     return -EINVAL;
                 }

                 lrc = wait_for_completion_timeout(
                         &pAdapter->disconnect_comp_var,
                         msecs_to_jiffies(WLAN_WAIT_TIME_DISCONNECT));

                 if (lrc == 0) {
                    hddLog(VOS_TRACE_LEVEL_ERROR,"%s:Timeout while waiting for csrRoamDisconnect",
                                __func__);
                    return -ETIMEDOUT ;
                 }
            }

            sme_ScanFlushResult(hHal, pAdapter->sessionId);

            status = hdd_get_next_adapter(pHddCtx, pAdapterNode, &pNext);
            pAdapterNode = pNext;
        }

        if (eHAL_STATUS_SUCCESS != sme_SetFreqBand(hHal, pAdapter->sessionId,
                                                   band)) {
             VOS_TRACE(VOS_MODULE_ID_HDD, VOS_TRACE_LEVEL_FATAL,
                     FL("Failed to set the band value to %u"), band);
             return -EINVAL;
        }
        vos_update_band((eCsrBand)band);
    }
    EXIT();
    return 0;
}

int hdd_setBand_helper(struct net_device *dev, const char *command)
{
    u8 band;
    int ret;

    /* Convert the band value from ascii to integer */
    command += WLAN_HDD_UI_SET_BAND_VALUE_OFFSET;
    ret = kstrtou8(command, 10, &band);
    if (ret < 0) {
        hddLog(LOGE, FL("kstrtou8 failed"));
        return -EINVAL;
    }

    return hdd_setBand(dev, band);
}

static int __iw_set_band_config(struct net_device *dev,
                                struct iw_request_info *info,
                                union iwreq_data *wrqu, char *extra)
{
    hdd_adapter_t *pAdapter = WLAN_HDD_GET_PRIV_PTR(dev);
    int *value = (int *)extra;
    hdd_context_t *hdd_ctx = WLAN_HDD_GET_CTX(pAdapter);
    int ret;

    ENTER();

    ret = wlan_hdd_validate_context(hdd_ctx);
    if (0 != ret)
        return ret;

    if (!capable(CAP_NET_ADMIN)) {
        VOS_TRACE(VOS_MODULE_ID_HDD, VOS_TRACE_LEVEL_ERROR,
                  FL("permission check failed"));
        return -EPERM;
    }

    return hdd_setBand(dev, value[0]);
}

static int iw_set_band_config(struct net_device *dev,
                              struct iw_request_info *info,
                              union iwreq_data *wrqu, char *extra)
{
	int ret;

	vos_ssr_protect(__func__);
	ret = __iw_set_band_config(dev, info, wrqu, extra);
	vos_ssr_unprotect(__func__);

	return ret;
}

static int __iw_set_power_params_priv(struct net_device *dev,
                                      struct iw_request_info *info,
                                      union iwreq_data *wrqu, char *extra)
{
  int ret;
  char *ptr;

  ENTER();

  if (!capable(CAP_NET_ADMIN)) {
      VOS_TRACE(VOS_MODULE_ID_HDD, VOS_TRACE_LEVEL_ERROR,
                 FL("permission check failed"));
      return -EPERM;
  }
  /* ODD number is used for set, copy data using copy_from_user */
  ptr = mem_alloc_copy_from_user_helper(wrqu->data.pointer,
                                        wrqu->data.length);
  if (NULL == ptr)
  {
      VOS_TRACE(VOS_MODULE_ID_HDD, VOS_TRACE_LEVEL_ERROR,
                "mem_alloc_copy_from_user_helper fail");
      return -ENOMEM;
  }

  ret = iw_set_power_params(dev, info, wrqu, ptr, 0);
  vos_mem_free(ptr);
  EXIT();
  return ret;
}

static int iw_set_power_params_priv(struct net_device *dev,
                                    struct iw_request_info *info,
                                    union iwreq_data *wrqu, char *extra)
{
	int ret;

	vos_ssr_protect(__func__);
	ret = __iw_set_power_params_priv(dev, info, wrqu, extra);
	vos_ssr_unprotect(__func__);

	return ret;
}


/*string based input*/
VOS_STATUS iw_set_power_params(struct net_device *dev, struct iw_request_info *info,
                      union iwreq_data *wrqu, char *extra, int nOffset)
{
  hdd_adapter_t *pAdapter = WLAN_HDD_GET_PRIV_PTR(dev);
  tSirSetPowerParamsReq powerRequest;
  char *ptr;
  v_U8_t  ucType;
  v_U32_t  uTotalSize, uValue;
  /*- - - - - - - - - - - - - - - - - - - - - - - - - - - - - - - - - - - */

  VOS_TRACE(VOS_MODULE_ID_HDD, VOS_TRACE_LEVEL_INFO,
            "Power Params data len %d data %s",
            wrqu->data.length,
            extra);

  if ((WLAN_HDD_GET_CTX(pAdapter))->isLogpInProgress)
  {
    VOS_TRACE(VOS_MODULE_ID_HDD, VOS_TRACE_LEVEL_FATAL,
                                  "%s:LOGP in Progress. Ignore!!!", __func__);
    return -EBUSY;
  }

  if (wrqu->data.length <= nOffset )
  {
    VOS_TRACE(VOS_MODULE_ID_HDD, VOS_TRACE_LEVEL_WARN, "set power param input is not correct");
    return VOS_STATUS_E_FAILURE;
  }

  uTotalSize = wrqu->data.length - nOffset;

  /*-----------------------------------------------------------------------
    Input is string based and expected to be like this:

    <param_type> <param_value> <param_type> <param_value> ...

    e.g:
    1 2 2 3 3 0 4 1 5 1

    e.g. setting just a few:
    1 2 4 1

    parameter types:
    -----------------------------
    1 - Ignore DTIM
    2 - Listen Interval
    3 - Broadcast Multicast Filter
    4 - Beacon Early Termination
    5 - Beacon Early Termination Interval
  -----------------------------------------------------------------------*/
  powerRequest.uIgnoreDTIM       = SIR_NOCHANGE_POWER_VALUE;
  powerRequest.uListenInterval   = SIR_NOCHANGE_POWER_VALUE;
  powerRequest.uBcastMcastFilter = SIR_NOCHANGE_POWER_VALUE;
  powerRequest.uEnableBET        = SIR_NOCHANGE_POWER_VALUE;
  powerRequest.uBETInterval      = SIR_NOCHANGE_POWER_VALUE;

  ptr = extra + nOffset;

  while ( uTotalSize )
  {
    if (1 != sscanf(ptr,"%hhu %n", &(ucType), &nOffset))
    {
        VOS_TRACE(VOS_MODULE_ID_HDD, VOS_TRACE_LEVEL_ERROR,
                  "Invalid input parameter type %s",ptr);
         return VOS_STATUS_E_FAILURE;
    }

    uTotalSize -= nOffset;

    if (!uTotalSize)
    {
      VOS_TRACE(VOS_MODULE_ID_HDD, VOS_TRACE_LEVEL_ERROR,
                "Invalid input parameter type : %d with no value at offset %d",
                ucType, nOffset);
      return VOS_STATUS_E_FAILURE;
    }

    ptr += nOffset;

    if (1 != sscanf(ptr,"%u %n", &(uValue), &nOffset))
    {
        VOS_TRACE(VOS_MODULE_ID_HDD, VOS_TRACE_LEVEL_ERROR,
                  "Invalid input parameter value %s",ptr);
         return VOS_STATUS_E_FAILURE;
    }

    VOS_TRACE(VOS_MODULE_ID_HDD, VOS_TRACE_LEVEL_INFO,
              "Power request parameter %d value %d offset %d",
              ucType, uValue, nOffset);

    switch (ucType)
    {
      case eSIR_IGNORE_DTIM:
      powerRequest.uIgnoreDTIM       = uValue;
      break;
      case eSIR_LISTEN_INTERVAL:
      powerRequest.uListenInterval   = uValue;
      break;
      case eSIR_MCAST_BCAST_FILTER:
      powerRequest.uBcastMcastFilter = uValue;
      break;
      case eSIR_ENABLE_BET:
      powerRequest.uEnableBET        = uValue;
      break;
      case eSIR_BET_INTERVAL:
      powerRequest.uBETInterval      = uValue;
      break;
      default:
        VOS_TRACE(VOS_MODULE_ID_HDD, VOS_TRACE_LEVEL_ERROR,
                "Invalid input parameter type : %d with value: %d at offset %d",
                ucType, uValue,  nOffset);
      return VOS_STATUS_E_FAILURE;
    }

    uTotalSize -= nOffset;
    VOS_TRACE(VOS_MODULE_ID_HDD, VOS_TRACE_LEVEL_INFO,
              "Power request parameter %d Total size",
              uTotalSize);
    ptr += nOffset;
    /* This is added for dynamic Tele LI enable (0xF1) /disable (0xF0)*/
    if(!(uTotalSize - nOffset) &&
       (powerRequest.uListenInterval != SIR_NOCHANGE_POWER_VALUE))
    {
        uTotalSize = 0;
    }

  }/*Go for as long as we have a valid string*/

  /* put the device into full power*/
  wlan_hdd_enter_bmps(pAdapter, DRIVER_POWER_MODE_ACTIVE);

  /* Apply the power save params*/
  sme_SetPowerParams( WLAN_HDD_GET_HAL_CTX(pAdapter), &powerRequest, FALSE);

  /* put the device back to power save*/
  wlan_hdd_enter_bmps(pAdapter, DRIVER_POWER_MODE_AUTO);

  return VOS_STATUS_SUCCESS;
}/*iw_set_power_params*/

static int __iw_set_two_ints_getnone(struct net_device *dev,
                                     struct iw_request_info *info,
                                     union iwreq_data *wrqu, char *extra)
{
    hdd_adapter_t *pAdapter = WLAN_HDD_GET_PRIV_PTR(dev);
    int *value = (int *)extra;
    int sub_cmd = value[0];
    int ret;
    hdd_context_t *hdd_ctx = WLAN_HDD_GET_CTX(pAdapter);

    ret = wlan_hdd_validate_context(hdd_ctx);
    if (0 != ret)
        return ret;

    switch(sub_cmd) {
    case WE_SET_SMPS_PARAM:
        hddLog(LOG1, "WE_SET_SMPS_PARAM val %d %d", value[1], value[2]);
        ret = process_wma_set_command((int)pAdapter->sessionId,
                       (int)WMI_STA_SMPS_PARAM_CMDID,
                       value[1] << WMA_SMPS_PARAM_VALUE_S | value[2], VDEV_CMD);
        break;
#ifdef WLAN_DEBUG
    case WE_SET_FW_CRASH_INJECT:
        hddLog(LOGE, "WE_SET_FW_CRASH_INJECT: %d %d", value[1], value[2]);
        pr_err("SSR is triggered by iwpriv CRASH_INJECT: %d %d\n",
                                                value[1], value[2]);
        if (!hdd_ctx->cfg_ini->crash_inject_enabled) {
            hddLog(LOGE, "Crash Inject ini disabled, Ignore Crash Inject");
            return 0;
        }
        ret = process_wma_set_command_twoargs((int) pAdapter->sessionId,
                                              (int) GEN_PARAM_CRASH_INJECT,
                                              value[1], value[2], GEN_CMD);
        if (!ret)
           hdd_ctx->isLogpInProgress = true;

        break;
#endif
    case WE_SET_MON_MODE_CHAN:
        /*
         * TODO: Remove this private implementation use standard
         * interface wlan_hdd_cfg80211_ops.set_monitor_channel
         */
        if (VOS_MONITOR_MODE == hdd_get_conparam()) {
            uint16_t vht_channel_width = value[2];
            hdd_station_ctx_t *sta_ctx =
                    WLAN_HDD_GET_STATION_CTX_PTR(pAdapter);
            struct hdd_mon_set_ch_info *ch_info = &sta_ctx->ch_info;
            eHalStatus hal_status;

            tHalHandle hal_hdl = hdd_ctx->hHal;
            tCsrBssid bssid = {0};
            tCsrRoamProfile roam_profile;

            hddLog(LOG1, "Set monitor mode Channel %d", value[1]);
            hdd_select_cbmode(pAdapter, value[1], &vht_channel_width);
            roam_profile.ChannelInfo.ChannelList = &ch_info->channel;
            roam_profile.ChannelInfo.numOfChannels = 1;
            roam_profile.vht_channel_width = ch_info->channel_width;
            roam_profile.phyMode = ch_info->phy_mode;

            vos_mem_copy(bssid, pAdapter->macAddressCurrent.bytes,
                         VOS_MAC_ADDR_SIZE);

            hal_status = sme_RoamChannelChangeReq(hal_hdl,
                                 bssid,
                                 ch_info->cb_mode, &roam_profile);
            if (!HAL_STATUS_SUCCESS(hal_status)) {
                hddLog(LOGE,
                       "Failed to set sme_RoamChannel for monitor mode");
                ret = -EINVAL;
            }
        } else {
            hddLog(LOGE, "Not supported, device is not in monitor mode");
            ret = -EINVAL;
        }
        break;
    case WE_DUMP_DP_TRACE_LEVEL:
        hddLog(LOG1, "WE_DUMP_DP_TRACE_LEVEL: %d %d",
                       value[1], value[2]);
        if (value[1] == DUMP_DP_TRACE)
            adf_dp_trace_dump_all(value[2]);
        else if (value[1] == ENABLE_DP_TRACE_LIVE_MODE)
            adf_dp_trace_enable_live_mode();
        else if (value[1] == CLEAR_DP_TRACE_BUFFER)
            adf_dp_trace_clear_buffer();
        else
            hddLog(LOGE, "unexpected value for dump_dp_trace");
        break;
    default:
        hddLog(LOGE, "%s: Invalid IOCTL command %d", __func__, sub_cmd);
        break;
    }

    return ret;
}

static int iw_set_two_ints_getnone(struct net_device *dev,
                                   struct iw_request_info *info,
                                   union iwreq_data *wrqu, char *extra)
{
	int ret;

	vos_ssr_protect(__func__);
	ret = __iw_set_two_ints_getnone(dev, info, wrqu, extra);
	vos_ssr_unprotect(__func__);

	return ret;
}

// Define the Wireless Extensions to the Linux Network Device structure
// A number of these routines are NULL (meaning they are not implemented.)

static const iw_handler      we_handler[] =
{
   (iw_handler) iw_set_commit,      /* SIOCSIWCOMMIT */
   (iw_handler) iw_get_name,      /* SIOCGIWNAME */
   (iw_handler) NULL,            /* SIOCSIWNWID */
   (iw_handler) NULL,            /* SIOCGIWNWID */
   (iw_handler) iw_set_freq,      /* SIOCSIWFREQ */
   (iw_handler) iw_get_freq,      /* SIOCGIWFREQ */
   (iw_handler) iw_set_mode,      /* SIOCSIWMODE */
   (iw_handler) iw_get_mode,      /* SIOCGIWMODE */
   (iw_handler) NULL,              /* SIOCSIWSENS */
   (iw_handler) NULL,              /* SIOCGIWSENS */
   (iw_handler) NULL,             /* SIOCSIWRANGE */
   (iw_handler) iw_get_range,      /* SIOCGIWRANGE */
   (iw_handler) NULL,             /* SIOCSIWPRIV */
   (iw_handler) NULL,             /* SIOCGIWPRIV */
   (iw_handler) NULL,             /* SIOCSIWSTATS */
   (iw_handler) NULL,             /* SIOCGIWSTATS */
   (iw_handler) NULL,             /* SIOCSIWSPY */
   (iw_handler) NULL,             /* SIOCGIWSPY */
   (iw_handler) NULL,             /* SIOCSIWTHRSPY */
   (iw_handler) NULL,             /* SIOCGIWTHRSPY */
   (iw_handler) iw_set_ap_address,   /* SIOCSIWAP */
   (iw_handler) iw_get_ap_address,   /* SIOCGIWAP */
   (iw_handler) iw_set_mlme,              /* SIOCSIWMLME */
   (iw_handler) NULL,              /* SIOCGIWAPLIST */
   (iw_handler) iw_set_scan,      /* SIOCSIWSCAN */
   (iw_handler) iw_get_scan,      /* SIOCGIWSCAN */
   (iw_handler) iw_set_essid,      /* SIOCSIWESSID */
   (iw_handler) iw_get_essid,      /* SIOCGIWESSID */
   (iw_handler) iw_set_nick,      /* SIOCSIWNICKN */
   (iw_handler) iw_get_nick,      /* SIOCGIWNICKN */
   (iw_handler) NULL,             /* -- hole -- */
   (iw_handler) NULL,             /* -- hole -- */
   (iw_handler) iw_set_bitrate,   /* SIOCSIWRATE */
   (iw_handler) iw_get_bitrate,   /* SIOCGIWRATE */
   (iw_handler) iw_set_rts_threshold,/* SIOCSIWRTS */
   (iw_handler) iw_get_rts_threshold,/* SIOCGIWRTS */
   (iw_handler) iw_set_frag_threshold,   /* SIOCSIWFRAG */
   (iw_handler) iw_get_frag_threshold,   /* SIOCGIWFRAG */
   (iw_handler) iw_set_tx_power,      /* SIOCSIWTXPOW */
   (iw_handler) iw_get_tx_power,      /* SIOCGIWTXPOW */
   (iw_handler) iw_set_retry,          /* SIOCSIWRETRY */
   (iw_handler) iw_get_retry,          /* SIOCGIWRETRY */
   (iw_handler) iw_set_encode,          /* SIOCSIWENCODE */
   (iw_handler) iw_get_encode,          /* SIOCGIWENCODE */
   (iw_handler) iw_set_power_mode,      /* SIOCSIWPOWER */
   (iw_handler) iw_get_power_mode,      /* SIOCGIWPOWER */
   (iw_handler) NULL,                 /* -- hole -- */
   (iw_handler) NULL,                /* -- hole -- */
   (iw_handler) iw_set_genie,      /* SIOCSIWGENIE */
   (iw_handler) iw_get_genie,      /* SIOCGIWGENIE */
   (iw_handler) iw_set_auth,      /* SIOCSIWAUTH */
   (iw_handler) iw_get_auth,      /* SIOCGIWAUTH */
   (iw_handler) iw_set_encodeext,   /* SIOCSIWENCODEEXT */
   (iw_handler) iw_get_encodeext,   /* SIOCGIWENCODEEXT */
   (iw_handler) NULL,         /* SIOCSIWPMKSA */
};

static const iw_handler we_private[] = {

   [WLAN_PRIV_SET_INT_GET_NONE      - SIOCIWFIRSTPRIV]   = iw_setint_getnone,  //set priv ioctl
   [WLAN_PRIV_SET_NONE_GET_INT      - SIOCIWFIRSTPRIV]   = iw_setnone_getint,  //get priv ioctl
   [WLAN_PRIV_SET_CHAR_GET_NONE     - SIOCIWFIRSTPRIV]   = iw_setchar_getnone, //get priv ioctl
   [WLAN_PRIV_SET_THREE_INT_GET_NONE - SIOCIWFIRSTPRIV]  = iw_set_three_ints_getnone,
   [WLAN_PRIV_GET_CHAR_SET_NONE      - SIOCIWFIRSTPRIV]  = iw_get_char_setnone,
   [WLAN_PRIV_SET_NONE_GET_NONE     - SIOCIWFIRSTPRIV]   = iw_setnone_getnone, //action priv ioctl
   [WLAN_PRIV_SET_VAR_INT_GET_NONE  - SIOCIWFIRSTPRIV]   = iw_hdd_set_var_ints_getnone,
   [WLAN_PRIV_SET_NONE_GET_THREE_INT - SIOCIWFIRSTPRIV]  = iw_setnone_get_threeint,
   [WLAN_PRIV_ADD_TSPEC             - SIOCIWFIRSTPRIV]   = iw_add_tspec,
   [WLAN_PRIV_DEL_TSPEC             - SIOCIWFIRSTPRIV]   = iw_del_tspec,
   [WLAN_PRIV_GET_TSPEC             - SIOCIWFIRSTPRIV]   = iw_get_tspec,

#ifdef WLAN_FEATURE_VOWIFI_11R
   [WLAN_PRIV_SET_FTIES                 - SIOCIWFIRSTPRIV]   = iw_set_fties,
#endif
   [WLAN_PRIV_SET_HOST_OFFLOAD          - SIOCIWFIRSTPRIV]   = iw_set_host_offload,
   [WLAN_GET_WLAN_STATISTICS            - SIOCIWFIRSTPRIV]   = iw_get_statistics,
   [WLAN_SET_KEEPALIVE_PARAMS           - SIOCIWFIRSTPRIV]   = iw_set_keepalive_params
#ifdef WLAN_FEATURE_PACKET_FILTERING
   ,
   [WLAN_SET_PACKET_FILTER_PARAMS       - SIOCIWFIRSTPRIV]   = iw_set_packet_filter_params
#endif
#ifdef FEATURE_WLAN_SCAN_PNO
   ,
   [WLAN_SET_PNO                        - SIOCIWFIRSTPRIV]   = iw_set_pno_priv
#endif
   ,
   [WLAN_SET_BAND_CONFIG                - SIOCIWFIRSTPRIV]   = iw_set_band_config,
   [WLAN_PRIV_SET_MCBC_FILTER           - SIOCIWFIRSTPRIV]   = iw_set_dynamic_mcbc_filter,
   [WLAN_PRIV_CLEAR_MCBC_FILTER         - SIOCIWFIRSTPRIV]   = iw_clear_dynamic_mcbc_filter,
   [WLAN_SET_POWER_PARAMS               - SIOCIWFIRSTPRIV]   = iw_set_power_params_priv,
   [WLAN_GET_LINK_SPEED                 - SIOCIWFIRSTPRIV]   = iw_get_linkspeed_priv,
   [WLAN_PRIV_SET_TWO_INT_GET_NONE      - SIOCIWFIRSTPRIV]   = iw_set_two_ints_getnone,
   [WLAN_SET_DOT11P_CHANNEL_SCHED       - SIOCIWFIRSTPRIV]   = iw_set_dot11p_channel_sched,
};

/*Maximum command length can be only 15 */
static const struct iw_priv_args we_private_args[] = {

    /* handlers for main ioctl */
    {   WLAN_PRIV_SET_INT_GET_NONE,
        IW_PRIV_TYPE_INT | IW_PRIV_SIZE_FIXED | 1,
        0,
        "" },

    /* handlers for sub-ioctl */
    {   WE_SET_11D_STATE,
        IW_PRIV_TYPE_INT | IW_PRIV_SIZE_FIXED | 1,
        0,
        "set11Dstate" },

    {   WE_WOWL,
        IW_PRIV_TYPE_INT | IW_PRIV_SIZE_FIXED | 1,
        0,
        "wowl" },

    {   WE_SET_POWER,
        IW_PRIV_TYPE_INT | IW_PRIV_SIZE_FIXED | 1,
        0,
        "setPower" },

    {   WE_SET_MAX_ASSOC,
        IW_PRIV_TYPE_INT | IW_PRIV_SIZE_FIXED | 1,
        0,
        "setMaxAssoc" },

    {   WE_SET_SAP_AUTO_CHANNEL_SELECTION,
        IW_PRIV_TYPE_INT | IW_PRIV_SIZE_FIXED | 1,
        0,
        "setAutoChannel" },

    {   WE_SET_DATA_INACTIVITY_TO,
        IW_PRIV_TYPE_INT | IW_PRIV_SIZE_FIXED | 1,
        0,
        "inactivityTO" },

    {   WE_SET_MAX_TX_POWER,
        IW_PRIV_TYPE_INT | IW_PRIV_SIZE_FIXED | 1,
        0,
        "setMaxTxPower" },

    {   WE_SET_TX_POWER,
        IW_PRIV_TYPE_INT | IW_PRIV_SIZE_FIXED | 1,
        0,
        "setTxPower" },

    {   WE_SET_MC_RATE,
        IW_PRIV_TYPE_INT | IW_PRIV_SIZE_FIXED | 1,
        0,
        "setMcRate" },

    {   WE_SET_MAX_TX_POWER_2_4,
        IW_PRIV_TYPE_INT | IW_PRIV_SIZE_FIXED | 1,
        0,
        "setTxMaxPower2G" },

    {   WE_SET_MAX_TX_POWER_5_0,
        IW_PRIV_TYPE_INT | IW_PRIV_SIZE_FIXED | 1,
        0,
        "setTxMaxPower5G" },

    /* SAP has TxMax whereas STA has MaxTx, adding TxMax for STA
     * as well to keep same syntax as in SAP. Now onwards, STA
     * will support both */
    {   WE_SET_MAX_TX_POWER,
        IW_PRIV_TYPE_INT | IW_PRIV_SIZE_FIXED | 1,
        0,
        "setTxMaxPower" },

    /* set Higher DTIM Transition (DTIM1 to DTIM3)
     * 1 = enable and 0 = disable */
    {
        WE_SET_HIGHER_DTIM_TRANSITION,
        IW_PRIV_TYPE_INT | IW_PRIV_SIZE_FIXED | 1,
        0,
        "setHDtimTransn" },

    {   WE_SET_TM_LEVEL,
        IW_PRIV_TYPE_INT | IW_PRIV_SIZE_FIXED | 1,
        0,
        "setTmLevel" },

    {   WE_SET_PHYMODE,
        IW_PRIV_TYPE_INT | IW_PRIV_SIZE_FIXED | 1,
        0,
        "setphymode" },

    {   WE_SET_NSS,
        IW_PRIV_TYPE_INT | IW_PRIV_SIZE_FIXED | 1,
        0,
        "nss" },

    {   WE_SET_LDPC,
        IW_PRIV_TYPE_INT | IW_PRIV_SIZE_FIXED | 1,
        0,
        "ldpc" },

    {   WE_SET_TX_STBC,
        IW_PRIV_TYPE_INT | IW_PRIV_SIZE_FIXED | 1,
        0,
        "tx_stbc" },

    {   WE_SET_RX_STBC,
        IW_PRIV_TYPE_INT | IW_PRIV_SIZE_FIXED | 1,
        0,
        "rx_stbc" },

    {   WE_SET_SHORT_GI,
        IW_PRIV_TYPE_INT | IW_PRIV_SIZE_FIXED | 1,
        0,
        "shortgi" },

    {   WE_SET_RTSCTS,
        IW_PRIV_TYPE_INT | IW_PRIV_SIZE_FIXED | 1,
        0,
        "enablertscts" },

    {   WE_SET_CHWIDTH,
        IW_PRIV_TYPE_INT | IW_PRIV_SIZE_FIXED | 1,
        0,
        "chwidth" },

    {   WE_SET_ANI_EN_DIS,
        IW_PRIV_TYPE_INT | IW_PRIV_SIZE_FIXED | 1,
        0,
        "anienable" },

    {   WE_SET_ANI_POLL_PERIOD,
        IW_PRIV_TYPE_INT | IW_PRIV_SIZE_FIXED | 1,
        0,
        "aniplen" },

    {   WE_SET_ANI_LISTEN_PERIOD,
        IW_PRIV_TYPE_INT | IW_PRIV_SIZE_FIXED | 1,
        0,
        "anilislen" },

    {   WE_SET_ANI_OFDM_LEVEL,
        IW_PRIV_TYPE_INT | IW_PRIV_SIZE_FIXED | 1,
        0,
        "aniofdmlvl" },

    {   WE_SET_ANI_CCK_LEVEL,
        IW_PRIV_TYPE_INT | IW_PRIV_SIZE_FIXED | 1,
        0,
        "aniccklvl" },

    {   WE_SET_DYNAMIC_BW,
        IW_PRIV_TYPE_INT | IW_PRIV_SIZE_FIXED | 1,
        0,
        "cwmenable" },

    {   WE_SET_CTS_CBW,
        IW_PRIV_TYPE_INT | IW_PRIV_SIZE_FIXED | 1,
        0,
        "cts_cbw" },

    {  WE_SET_GTX_HT_MCS,
       IW_PRIV_TYPE_INT | IW_PRIV_SIZE_FIXED | 1,
        0,
        "gtxHTMcs" },

    {  WE_SET_GTX_VHT_MCS,
       IW_PRIV_TYPE_INT | IW_PRIV_SIZE_FIXED | 1,
        0,
        "gtxVHTMcs" },

    {  WE_SET_GTX_USRCFG,
       IW_PRIV_TYPE_INT | IW_PRIV_SIZE_FIXED | 1,
        0,
        "gtxUsrCfg" },

    {  WE_SET_GTX_THRE,
       IW_PRIV_TYPE_INT | IW_PRIV_SIZE_FIXED | 1,
        0,
        "gtxThre" },

    {  WE_SET_GTX_MARGIN,
       IW_PRIV_TYPE_INT | IW_PRIV_SIZE_FIXED | 1,
        0,
        "gtxMargin" },

    {  WE_SET_GTX_STEP,
       IW_PRIV_TYPE_INT | IW_PRIV_SIZE_FIXED | 1,
        0,
        "gtxStep" },

    {  WE_SET_GTX_MINTPC,
       IW_PRIV_TYPE_INT | IW_PRIV_SIZE_FIXED | 1,
        0,
        "gtxMinTpc" },

    {  WE_SET_GTX_BWMASK,
       IW_PRIV_TYPE_INT | IW_PRIV_SIZE_FIXED | 1,
        0,
        "gtxBWMask" },

    {  WE_SET_TX_CHAINMASK,
        IW_PRIV_TYPE_INT | IW_PRIV_SIZE_FIXED | 1,
        0,
        "txchainmask" },

    {  WE_SET_RX_CHAINMASK,
        IW_PRIV_TYPE_INT | IW_PRIV_SIZE_FIXED | 1,
        0,
        "rxchainmask" },

    {   WE_SET_11N_RATE,
        IW_PRIV_TYPE_INT | IW_PRIV_SIZE_FIXED | 1,
        0,
        "set11NRates" },

    {   WE_SET_VHT_RATE,
        IW_PRIV_TYPE_INT | IW_PRIV_SIZE_FIXED | 1,
        0,
        "set11ACRates" },

    {   WE_SET_AMPDU,
        IW_PRIV_TYPE_INT | IW_PRIV_SIZE_FIXED | 1,
        0,
        "ampdu" },

    {   WE_SET_AMSDU,
        IW_PRIV_TYPE_INT | IW_PRIV_SIZE_FIXED | 1,
        0,
        "amsdu" },

    {   WE_SET_BURST_ENABLE,
        IW_PRIV_TYPE_INT | IW_PRIV_SIZE_FIXED | 1,
        0,
        "burst_enable" },

    {   WE_SET_BURST_DUR,
        IW_PRIV_TYPE_INT | IW_PRIV_SIZE_FIXED | 1,
        0,
        "burst_dur" },

    {   WE_SET_TXPOW_2G,
        IW_PRIV_TYPE_INT | IW_PRIV_SIZE_FIXED | 1,
        0,
        "txpow2g" },

    {   WE_SET_TXPOW_5G,
        IW_PRIV_TYPE_INT | IW_PRIV_SIZE_FIXED | 1,
        0,
        "txpow5g" },

    /* Sub-cmds DBGLOG specific commands */
    {   WE_DBGLOG_LOG_LEVEL ,
        IW_PRIV_TYPE_INT | IW_PRIV_SIZE_FIXED | 1,
        0,
        "dl_loglevel" },

    {   WE_DBGLOG_VAP_ENABLE ,
        IW_PRIV_TYPE_INT | IW_PRIV_SIZE_FIXED | 1,
        0,
        "dl_vapon" },

    {   WE_DBGLOG_VAP_DISABLE ,
        IW_PRIV_TYPE_INT | IW_PRIV_SIZE_FIXED | 1,
        0,
        "dl_vapoff" },

    {   WE_DBGLOG_MODULE_ENABLE ,
        IW_PRIV_TYPE_INT | IW_PRIV_SIZE_FIXED | 1,
        0,
        "dl_modon" },

    {   WE_DBGLOG_MODULE_DISABLE,
        IW_PRIV_TYPE_INT | IW_PRIV_SIZE_FIXED | 1,
        0,
        "dl_modoff" },

    {   WE_DBGLOG_MOD_LOG_LEVEL,
        IW_PRIV_TYPE_INT | IW_PRIV_SIZE_FIXED | 1,
        0,
        "dl_mod_loglevel" },

    {   WE_DBGLOG_TYPE,
        IW_PRIV_TYPE_INT | IW_PRIV_SIZE_FIXED | 1,
        0,
        "dl_type" },
    {   WE_DBGLOG_REPORT_ENABLE,
        IW_PRIV_TYPE_INT | IW_PRIV_SIZE_FIXED | 1,
        0,
        "dl_report" },

    {   WE_SET_TXRX_FWSTATS,
        IW_PRIV_TYPE_INT | IW_PRIV_SIZE_FIXED | 1,
        0,
        "txrx_fw_stats" },

    {   WE_TXRX_FWSTATS_RESET,
        IW_PRIV_TYPE_INT | IW_PRIV_SIZE_FIXED | 1,
        0,
        "txrx_fw_st_rst" },

    {   WE_PPS_PAID_MATCH,
        IW_PRIV_TYPE_INT | IW_PRIV_SIZE_FIXED | 1,
        0, "paid_match" },


    {   WE_PPS_GID_MATCH,
        IW_PRIV_TYPE_INT | IW_PRIV_SIZE_FIXED | 1,
        0, "gid_match" },


    {   WE_PPS_EARLY_TIM_CLEAR,
        IW_PRIV_TYPE_INT | IW_PRIV_SIZE_FIXED | 1,
        0, "tim_clear" },


    {   WE_PPS_EARLY_DTIM_CLEAR,
        IW_PRIV_TYPE_INT | IW_PRIV_SIZE_FIXED | 1,
        0, "dtim_clear" },


    {   WE_PPS_EOF_PAD_DELIM,
        IW_PRIV_TYPE_INT | IW_PRIV_SIZE_FIXED | 1,
        0, "eof_delim" },


    {   WE_PPS_MACADDR_MISMATCH,
        IW_PRIV_TYPE_INT | IW_PRIV_SIZE_FIXED | 1,
        0, "mac_match" },


    {   WE_PPS_DELIM_CRC_FAIL,
        IW_PRIV_TYPE_INT | IW_PRIV_SIZE_FIXED | 1,
        0, "delim_fail" },


    {   WE_PPS_GID_NSTS_ZERO,
        IW_PRIV_TYPE_INT | IW_PRIV_SIZE_FIXED | 1,
        0, "nsts_zero" },


    {   WE_PPS_RSSI_CHECK,
        IW_PRIV_TYPE_INT | IW_PRIV_SIZE_FIXED | 1,
        0, "rssi_chk" },

    {   WE_PPS_5G_EBT,
        IW_PRIV_TYPE_INT | IW_PRIV_SIZE_FIXED | 1,
        0, "5g_ebt" },

    {   WE_SET_HTSMPS,
        IW_PRIV_TYPE_INT | IW_PRIV_SIZE_FIXED | 1,
        0, "htsmps" },


    {   WE_SET_QPOWER_MAX_PSPOLL_COUNT,
        IW_PRIV_TYPE_INT | IW_PRIV_SIZE_FIXED | 1,
        0, "set_qpspollcnt" },

    {   WE_SET_QPOWER_MAX_TX_BEFORE_WAKE,
        IW_PRIV_TYPE_INT | IW_PRIV_SIZE_FIXED | 1,
        0, "set_qtxwake" },

    {   WE_SET_QPOWER_SPEC_PSPOLL_WAKE_INTERVAL,
        IW_PRIV_TYPE_INT | IW_PRIV_SIZE_FIXED | 1,
        0, "set_qwakeintv" },

    {   WE_SET_QPOWER_SPEC_MAX_SPEC_NODATA_PSPOLL,
        IW_PRIV_TYPE_INT | IW_PRIV_SIZE_FIXED | 1,
        0, "set_qnodatapoll" },

    /* handlers for MCC time quota and latency sub ioctls */
    {   WE_MCC_CONFIG_LATENCY,
        IW_PRIV_TYPE_INT | IW_PRIV_SIZE_FIXED | 1,
        0, "setMccLatency" },

    {   WE_MCC_CONFIG_QUOTA,
        IW_PRIV_TYPE_INT | IW_PRIV_SIZE_FIXED | 1,
        0, "setMccQuota" },

    {   WE_SET_DEBUG_LOG,
        IW_PRIV_TYPE_INT | IW_PRIV_SIZE_FIXED | 1,
        0, "setDbgLvl" },

    {   WE_SET_SCAN_BAND_PREFERENCE,
        IW_PRIV_TYPE_INT | IW_PRIV_SIZE_FIXED | 1,
        0, "set_scan_pref" },
    /* handlers for early_rx power save */
    {   WE_SET_EARLY_RX_ADJUST_ENABLE,
        IW_PRIV_TYPE_INT | IW_PRIV_SIZE_FIXED | 1,
        0, "erx_enable" },

    {   WE_SET_EARLY_RX_TGT_BMISS_NUM,
        IW_PRIV_TYPE_INT | IW_PRIV_SIZE_FIXED | 1,
        0, "erx_bmiss_val" },

    {   WE_SET_EARLY_RX_BMISS_SAMPLE_CYCLE,
        IW_PRIV_TYPE_INT | IW_PRIV_SIZE_FIXED | 1,
        0, "erx_bmiss_smpl" },

    {   WE_SET_EARLY_RX_SLOP_STEP,
        IW_PRIV_TYPE_INT | IW_PRIV_SIZE_FIXED | 1,
        0, "erx_slop_step" },

    {   WE_SET_EARLY_RX_INIT_SLOP,
        IW_PRIV_TYPE_INT | IW_PRIV_SIZE_FIXED | 1,
        0, "erx_init_slop" },

    {   WE_SET_EARLY_RX_ADJUST_PAUSE,
        IW_PRIV_TYPE_INT | IW_PRIV_SIZE_FIXED | 1,
        0, "erx_adj_pause" },

    {   WE_SET_EARLY_RX_DRIFT_SAMPLE,
        IW_PRIV_TYPE_INT | IW_PRIV_SIZE_FIXED | 1,
        0, "erx_dri_sample" },

    {   WLAN_PRIV_SET_NONE_GET_INT,
        0,
        IW_PRIV_TYPE_INT | IW_PRIV_SIZE_FIXED | 1,
        "" },

    {   WE_DUMP_STATS,
        IW_PRIV_TYPE_INT | IW_PRIV_SIZE_FIXED | 1,
        0,
        "dumpStats" },

    {   WE_CLEAR_STATS,
        IW_PRIV_TYPE_INT | IW_PRIV_SIZE_FIXED | 1,
        0,
        "clearStats" },

    {   WE_SET_CHANNEL,
        IW_PRIV_TYPE_INT | IW_PRIV_SIZE_FIXED | 1,
        0, "setChanChange" },

    /* handlers for sub-ioctl */
    {   WE_GET_11D_STATE,
        0,
        IW_PRIV_TYPE_INT | IW_PRIV_SIZE_FIXED | 1,
        "get11Dstate" },

    {   WE_IBSS_STATUS,
        0,
        IW_PRIV_TYPE_INT | IW_PRIV_SIZE_FIXED | 1,
        "getAdhocStatus" },

    {   WE_GET_WLAN_DBG,
        0,
        IW_PRIV_TYPE_INT | IW_PRIV_SIZE_FIXED | 1,
        "getwlandbg" },

    {   WE_GET_MAX_ASSOC,
        0,
        IW_PRIV_TYPE_INT | IW_PRIV_SIZE_FIXED | 1,
        "getMaxAssoc" },

    {   WE_GET_SAP_AUTO_CHANNEL_SELECTION,
        0,
        IW_PRIV_TYPE_INT | IW_PRIV_SIZE_FIXED | 1,
        "getAutoChannel" },

    {   WE_GET_CONCURRENCY_MODE,
        0,
        IW_PRIV_TYPE_INT | IW_PRIV_SIZE_FIXED | 1,
        "getconcurrency" },

    {   WE_GET_NSS,
        0,
        IW_PRIV_TYPE_INT | IW_PRIV_SIZE_FIXED | 1,
        "get_nss" },

    {   WE_GET_LDPC,
        0,
        IW_PRIV_TYPE_INT | IW_PRIV_SIZE_FIXED | 1,
        "get_ldpc" },

    {   WE_GET_TX_STBC,
        0,
        IW_PRIV_TYPE_INT | IW_PRIV_SIZE_FIXED | 1,
        "get_tx_stbc" },

    {   WE_GET_RX_STBC,
        0,
        IW_PRIV_TYPE_INT | IW_PRIV_SIZE_FIXED | 1,
        "get_rx_stbc" },

    {   WE_GET_SHORT_GI,
        0,
        IW_PRIV_TYPE_INT | IW_PRIV_SIZE_FIXED | 1,
        "get_shortgi" },

    {   WE_GET_RTSCTS,
        0,
        IW_PRIV_TYPE_INT | IW_PRIV_SIZE_FIXED | 1,
        "get_rtscts" },

    {   WE_GET_CHWIDTH,
        0,
        IW_PRIV_TYPE_INT | IW_PRIV_SIZE_FIXED | 1,
        "get_chwidth" },

    {   WE_GET_ANI_EN_DIS,
        0,
        IW_PRIV_TYPE_INT | IW_PRIV_SIZE_FIXED | 1,
        "get_anienable" },

    {   WE_GET_ANI_POLL_PERIOD,
        0,
        IW_PRIV_TYPE_INT | IW_PRIV_SIZE_FIXED | 1,
        "get_aniplen" },

    {   WE_GET_ANI_LISTEN_PERIOD,
        0,
        IW_PRIV_TYPE_INT | IW_PRIV_SIZE_FIXED | 1,
        "get_anilislen" },

    {   WE_GET_ANI_OFDM_LEVEL,
        0,
        IW_PRIV_TYPE_INT | IW_PRIV_SIZE_FIXED | 1,
        "get_aniofdmlvl" },

    {   WE_GET_ANI_CCK_LEVEL,
        0,
        IW_PRIV_TYPE_INT | IW_PRIV_SIZE_FIXED | 1,
        "get_aniccklvl" },

    {   WE_GET_DYNAMIC_BW,
        0,
        IW_PRIV_TYPE_INT | IW_PRIV_SIZE_FIXED | 1,
        "get_cwmenable" },

    {  WE_GET_GTX_HT_MCS,
       0,
       IW_PRIV_TYPE_INT | IW_PRIV_SIZE_FIXED | 1,
        "get_gtxHTMcs" },

    {  WE_GET_GTX_VHT_MCS,
       0,
       IW_PRIV_TYPE_INT | IW_PRIV_SIZE_FIXED | 1,
        "get_gtxVHTMcs" },

    {  WE_GET_GTX_USRCFG,
        0,
       IW_PRIV_TYPE_INT | IW_PRIV_SIZE_FIXED | 1,
        "get_gtxUsrCfg" },

    {  WE_GET_GTX_THRE,
        0,
       IW_PRIV_TYPE_INT | IW_PRIV_SIZE_FIXED | 1,
        "get_gtxThre" },

    {  WE_GET_GTX_MARGIN,
        0,
       IW_PRIV_TYPE_INT | IW_PRIV_SIZE_FIXED | 1,
        "get_gtxMargin" },

    {  WE_GET_GTX_STEP,
        0,
       IW_PRIV_TYPE_INT | IW_PRIV_SIZE_FIXED | 1,
        "get_gtxStep" },

    {  WE_GET_GTX_MINTPC,
        0,
       IW_PRIV_TYPE_INT | IW_PRIV_SIZE_FIXED | 1,
        "get_gtxMinTpc" },

    {  WE_GET_GTX_BWMASK,
        0,
       IW_PRIV_TYPE_INT | IW_PRIV_SIZE_FIXED | 1,
        "get_gtxBWMask" },

    {   WE_GET_TX_CHAINMASK,
        0,
        IW_PRIV_TYPE_INT | IW_PRIV_SIZE_FIXED | 1,
        "get_txchainmask" },

    {   WE_GET_RX_CHAINMASK,
        0,
        IW_PRIV_TYPE_INT | IW_PRIV_SIZE_FIXED | 1,
        "get_rxchainmask" },

    {   WE_GET_11N_RATE,
        0,
        IW_PRIV_TYPE_INT | IW_PRIV_SIZE_FIXED | 1,
        "get_11nrate" },

    {   WE_GET_AMPDU,
        0,
        IW_PRIV_TYPE_INT | IW_PRIV_SIZE_FIXED | 1,
        "get_ampdu" },

    {   WE_GET_AMSDU,
        0,
        IW_PRIV_TYPE_INT | IW_PRIV_SIZE_FIXED | 1,
        "get_amsdu" },

    {   WE_GET_BURST_ENABLE,
        0,
        IW_PRIV_TYPE_INT | IW_PRIV_SIZE_FIXED | 1,
        "get_burst_en" },

    {   WE_GET_BURST_DUR,
        0,
        IW_PRIV_TYPE_INT | IW_PRIV_SIZE_FIXED | 1,
        "get_burst_dur" },

    {   WE_GET_TXPOW_2G,
        0,
        IW_PRIV_TYPE_INT | IW_PRIV_SIZE_FIXED | 1,
        "get_txpow2g" },

    {   WE_GET_TXPOW_5G,
        0,
        IW_PRIV_TYPE_INT | IW_PRIV_SIZE_FIXED | 1,
        "get_txpow5g" },

    {   WE_GET_PPS_PAID_MATCH,
    0,
    IW_PRIV_TYPE_INT | IW_PRIV_SIZE_FIXED | 1,
    "get_paid_match"},


    {   WE_GET_PPS_GID_MATCH,
    0,
    IW_PRIV_TYPE_INT | IW_PRIV_SIZE_FIXED | 1,
    "get_gid_match"},


    {   WE_GET_PPS_EARLY_TIM_CLEAR,
    0,
    IW_PRIV_TYPE_INT | IW_PRIV_SIZE_FIXED | 1,
    "get_tim_clear"},


    {   WE_GET_PPS_EARLY_DTIM_CLEAR,
    0,
    IW_PRIV_TYPE_INT | IW_PRIV_SIZE_FIXED | 1,
    "get_dtim_clear"},


    {   WE_GET_PPS_EOF_PAD_DELIM,
    0,
    IW_PRIV_TYPE_INT | IW_PRIV_SIZE_FIXED | 1,
    "get_eof_delim"},


    {   WE_GET_PPS_MACADDR_MISMATCH,
    0,
    IW_PRIV_TYPE_INT | IW_PRIV_SIZE_FIXED | 1,
    "get_mac_match"},


    {   WE_GET_PPS_DELIM_CRC_FAIL,
    0,
    IW_PRIV_TYPE_INT | IW_PRIV_SIZE_FIXED | 1,
    "get_delim_fail"},


    {   WE_GET_PPS_GID_NSTS_ZERO,
    0,
    IW_PRIV_TYPE_INT | IW_PRIV_SIZE_FIXED | 1,
    "get_nsts_zero"},


    {   WE_GET_PPS_RSSI_CHECK,
    0,
    IW_PRIV_TYPE_INT | IW_PRIV_SIZE_FIXED | 1,
    "get_rssi_chk"},

    {   WE_GET_QPOWER_MAX_PSPOLL_COUNT,
        0,
        IW_PRIV_TYPE_INT | IW_PRIV_SIZE_FIXED | 1,
        "get_qpspollcnt"},

    {   WE_GET_QPOWER_MAX_TX_BEFORE_WAKE,
        0,
        IW_PRIV_TYPE_INT | IW_PRIV_SIZE_FIXED | 1,
        "get_qtxwake"},

    {   WE_GET_QPOWER_SPEC_PSPOLL_WAKE_INTERVAL,
        0,
        IW_PRIV_TYPE_INT | IW_PRIV_SIZE_FIXED | 1,
        "get_qwakeintv"},

    {   WE_GET_QPOWER_SPEC_MAX_SPEC_NODATA_PSPOLL,
        0,
        IW_PRIV_TYPE_INT | IW_PRIV_SIZE_FIXED | 1,
        "get_qnodatapoll"},

    {   WE_GET_SCAN_BAND_PREFERENCE,
        0,
        IW_PRIV_TYPE_INT | IW_PRIV_SIZE_FIXED | 1,
        "get_scan_pref"},

    {   WE_GET_TEMPERATURE,
        0,
        IW_PRIV_TYPE_INT | IW_PRIV_SIZE_FIXED | 1,
        "get_temp"},

    {   WE_GET_FW_STATUS,
        0,
        IW_PRIV_TYPE_INT | IW_PRIV_SIZE_FIXED | 1,
        "get_fwstate"},
#ifdef WLAN_FEATURE_TSF
    {   WE_CAP_TSF,
        0,
        IW_PRIV_TYPE_INT | IW_PRIV_SIZE_FIXED | 1,
        "cap_tsf"},
#endif
    /* handlers for main ioctl */
    {   WLAN_PRIV_SET_CHAR_GET_NONE,
        IW_PRIV_TYPE_CHAR| 512,
        0,
        "" },

    /* handlers for sub-ioctl */
    {   WE_WOWL_ADD_PTRN,
        IW_PRIV_TYPE_CHAR| 512,
        0,
        "wowlAddPtrn" },

    {   WE_WOWL_DEL_PTRN,
        IW_PRIV_TYPE_CHAR| 512,
        0,
        "wowlDelPtrn" },

#if defined WLAN_FEATURE_VOWIFI
    /* handlers for sub-ioctl */
    {   WE_NEIGHBOR_REPORT_REQUEST,
        IW_PRIV_TYPE_CHAR | 512,
        0,
        "neighbor" },
#endif
    {   WE_SET_AP_WPS_IE,
        IW_PRIV_TYPE_CHAR| 512,
        0,
        "set_ap_wps_ie" },

    {   WE_SET_CONFIG,
        IW_PRIV_TYPE_CHAR| 512,
        0,
        "setConfig" },

    /* handlers for main ioctl */
    {   WLAN_PRIV_SET_THREE_INT_GET_NONE,
        IW_PRIV_TYPE_INT | IW_PRIV_SIZE_FIXED | 3,
        0,
        "" },

    /* handlers for sub-ioctl */
    {   WE_SET_WLAN_DBG,
        IW_PRIV_TYPE_INT | IW_PRIV_SIZE_FIXED | 3,
        0,
        "setwlandbg" },

    /* handlers for sub-ioctl */
    {   WE_SET_DP_TRACE,
        IW_PRIV_TYPE_INT | IW_PRIV_SIZE_FIXED | 3,
        0,
        "set_dp_trace"},

    {   WE_SET_SAP_CHANNELS,
        IW_PRIV_TYPE_INT | IW_PRIV_SIZE_FIXED | 3,
        0,
        "setsapchannels" },

     /* handlers for main ioctl */
    {   WLAN_PRIV_SET_NONE_GET_THREE_INT,
        0,
        IW_PRIV_TYPE_INT | IW_PRIV_SIZE_FIXED | 3,
        "" },
#ifdef WLAN_FEATURE_TSF
    {   WE_GET_TSF,
        0,
        IW_PRIV_TYPE_INT | IW_PRIV_SIZE_FIXED | 3,
        "get_tsf" },
#endif
    /* handlers for main ioctl */
    {   WLAN_PRIV_GET_CHAR_SET_NONE,
        0,
        IW_PRIV_TYPE_CHAR| WE_MAX_STR_LEN,
        "" },

    /* handlers for sub-ioctl */
    {   WE_WLAN_VERSION,
        0,
        IW_PRIV_TYPE_CHAR| WE_MAX_STR_LEN,
        "version" },
    {   WE_GET_STATS,
        0,
        IW_PRIV_TYPE_CHAR| WE_MAX_STR_LEN,
        "getStats" },
    {   WE_GET_STATES,
        0,
        IW_PRIV_TYPE_CHAR| WE_MAX_STR_LEN,
        "getHostStates" },
    {   WE_GET_CFG,
        0,
        IW_PRIV_TYPE_CHAR| WE_MAX_STR_LEN,
        "getConfig" },
#ifdef WLAN_FEATURE_11AC
    {   WE_GET_RSSI,
        0,
        IW_PRIV_TYPE_CHAR| WE_MAX_STR_LEN,
        "getRSSI" },
#endif
    {   WE_GET_WMM_STATUS,
        0,
        IW_PRIV_TYPE_CHAR| WE_MAX_STR_LEN,
        "getWmmStatus" },
    {
        WE_GET_CHANNEL_LIST,
        0,
        IW_PRIV_TYPE_CHAR| WE_MAX_STR_LEN,
        "getChannelList" },
#ifdef FEATURE_WLAN_TDLS
    {
        WE_GET_TDLS_PEERS,
        0,
        IW_PRIV_TYPE_CHAR| WE_MAX_STR_LEN,
        "getTdlsPeers" },
#endif
#ifdef WLAN_FEATURE_11W
    {
        WE_GET_11W_INFO,
        0,
        IW_PRIV_TYPE_CHAR| WE_MAX_STR_LEN,
        "getPMFInfo" },
#endif
    {
        WE_GET_IBSS_STA_INFO,
        0,
        IW_PRIV_TYPE_CHAR| WE_MAX_STR_LEN,
        "getIbssSTAs" },
    {   WE_GET_PHYMODE,
        0,
        IW_PRIV_TYPE_CHAR| WE_MAX_STR_LEN,
        "getphymode" },
#ifdef FEATURE_OEM_DATA_SUPPORT
    {   WE_GET_OEM_DATA_CAP,
        0,
        IW_PRIV_TYPE_CHAR| WE_MAX_STR_LEN,
        "getOemDataCap" },
#endif /* FEATURE_OEM_DATA_SUPPORT */
    {   WE_GET_SNR,
        0,
        IW_PRIV_TYPE_CHAR| WE_MAX_STR_LEN,
        "getSNR" },

    /* handlers for main ioctl */
    {   WLAN_PRIV_SET_NONE_GET_NONE,
        0,
        0,
        "" },

    /* handlers for sub-ioctl */
    {
        WE_IBSS_GET_PEER_INFO_ALL,
        0,
        0,
       "ibssPeerInfoAll" },
    {   WE_GET_RECOVERY_STAT,
        0,
        0,
        "getRecoverStat" },
    {   WE_ENABLE_DXE_STALL_DETECT,
        0,
        0,
        "dxeStallDetect" },
    {   WE_DISPLAY_DXE_SNAP_SHOT,
        0,
        0,
        "dxeSnapshot" },
    {   WE_DISPLAY_DATAPATH_SNAP_SHOT,
        0,
        0,
        "dataSnapshot"},
    {
        WE_SET_REASSOC_TRIGGER,
        0,
        0,
        "reassoc" },
    {   WE_DUMP_AGC_START,
        0,
        0,
        "dump_agc_start" },

    {   WE_DUMP_AGC,
        0,
        0,
        "dump_agc" },

    {   WE_DUMP_CHANINFO_START,
        0,
        0,
        "dump_chninfo_en" },

    {   WE_DUMP_CHANINFO,
        0,
        0,
        "dump_chninfo" },

    {   WE_DUMP_WATCHDOG,
        0,
        0,
        "dump_watchdog" },
#ifdef CONFIG_ATH_PCIE_ACCESS_DEBUG
    {   WE_DUMP_PCIE_LOG,
        0,
        0,
        "dump_pcie_log" },
#endif
    /* handlers for main ioctl */
    {   WLAN_PRIV_SET_VAR_INT_GET_NONE,
        IW_PRIV_TYPE_INT | MAX_VAR_ARGS,
        0,
        "" },

    /* handlers for sub-ioctl */
    {   WE_LOG_DUMP_CMD,
        IW_PRIV_TYPE_INT | MAX_VAR_ARGS,
        0,
        "dump" },
    {   WE_IBSS_GET_PEER_INFO,
        IW_PRIV_TYPE_INT | MAX_VAR_ARGS,
        0,
        "ibssPeerInfo" },

    /* handlers for sub-ioctl */
    {   WE_MTRACE_SELECTIVE_MODULE_LOG_ENABLE_CMD,
        IW_PRIV_TYPE_INT | MAX_VAR_ARGS,
        0,
        "setdumplog" },

    {   WE_MTRACE_DUMP_CMD,
        IW_PRIV_TYPE_INT | MAX_VAR_ARGS,
        0,
        "dumplog" },

    /* handlers for sub ioctl */
   {
       WE_MCC_CONFIG_CREDENTIAL,
       IW_PRIV_TYPE_INT | MAX_VAR_ARGS,
       0,
       "setMccCrdnl" },

    /* handlers for sub ioctl */
   {
       WE_MCC_CONFIG_PARAMS,
       IW_PRIV_TYPE_INT | MAX_VAR_ARGS,
       0,
       "setMccConfig" },

#ifdef FEATURE_WLAN_TDLS
    /* handlers for sub ioctl */
   {
       WE_TDLS_CONFIG_PARAMS,
       IW_PRIV_TYPE_INT | MAX_VAR_ARGS,
       0,
       "setTdlsConfig" },
#endif
    {
        WE_UNIT_TEST_CMD,
        IW_PRIV_TYPE_INT | MAX_VAR_ARGS,
        0,
        "setUnitTestCmd" },

#ifdef WLAN_FEATURE_GPIO_LED_FLASHING
    {   WE_LED_FLASHING_PARAM,
        IW_PRIV_TYPE_INT | MAX_VAR_ARGS,
        0,
        "gpio_control" },
#endif

#ifdef MEMORY_DEBUG
    /* handlers for sub ioctl */
    {   WE_MEM_TRACE_DUMP,
        IW_PRIV_TYPE_INT | MAX_VAR_ARGS,
        0,
        "memTraceLog" },
#endif

    /* handlers for main ioctl */
    {   WLAN_PRIV_ADD_TSPEC,
        IW_PRIV_TYPE_INT | IW_PRIV_SIZE_FIXED | HDD_WLAN_WMM_PARAM_COUNT,
        IW_PRIV_TYPE_INT | IW_PRIV_SIZE_FIXED | 1,
        "addTspec" },

    /* handlers for main ioctl */
    {   WLAN_PRIV_DEL_TSPEC,
        IW_PRIV_TYPE_INT | IW_PRIV_SIZE_FIXED | 1,
        IW_PRIV_TYPE_INT | IW_PRIV_SIZE_FIXED | 1,
        "delTspec" },

    /* handlers for main ioctl */
    {   WLAN_PRIV_GET_TSPEC,
        IW_PRIV_TYPE_INT | IW_PRIV_SIZE_FIXED | 1,
        IW_PRIV_TYPE_INT | IW_PRIV_SIZE_FIXED | 1,
        "getTspec" },

    /* handlers for main ioctl - host offload */
    {
        WLAN_PRIV_SET_HOST_OFFLOAD,
        IW_PRIV_TYPE_BYTE | sizeof(tHostOffloadRequest),
        0,
        "setHostOffload" },

    {
        WLAN_GET_WLAN_STATISTICS,
        0,
        IW_PRIV_TYPE_BYTE | WE_MAX_STR_LEN,
        "getWlanStats" },

    {
        WLAN_SET_KEEPALIVE_PARAMS,
        IW_PRIV_TYPE_BYTE | sizeof(tSirKeepAliveReq) |
        IW_PRIV_SIZE_FIXED,
        0,
        "setKeepAlive" },
#ifdef WLAN_FEATURE_PACKET_FILTERING
    {
        WLAN_SET_PACKET_FILTER_PARAMS,
        IW_PRIV_TYPE_BYTE  | sizeof(tPacketFilterCfg),
        0,
        "setPktFilter" },
#endif
#ifdef FEATURE_WLAN_SCAN_PNO
    {
        WLAN_SET_PNO,
        IW_PRIV_TYPE_CHAR| WE_MAX_STR_LEN,
        0,
        "setpno" },
#endif
    {
        WLAN_SET_BAND_CONFIG,
        IW_PRIV_TYPE_INT | IW_PRIV_SIZE_FIXED | 1,
        0,
        "SETBAND" },
    /* handlers for dynamic MC BC ioctl */
    {
        WLAN_PRIV_SET_MCBC_FILTER,
        IW_PRIV_TYPE_BYTE | sizeof(tRcvFltMcAddrList),
        0,
        "setMCBCFilter" },
    {
        WLAN_PRIV_CLEAR_MCBC_FILTER,
        0,
        0,
        "clearMCBCFilter" },
    {
        WLAN_SET_POWER_PARAMS,
        IW_PRIV_TYPE_CHAR| WE_MAX_STR_LEN,
        0,
        "setpowerparams" },
    {
        WLAN_GET_LINK_SPEED,
        IW_PRIV_TYPE_CHAR | 18,
        IW_PRIV_TYPE_CHAR | 5, "getLinkSpeed" },

    /* handlers for main ioctl */
    {   WLAN_PRIV_SET_TWO_INT_GET_NONE,
        IW_PRIV_TYPE_INT | IW_PRIV_SIZE_FIXED | 2,
        0,
        "" },
    {   WE_SET_SMPS_PARAM,
        IW_PRIV_TYPE_INT | IW_PRIV_SIZE_FIXED | 2,
        0, "set_smps_param" },
    {   WLAN_SET_DOT11P_CHANNEL_SCHED,
        IW_PRIV_TYPE_BYTE
      | sizeof(struct dot11p_channel_sched),
        0, "set_dot11p" },
#ifdef WLAN_DEBUG
    {   WE_SET_FW_CRASH_INJECT,
        IW_PRIV_TYPE_INT | IW_PRIV_SIZE_FIXED | 2,
        0, "crash_inject" },
#endif
    {   WE_SET_MON_MODE_CHAN,
        IW_PRIV_TYPE_INT | IW_PRIV_SIZE_FIXED | 2,
        0, "setMonChan" },
    {   WE_DUMP_DP_TRACE_LEVEL,
        IW_PRIV_TYPE_INT | IW_PRIV_SIZE_FIXED | 2,
        0, "dump_dp_trace"},
};



const struct iw_handler_def we_handler_def = {
   .num_standard     = sizeof(we_handler) / sizeof(we_handler[0]),
   .num_private      = sizeof(we_private) / sizeof(we_private[0]),
   .num_private_args = sizeof(we_private_args) / sizeof(we_private_args[0]),

   .standard         = (iw_handler *)we_handler,
   .private          = (iw_handler *)we_private,
   .private_args     = we_private_args,
   .get_wireless_stats = get_wireless_stats,
};

int hdd_validate_mcc_config(hdd_adapter_t *pAdapter, v_UINT_t staId, v_UINT_t arg1, v_UINT_t arg2, v_UINT_t arg3)
{
    v_U32_t  cmd = 288; //Command to RIVA
    hdd_context_t *pHddCtx = NULL;
    tHalHandle hHal = WLAN_HDD_GET_HAL_CTX(pAdapter);
    pHddCtx = WLAN_HDD_GET_CTX(pAdapter);
    /*
     *configMccParam : specify the bit which needs to be modified
     *allowed to update based on wlan_qcom_cfg.ini
     * configuration
     * Bit 0 : SCHEDULE_TIME_SLICE   MIN : 5 MAX : 20
     * Bit 1 : MAX_NULL_SEND_TIME    MIN : 1 MAX : 10
     * Bit 2 : TX_EARLY_STOP_TIME    MIN : 1 MAX : 10
     * Bit 3 : RX_DRAIN_TIME         MIN : 1 MAX : 10
     * Bit 4 : CHANNEL_SWITCH_TIME   MIN : 1 MAX : 20
     * Bit 5 : MIN_CHANNEL_TIME      MIN : 5 MAX : 20
     * Bit 6 : PARK_BEFORE_TBTT      MIN : 1 MAX :  5
     * Bit 7 : MIN_AFTER_DTIM        MIN : 5 MAX : 15
     * Bit 8 : TOO_CLOSE_MARGIN      MIN : 1 MAX :  3
     * Bit 9 : Reserved
     */
    switch (arg1)
    {
        //Update MCC SCHEDULE_TIME_SLICE parameter
        case MCC_SCHEDULE_TIME_SLICE_CFG_PARAM :
            if( pHddCtx->cfg_ini->configMccParam & 0x0001)
            {
                if((arg2 >= 5) && (arg2 <= 20))
                {
                    logPrintf(hHal, cmd, staId, arg1, arg2, arg3);
                }
                else
                {
                    hddLog(LOGE, "%s : Enter a valid MCC configuration value", __FUNCTION__);
                    return 0;
                }
            }
            break;

        //Update MCC MAX_NULL_SEND_TIME parameter
        case MCC_MAX_NULL_SEND_TIME_CFG_PARAM :
            if( pHddCtx->cfg_ini->configMccParam & 0x0002)
            {
                if((arg2 >= 1) && (arg2 <= 10))
                {
                    logPrintf(hHal, cmd, staId, arg1, arg2, arg3);
                }
                else
                {
                    hddLog(LOGE, "%s : Enter a valid MCC configuration value", __FUNCTION__);
                    return 0;
                }
            }
            break;

        //Update MCC TX_EARLY_STOP_TIME parameter
        case MCC_TX_EARLY_STOP_TIME_CFG_PARAM :
            if( pHddCtx->cfg_ini->configMccParam & 0x0004)
            {
                if((arg2 >= 1) && (arg2 <= 10))
                {
                    logPrintf(hHal, cmd, staId, arg1, arg2, arg3);
                }
                else
                {
                    hddLog(LOGE, "%s : Enter a valid MCC configuration value", __FUNCTION__);
                    return 0;
                }
            }
            break;

        //Update MCC RX_DRAIN_TIME parameter
        case MCC_RX_DRAIN_TIME_CFG_PARAM :
            if( pHddCtx->cfg_ini->configMccParam & 0x0008)
            {
                if((arg2 >= 1) && (arg2 <= 10))
                {
                    logPrintf(hHal, cmd, staId, arg1, arg2, arg3);
                }
                else
                {
                    hddLog(LOGE, "%s : Enter a valid MCC configuration value", __FUNCTION__);
                    return 0;
                }
            }
        break;

        //Update MCC CHANNEL_SWITCH_TIME parameter
        case MCC_CHANNEL_SWITCH_TIME_CFG_PARAM :
            if( pHddCtx->cfg_ini->configMccParam & 0x0010)
            {
                if((arg2 >= 1) && (arg2 <= 20))
                {
                    logPrintf(hHal, cmd, staId, arg1, arg2, arg3);
                }
                else
                {
                    hddLog(LOGE, "%s : Enter a valid MCC configuration value", __FUNCTION__);
                    return 0;
                }
            }
            break;

        //Update MCC MIN_CHANNEL_TIME parameter
        case MCC_MIN_CHANNEL_TIME_CFG_PARAM :
            if( pHddCtx->cfg_ini->configMccParam & 0x0020)
            {
                if((arg2 >= 5) && (arg2 <= 20))
                {
                    logPrintf(hHal, cmd, staId, arg1, arg2, arg3);
                }
                else
                {
                    hddLog(LOGE, "%s : Enter a valid MCC configuration value", __FUNCTION__);
                    return 0;
                }
            }
            break;

        //Update MCC PARK_BEFORE_TBTT parameter
        case MCC_PARK_BEFORE_TBTT_CFG_PARAM :
            if( pHddCtx->cfg_ini->configMccParam & 0x0040)
            {
                if((arg2 >= 1) && (arg2 <= 5))
                {
                    logPrintf(hHal, cmd, staId, arg1, arg2, arg3);
                }
                else
                {
                    hddLog(LOGE, "%s : Enter a valid MCC configuration value", __FUNCTION__);
                    return 0;
                }
            }
            break;

        //Update MCC MIN_AFTER_DTIM parameter
        case MCC_MIN_AFTER_DTIM_CFG_PARAM :
            if( pHddCtx->cfg_ini->configMccParam & 0x0080)
            {
                if((arg2 >= 5) && (arg2 <= 15))
                {
                    logPrintf(hHal, cmd, staId, arg1, arg2, arg3);
                }
                else
                {
                    hddLog(LOGE, "%s : Enter a valid MCC configuration value", __FUNCTION__);
                    return 0;
                }
            }
            break;

        //Update MCC TOO_CLOSE_MARGIN parameter
        case MCC_TOO_CLOSE_MARGIN_CFG_PARAM :
            if( pHddCtx->cfg_ini->configMccParam & 0x0100)
            {
                if((arg2 >= 1) && (arg2 <= 3))
                {
                    logPrintf(hHal, cmd, staId, arg1, arg2, arg3);
                }
                else
                {
                    hddLog(LOGE, "%s : Enter a valid MCC configuration value", __FUNCTION__);
                    return 0;
                }
            }
            break;

        default :
            hddLog(LOGE, FL("Unknown / Not allowed to configure parameter : %d"), arg1);
            break;
    }
    return 0;
}

/* hdd_set_wext() - configures bss parameters
 * @pAdapter: handle to adapter context
 *
 * Returns: none
 */
int hdd_set_wext(hdd_adapter_t *pAdapter)
{
    hdd_wext_state_t *pwextBuf = WLAN_HDD_GET_WEXT_STATE_PTR(pAdapter);
    hdd_station_ctx_t *pHddStaCtx = WLAN_HDD_GET_STATION_CTX_PTR(pAdapter);

    ENTER();

    if (!pwextBuf) {
        hddLog(LOGE, FL("ERROR: pwextBuf is NULL"));
        return VOS_STATUS_E_FAILURE;
    }
<<<<<<< HEAD

    if (!pHddStaCtx) {
        hddLog(LOGE, FL("ERROR: pHddStaCtx is NULL"));
        return VOS_STATUS_E_FAILURE;
    }

=======

    if (!pHddStaCtx) {
        hddLog(LOGE, FL("ERROR: pHddStaCtx is NULL"));
        return VOS_STATUS_E_FAILURE;
    }

>>>>>>> f9b3052d
    /* Now configure the roaming profile links. To SSID and bssid */
    pwextBuf->roamProfile.SSIDs.numOfSSIDs = 0;
    pwextBuf->roamProfile.SSIDs.SSIDList = &pHddStaCtx->conn_info.SSID;

    pwextBuf->roamProfile.BSSIDs.numOfBSSIDs = 0;
    pwextBuf->roamProfile.BSSIDs.bssid = &pHddStaCtx->conn_info.bssId;

    /*Set the numOfChannels to zero to scan all the channels*/
    pwextBuf->roamProfile.ChannelInfo.numOfChannels = 0;
    pwextBuf->roamProfile.ChannelInfo.ChannelList = NULL;

    /* Default is no encryption */
    pwextBuf->roamProfile.EncryptionType.numEntries = 1;
    pwextBuf->roamProfile.EncryptionType.encryptionType[0] = eCSR_ENCRYPT_TYPE_NONE;

    pwextBuf->roamProfile.mcEncryptionType.numEntries = 1;
    pwextBuf->roamProfile.mcEncryptionType.encryptionType[0] = eCSR_ENCRYPT_TYPE_NONE;

    pwextBuf->roamProfile.BSSType = eCSR_BSS_TYPE_INFRASTRUCTURE;

    /* Default is no authentication */
    pwextBuf->roamProfile.AuthType.numEntries = 1;
    pwextBuf->roamProfile.AuthType.authType[0] = eCSR_AUTH_TYPE_OPEN_SYSTEM;

    pwextBuf->roamProfile.phyMode = eCSR_DOT11_MODE_AUTO;
    pwextBuf->wpaVersion = IW_AUTH_WPA_VERSION_DISABLED;

    /*Set the default scan mode*/
    pAdapter->scan_info.scan_mode = eSIR_ACTIVE_SCAN;

    hdd_clearRoamProfileIe(pAdapter);

    EXIT();
    return VOS_STATUS_SUCCESS;
}

/**
 * hdd_register_wext() - register wext context
 * @dev: net device handle
 *
 * Registers wext interface context for a given net device
 *
 * Returns: 0 on success, errno on failure
 */
int hdd_register_wext(struct net_device *dev)
{
    hdd_adapter_t *pAdapter = WLAN_HDD_GET_PRIV_PTR(dev);
    hdd_wext_state_t *pwextBuf = WLAN_HDD_GET_WEXT_STATE_PTR(pAdapter);
    VOS_STATUS status;

    ENTER();

    if (!pwextBuf) {
        hddLog(LOGE, FL("ERROR: pwextBuf is NULL"));
        return eHAL_STATUS_FAILURE;
    }

    /* Zero the memory. This zeros the profile structure */
    memset(pwextBuf, 0, sizeof(hdd_wext_state_t));

    init_completion(&pwextBuf->completion_var);

    status = hdd_set_wext(pAdapter);
    if (!VOS_IS_STATUS_SUCCESS(status)) {
        hddLog(LOGE, FL("ERROR: hdd_set_wext failed!!"));
        return eHAL_STATUS_FAILURE;
    }

    if (!VOS_IS_STATUS_SUCCESS(vos_event_init(&pwextBuf->vosevent))) {
        hddLog(LOGE, FL("ERROR: HDD vos event init failed!!"));
        return eHAL_STATUS_FAILURE;
    }

    if (!VOS_IS_STATUS_SUCCESS(vos_event_init(&pwextBuf->scanevent))) {
        hddLog(LOGE, ("ERROR: HDD scan event init failed!!"));
        return eHAL_STATUS_FAILURE;
    }

    /* Register as a wireless device */
    dev->wireless_handlers = (struct iw_handler_def *)&we_handler_def;

    EXIT();
    return 0;
}

int hdd_UnregisterWext(struct net_device *dev)
{
	hddLog(LOG1, FL("dev(%p)"), dev);

	if (dev != NULL) {
		rtnl_lock();
		dev->wireless_handlers = NULL;
		rtnl_unlock();
	}

	return 0;
}<|MERGE_RESOLUTION|>--- conflicted
+++ resolved
@@ -580,14 +580,11 @@
         .id = QCA9379_REV1_VERSION,
         .subid = 0xC,
         .name = "QCA9379_REV1",
-<<<<<<< HEAD
-=======
     },
     {
         .id = QCA9379_REV1_VERSION,
         .subid = 0xD,
         .name = "QCA9379_REV1_1",
->>>>>>> f9b3052d
     }
 };
 
@@ -1544,15 +1541,9 @@
 {
    int i = 0;
    hdd_wext_state_t *pWextState = WLAN_HDD_GET_WEXT_STATE_PTR(pAdapter);
-<<<<<<< HEAD
 
    ENTER();
 
-=======
-
-   ENTER();
-
->>>>>>> f9b3052d
    if (!pWextState) {
         hddLog(LOGE, FL("ERROR: pWextState not found"));
         return;
@@ -8658,13 +8649,8 @@
                         __func__, apps_args[0], apps_args[1], apps_args[2],
                         apps_args[3], apps_args[4]);
                 if (hHal)
-<<<<<<< HEAD
-                    logPrintf(hHal, apps_args[0], apps_args[1], apps_args[2],
-                            apps_args[3], apps_args[4]);
-=======
                     return logPrintf(hHal, apps_args[0], apps_args[1],
                                      apps_args[2], apps_args[3], apps_args[4]);
->>>>>>> f9b3052d
 
             }
             break;
@@ -12499,21 +12485,12 @@
         hddLog(LOGE, FL("ERROR: pwextBuf is NULL"));
         return VOS_STATUS_E_FAILURE;
     }
-<<<<<<< HEAD
 
     if (!pHddStaCtx) {
         hddLog(LOGE, FL("ERROR: pHddStaCtx is NULL"));
         return VOS_STATUS_E_FAILURE;
     }
 
-=======
-
-    if (!pHddStaCtx) {
-        hddLog(LOGE, FL("ERROR: pHddStaCtx is NULL"));
-        return VOS_STATUS_E_FAILURE;
-    }
-
->>>>>>> f9b3052d
     /* Now configure the roaming profile links. To SSID and bssid */
     pwextBuf->roamProfile.SSIDs.numOfSSIDs = 0;
     pwextBuf->roamProfile.SSIDs.SSIDList = &pHddStaCtx->conn_info.SSID;

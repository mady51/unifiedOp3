/*
 * fs/f2fs/gc.c
 *
 * Copyright (c) 2012 Samsung Electronics Co., Ltd.
 *             http://www.samsung.com/
 *
 * This program is free software; you can redistribute it and/or modify
 * it under the terms of the GNU General Public License version 2 as
 * published by the Free Software Foundation.
 */
#include <linux/fs.h>
#include <linux/module.h>
#include <linux/backing-dev.h>
#include <linux/init.h>
#include <linux/f2fs_fs.h>
#include <linux/kthread.h>
#include <linux/delay.h>
#include <linux/freezer.h>

#include "f2fs.h"
#include "node.h"
#include "segment.h"
#include "gc.h"
#include <trace/events/f2fs.h>

static int gc_thread_func(void *data)
{
	struct f2fs_sb_info *sbi = data;
	struct f2fs_gc_kthread *gc_th = sbi->gc_thread;
	wait_queue_head_t *wq = &sbi->gc_thread->gc_wait_queue_head;
	unsigned int wait_ms;

	wait_ms = gc_th->min_sleep_time;

	set_freezable();
	do {
		wait_event_interruptible_timeout(*wq,
				kthread_should_stop() || freezing(current) ||
				gc_th->gc_wake,
				msecs_to_jiffies(wait_ms));

		/* give it a try one time */
		if (gc_th->gc_wake)
			gc_th->gc_wake = 0;

		if (try_to_freeze())
			continue;
		if (kthread_should_stop())
			break;

		if (sbi->sb->s_writers.frozen >= SB_FREEZE_WRITE) {
			increase_sleep_time(gc_th, &wait_ms);
			continue;
		}

#ifdef CONFIG_F2FS_FAULT_INJECTION
		if (time_to_inject(sbi, FAULT_CHECKPOINT)) {
			f2fs_show_injection_info(FAULT_CHECKPOINT);
			f2fs_stop_checkpoint(sbi, false);
		}
#endif

		if (!sb_start_write_trylock(sbi->sb))
			continue;

		/*
		 * [GC triggering condition]
		 * 0. GC is not conducted currently.
		 * 1. There are enough dirty segments.
		 * 2. IO subsystem is idle by checking the # of writeback pages.
		 * 3. IO subsystem is idle by checking the # of requests in
		 *    bdev's request list.
		 *
		 * Note) We have to avoid triggering GCs frequently.
		 * Because it is possible that some segments can be
		 * invalidated soon after by user update or deletion.
		 * So, I'd like to wait some time to collect dirty segments.
		 */
		if (!mutex_trylock(&sbi->gc_mutex))
			goto next;
<<<<<<< HEAD
=======

		if (gc_th->gc_urgent) {
			wait_ms = gc_th->urgent_sleep_time;
			goto do_gc;
		}
>>>>>>> 6f59f200

		if (!is_idle(sbi)) {
			increase_sleep_time(gc_th, &wait_ms);
			mutex_unlock(&sbi->gc_mutex);
			goto next;
		}

		if (has_enough_invalid_blocks(sbi))
			decrease_sleep_time(gc_th, &wait_ms);
		else
			increase_sleep_time(gc_th, &wait_ms);
do_gc:
		stat_inc_bggc_count(sbi);

		/* if return value is not zero, no victim was selected */
		if (f2fs_gc(sbi, test_opt(sbi, FORCE_FG_GC), true, NULL_SEGNO))
			wait_ms = gc_th->no_gc_sleep_time;

		trace_f2fs_background_gc(sbi->sb, wait_ms,
				prefree_segments(sbi), free_segments(sbi));

		/* balancing f2fs's metadata periodically */
		f2fs_balance_fs_bg(sbi);
next:
		sb_end_write(sbi->sb);

	} while (!kthread_should_stop());
	return 0;
}

int start_gc_thread(struct f2fs_sb_info *sbi)
{
	struct f2fs_gc_kthread *gc_th;
	dev_t dev = sbi->sb->s_bdev->bd_dev;
	int err = 0;

	gc_th = f2fs_kmalloc(sbi, sizeof(struct f2fs_gc_kthread), GFP_KERNEL);
	if (!gc_th) {
		err = -ENOMEM;
		goto out;
	}

	gc_th->urgent_sleep_time = DEF_GC_THREAD_URGENT_SLEEP_TIME;
	gc_th->min_sleep_time = DEF_GC_THREAD_MIN_SLEEP_TIME;
	gc_th->max_sleep_time = DEF_GC_THREAD_MAX_SLEEP_TIME;
	gc_th->no_gc_sleep_time = DEF_GC_THREAD_NOGC_SLEEP_TIME;

	gc_th->gc_idle = 0;
	gc_th->gc_urgent = 0;
	gc_th->gc_wake= 0;

	sbi->gc_thread = gc_th;
	init_waitqueue_head(&sbi->gc_thread->gc_wait_queue_head);
	sbi->gc_thread->f2fs_gc_task = kthread_run(gc_thread_func, sbi,
			"f2fs_gc-%u:%u", MAJOR(dev), MINOR(dev));
	if (IS_ERR(gc_th->f2fs_gc_task)) {
		err = PTR_ERR(gc_th->f2fs_gc_task);
		kfree(gc_th);
		sbi->gc_thread = NULL;
	}
out:
	return err;
}

void stop_gc_thread(struct f2fs_sb_info *sbi)
{
	struct f2fs_gc_kthread *gc_th = sbi->gc_thread;
	if (!gc_th)
		return;
	kthread_stop(gc_th->f2fs_gc_task);
	kfree(gc_th);
	sbi->gc_thread = NULL;
}

static int select_gc_type(struct f2fs_gc_kthread *gc_th, int gc_type)
{
	int gc_mode = (gc_type == BG_GC) ? GC_CB : GC_GREEDY;

	if (gc_th && gc_th->gc_idle) {
		if (gc_th->gc_idle == 1)
			gc_mode = GC_CB;
		else if (gc_th->gc_idle == 2)
			gc_mode = GC_GREEDY;
	}
	return gc_mode;
}

static void select_policy(struct f2fs_sb_info *sbi, int gc_type,
			int type, struct victim_sel_policy *p)
{
	struct dirty_seglist_info *dirty_i = DIRTY_I(sbi);

	if (p->alloc_mode == SSR) {
		p->gc_mode = GC_GREEDY;
		p->dirty_segmap = dirty_i->dirty_segmap[type];
		p->max_search = dirty_i->nr_dirty[type];
		p->ofs_unit = 1;
	} else {
		p->gc_mode = select_gc_type(sbi->gc_thread, gc_type);
		p->dirty_segmap = dirty_i->dirty_segmap[DIRTY];
		p->max_search = dirty_i->nr_dirty[DIRTY];
		p->ofs_unit = sbi->segs_per_sec;
	}

	/* we need to check every dirty segments in the FG_GC case */
	if (gc_type != FG_GC && p->max_search > sbi->max_victim_search)
		p->max_search = sbi->max_victim_search;

	/* let's select beginning hot/small space first */
	if (type == CURSEG_HOT_DATA || IS_NODESEG(type))
		p->offset = 0;
	else
		p->offset = SIT_I(sbi)->last_victim[p->gc_mode];
}

static unsigned int get_max_cost(struct f2fs_sb_info *sbi,
				struct victim_sel_policy *p)
{
	/* SSR allocates in a segment unit */
	if (p->alloc_mode == SSR)
		return sbi->blocks_per_seg;
	if (p->gc_mode == GC_GREEDY)
		return 2 * sbi->blocks_per_seg * p->ofs_unit;
	else if (p->gc_mode == GC_CB)
		return UINT_MAX;
	else /* No other gc_mode */
		return 0;
}

static unsigned int check_bg_victims(struct f2fs_sb_info *sbi)
{
	struct dirty_seglist_info *dirty_i = DIRTY_I(sbi);
	unsigned int secno;

	/*
	 * If the gc_type is FG_GC, we can select victim segments
	 * selected by background GC before.
	 * Those segments guarantee they have small valid blocks.
	 */
	for_each_set_bit(secno, dirty_i->victim_secmap, MAIN_SECS(sbi)) {
		if (sec_usage_check(sbi, secno))
			continue;

		if (no_fggc_candidate(sbi, secno))
			continue;

		clear_bit(secno, dirty_i->victim_secmap);
		return GET_SEG_FROM_SEC(sbi, secno);
	}
	return NULL_SEGNO;
}

static unsigned int get_cb_cost(struct f2fs_sb_info *sbi, unsigned int segno)
{
	struct sit_info *sit_i = SIT_I(sbi);
	unsigned int secno = GET_SEC_FROM_SEG(sbi, segno);
	unsigned int start = GET_SEG_FROM_SEC(sbi, secno);
	unsigned long long mtime = 0;
	unsigned int vblocks;
	unsigned char age = 0;
	unsigned char u;
	unsigned int i;

	for (i = 0; i < sbi->segs_per_sec; i++)
		mtime += get_seg_entry(sbi, start + i)->mtime;
	vblocks = get_valid_blocks(sbi, segno, true);

	mtime = div_u64(mtime, sbi->segs_per_sec);
	vblocks = div_u64(vblocks, sbi->segs_per_sec);

	u = (vblocks * 100) >> sbi->log_blocks_per_seg;

	/* Handle if the system time has changed by the user */
	if (mtime < sit_i->min_mtime)
		sit_i->min_mtime = mtime;
	if (mtime > sit_i->max_mtime)
		sit_i->max_mtime = mtime;
	if (sit_i->max_mtime != sit_i->min_mtime)
		age = 100 - div64_u64(100 * (mtime - sit_i->min_mtime),
				sit_i->max_mtime - sit_i->min_mtime);

	return UINT_MAX - ((100 * (100 - u) * age) / (100 + u));
}

static inline unsigned int get_gc_cost(struct f2fs_sb_info *sbi,
			unsigned int segno, struct victim_sel_policy *p)
{
	if (p->alloc_mode == SSR)
		return get_seg_entry(sbi, segno)->ckpt_valid_blocks;

	/* alloc_mode == LFS */
	if (p->gc_mode == GC_GREEDY)
		return get_valid_blocks(sbi, segno, true);
	else
		return get_cb_cost(sbi, segno);
}

static unsigned int count_bits(const unsigned long *addr,
				unsigned int offset, unsigned int len)
{
	unsigned int end = offset + len, sum = 0;

	while (offset < end) {
		if (test_bit(offset++, addr))
			++sum;
	}
	return sum;
}

/*
 * This function is called from two paths.
 * One is garbage collection and the other is SSR segment selection.
 * When it is called during GC, it just gets a victim segment
 * and it does not remove it from dirty seglist.
 * When it is called from SSR segment selection, it finds a segment
 * which has minimum valid blocks and removes it from dirty seglist.
 */
static int get_victim_by_default(struct f2fs_sb_info *sbi,
		unsigned int *result, int gc_type, int type, char alloc_mode)
{
	struct dirty_seglist_info *dirty_i = DIRTY_I(sbi);
	struct sit_info *sm = SIT_I(sbi);
	struct victim_sel_policy p;
	unsigned int secno, last_victim;
	unsigned int last_segment = MAIN_SEGS(sbi);
	unsigned int nsearched = 0;

	mutex_lock(&dirty_i->seglist_lock);

	p.alloc_mode = alloc_mode;
	select_policy(sbi, gc_type, type, &p);

	p.min_segno = NULL_SEGNO;
	p.min_cost = get_max_cost(sbi, &p);

	if (*result != NULL_SEGNO) {
		if (IS_DATASEG(get_seg_entry(sbi, *result)->type) &&
			get_valid_blocks(sbi, *result, false) &&
			!sec_usage_check(sbi, GET_SEC_FROM_SEG(sbi, *result)))
			p.min_segno = *result;
		goto out;
	}

	if (p.max_search == 0)
		goto out;

	last_victim = sm->last_victim[p.gc_mode];
	if (p.alloc_mode == LFS && gc_type == FG_GC) {
		p.min_segno = check_bg_victims(sbi);
		if (p.min_segno != NULL_SEGNO)
			goto got_it;
	}

	while (1) {
		unsigned long cost;
		unsigned int segno;

		segno = find_next_bit(p.dirty_segmap, last_segment, p.offset);
		if (segno >= last_segment) {
			if (sm->last_victim[p.gc_mode]) {
				last_segment =
					sm->last_victim[p.gc_mode];
				sm->last_victim[p.gc_mode] = 0;
				p.offset = 0;
				continue;
			}
			break;
		}

		p.offset = segno + p.ofs_unit;
		if (p.ofs_unit > 1) {
			p.offset -= segno % p.ofs_unit;
			nsearched += count_bits(p.dirty_segmap,
						p.offset - p.ofs_unit,
						p.ofs_unit);
		} else {
			nsearched++;
		}

		secno = GET_SEC_FROM_SEG(sbi, segno);

		if (sec_usage_check(sbi, secno))
			goto next;
		if (gc_type == BG_GC && test_bit(secno, dirty_i->victim_secmap))
			goto next;
		if (gc_type == FG_GC && p.alloc_mode == LFS &&
					no_fggc_candidate(sbi, secno))
			goto next;

		cost = get_gc_cost(sbi, segno, &p);

		if (p.min_cost > cost) {
			p.min_segno = segno;
			p.min_cost = cost;
		}
next:
		if (nsearched >= p.max_search) {
			if (!sm->last_victim[p.gc_mode] && segno <= last_victim)
				sm->last_victim[p.gc_mode] = last_victim + 1;
			else
				sm->last_victim[p.gc_mode] = segno + 1;
			sm->last_victim[p.gc_mode] %= MAIN_SEGS(sbi);
			break;
		}
	}
	if (p.min_segno != NULL_SEGNO) {
got_it:
		if (p.alloc_mode == LFS) {
			secno = GET_SEC_FROM_SEG(sbi, p.min_segno);
			if (gc_type == FG_GC)
				sbi->cur_victim_sec = secno;
			else
				set_bit(secno, dirty_i->victim_secmap);
		}
		*result = (p.min_segno / p.ofs_unit) * p.ofs_unit;

		trace_f2fs_get_victim(sbi->sb, type, gc_type, &p,
				sbi->cur_victim_sec,
				prefree_segments(sbi), free_segments(sbi));
	}
out:
	mutex_unlock(&dirty_i->seglist_lock);

	return (p.min_segno == NULL_SEGNO) ? 0 : 1;
}

static const struct victim_selection default_v_ops = {
	.get_victim = get_victim_by_default,
};

static struct inode *find_gc_inode(struct gc_inode_list *gc_list, nid_t ino)
{
	struct inode_entry *ie;

	ie = radix_tree_lookup(&gc_list->iroot, ino);
	if (ie)
		return ie->inode;
	return NULL;
}

static void add_gc_inode(struct gc_inode_list *gc_list, struct inode *inode)
{
	struct inode_entry *new_ie;

	if (inode == find_gc_inode(gc_list, inode->i_ino)) {
		iput(inode);
		return;
	}
	new_ie = f2fs_kmem_cache_alloc(inode_entry_slab, GFP_NOFS);
	new_ie->inode = inode;

	f2fs_radix_tree_insert(&gc_list->iroot, inode->i_ino, new_ie);
	list_add_tail(&new_ie->list, &gc_list->ilist);
}

static void put_gc_inode(struct gc_inode_list *gc_list)
{
	struct inode_entry *ie, *next_ie;
	list_for_each_entry_safe(ie, next_ie, &gc_list->ilist, list) {
		radix_tree_delete(&gc_list->iroot, ie->inode->i_ino);
		iput(ie->inode);
		list_del(&ie->list);
		kmem_cache_free(inode_entry_slab, ie);
	}
}

static int check_valid_map(struct f2fs_sb_info *sbi,
				unsigned int segno, int offset)
{
	struct sit_info *sit_i = SIT_I(sbi);
	struct seg_entry *sentry;
	int ret;

	down_read(&sit_i->sentry_lock);
	sentry = get_seg_entry(sbi, segno);
	ret = f2fs_test_bit(offset, sentry->cur_valid_map);
	up_read(&sit_i->sentry_lock);
	return ret;
}

/*
 * This function compares node address got in summary with that in NAT.
 * On validity, copy that node with cold status, otherwise (invalid node)
 * ignore that.
 */
static void gc_node_segment(struct f2fs_sb_info *sbi,
		struct f2fs_summary *sum, unsigned int segno, int gc_type)
{
	struct f2fs_summary *entry;
	block_t start_addr;
	int off;
	int phase = 0;

	start_addr = START_BLOCK(sbi, segno);

next_step:
	entry = sum;

	for (off = 0; off < sbi->blocks_per_seg; off++, entry++) {
		nid_t nid = le32_to_cpu(entry->nid);
		struct page *node_page;
		struct node_info ni;

		/* stop BG_GC if there is not enough free sections. */
		if (gc_type == BG_GC && has_not_enough_free_secs(sbi, 0, 0))
			return;

		if (check_valid_map(sbi, segno, off) == 0)
			continue;

		if (phase == 0) {
			ra_meta_pages(sbi, NAT_BLOCK_OFFSET(nid), 1,
							META_NAT, true);
			continue;
		}

		if (phase == 1) {
			ra_node_page(sbi, nid);
			continue;
		}

		/* phase == 2 */
		node_page = get_node_page(sbi, nid);
		if (IS_ERR(node_page))
			continue;

		/* block may become invalid during get_node_page */
		if (check_valid_map(sbi, segno, off) == 0) {
			f2fs_put_page(node_page, 1);
			continue;
		}

		get_node_info(sbi, nid, &ni);
		if (ni.blk_addr != start_addr + off) {
			f2fs_put_page(node_page, 1);
			continue;
		}

		move_node_page(node_page, gc_type);
		stat_inc_node_blk_count(sbi, 1, gc_type);
	}

	if (++phase < 3)
		goto next_step;
}

/*
 * Calculate start block index indicating the given node offset.
 * Be careful, caller should give this node offset only indicating direct node
 * blocks. If any node offsets, which point the other types of node blocks such
 * as indirect or double indirect node blocks, are given, it must be a caller's
 * bug.
 */
block_t start_bidx_of_node(unsigned int node_ofs, struct inode *inode)
{
	unsigned int indirect_blks = 2 * NIDS_PER_BLOCK + 4;
	unsigned int bidx;

	if (node_ofs == 0)
		return 0;

	if (node_ofs <= 2) {
		bidx = node_ofs - 1;
	} else if (node_ofs <= indirect_blks) {
		int dec = (node_ofs - 4) / (NIDS_PER_BLOCK + 1);
		bidx = node_ofs - 2 - dec;
	} else {
		int dec = (node_ofs - indirect_blks - 3) / (NIDS_PER_BLOCK + 1);
		bidx = node_ofs - 5 - dec;
	}
	return bidx * ADDRS_PER_BLOCK + ADDRS_PER_INODE(inode);
}

static bool is_alive(struct f2fs_sb_info *sbi, struct f2fs_summary *sum,
		struct node_info *dni, block_t blkaddr, unsigned int *nofs)
{
	struct page *node_page;
	nid_t nid;
	unsigned int ofs_in_node;
	block_t source_blkaddr;

	nid = le32_to_cpu(sum->nid);
	ofs_in_node = le16_to_cpu(sum->ofs_in_node);

	node_page = get_node_page(sbi, nid);
	if (IS_ERR(node_page))
		return false;

	get_node_info(sbi, nid, dni);

	if (sum->version != dni->version) {
		f2fs_msg(sbi->sb, KERN_WARNING,
				"%s: valid data with mismatched node version.",
				__func__);
		set_sbi_flag(sbi, SBI_NEED_FSCK);
	}

	*nofs = ofs_of_node(node_page);
	source_blkaddr = datablock_addr(NULL, node_page, ofs_in_node);
	f2fs_put_page(node_page, 1);

	if (source_blkaddr != blkaddr)
		return false;
	return true;
}

/*
 * Move data block via META_MAPPING while keeping locked data page.
 * This can be used to move blocks, aka LBAs, directly on disk.
 */
static void move_data_block(struct inode *inode, block_t bidx,
					unsigned int segno, int off)
{
	struct f2fs_io_info fio = {
		.sbi = F2FS_I_SB(inode),
		.ino = inode->i_ino,
		.type = DATA,
		.temp = COLD,
		.op = REQ_OP_READ,
		.op_flags = 0,
		.encrypted_page = NULL,
		.in_list = false,
	};
	struct dnode_of_data dn;
	struct f2fs_summary sum;
	struct node_info ni;
	struct page *page;
	block_t newaddr;
	int err;

	/* do not read out */
	page = f2fs_grab_cache_page(inode->i_mapping, bidx, false);
	if (!page)
		return;

	if (!check_valid_map(F2FS_I_SB(inode), segno, off))
		goto out;

	if (f2fs_is_atomic_file(inode))
		goto out;

	set_new_dnode(&dn, inode, NULL, NULL, 0);
	err = get_dnode_of_data(&dn, bidx, LOOKUP_NODE);
	if (err)
		goto out;

	if (unlikely(dn.data_blkaddr == NULL_ADDR)) {
		ClearPageUptodate(page);
		goto put_out;
	}

	/*
	 * don't cache encrypted data into meta inode until previous dirty
	 * data were writebacked to avoid racing between GC and flush.
	 */
	f2fs_wait_on_page_writeback(page, DATA, true);

	get_node_info(fio.sbi, dn.nid, &ni);
	set_summary(&sum, dn.nid, dn.ofs_in_node, ni.version);

	/* read page */
	fio.page = page;
	fio.new_blkaddr = fio.old_blkaddr = dn.data_blkaddr;

	allocate_data_block(fio.sbi, NULL, fio.old_blkaddr, &newaddr,
					&sum, CURSEG_COLD_DATA, NULL, false);

	fio.encrypted_page = f2fs_pagecache_get_page(META_MAPPING(fio.sbi),
				newaddr, FGP_LOCK | FGP_CREAT, GFP_NOFS);
	if (!fio.encrypted_page) {
		err = -ENOMEM;
		goto recover_block;
	}

	err = f2fs_submit_page_bio(&fio);
	if (err)
		goto put_page_out;

	/* write page */
	lock_page(fio.encrypted_page);

	if (unlikely(fio.encrypted_page->mapping != META_MAPPING(fio.sbi))) {
		err = -EIO;
		goto put_page_out;
	}
	if (unlikely(!PageUptodate(fio.encrypted_page))) {
		err = -EIO;
		goto put_page_out;
	}

	set_page_dirty(fio.encrypted_page);
	f2fs_wait_on_page_writeback(fio.encrypted_page, DATA, true);
	if (clear_page_dirty_for_io(fio.encrypted_page))
		dec_page_count(fio.sbi, F2FS_DIRTY_META);

	set_page_writeback(fio.encrypted_page);

	/* allocate block address */
	f2fs_wait_on_page_writeback(dn.node_page, NODE, true);

	fio.op = REQ_OP_WRITE;
	fio.op_flags = REQ_SYNC;
	fio.new_blkaddr = newaddr;
	f2fs_submit_page_write(&fio);

	f2fs_update_iostat(fio.sbi, FS_GC_DATA_IO, F2FS_BLKSIZE);

	f2fs_update_data_blkaddr(&dn, newaddr);
	set_inode_flag(inode, FI_APPEND_WRITE);
	if (page->index == 0)
		set_inode_flag(inode, FI_FIRST_BLOCK_WRITTEN);
put_page_out:
	f2fs_put_page(fio.encrypted_page, 1);
recover_block:
	if (err)
		__f2fs_replace_block(fio.sbi, &sum, newaddr, fio.old_blkaddr,
								true, true);
put_out:
	f2fs_put_dnode(&dn);
out:
	f2fs_put_page(page, 1);
}

static void move_data_page(struct inode *inode, block_t bidx, int gc_type,
							unsigned int segno, int off)
{
	struct page *page;

	page = get_lock_data_page(inode, bidx, true);
	if (IS_ERR(page))
		return;

	if (!check_valid_map(F2FS_I_SB(inode), segno, off))
		goto out;

	if (f2fs_is_atomic_file(inode))
		goto out;

	if (gc_type == BG_GC) {
		if (PageWriteback(page))
			goto out;
		set_page_dirty(page);
		set_cold_data(page);
	} else {
		struct f2fs_io_info fio = {
			.sbi = F2FS_I_SB(inode),
			.ino = inode->i_ino,
			.type = DATA,
			.temp = COLD,
			.op = REQ_OP_WRITE,
			.op_flags = REQ_SYNC,
			.old_blkaddr = NULL_ADDR,
			.page = page,
			.encrypted_page = NULL,
			.need_lock = LOCK_REQ,
			.io_type = FS_GC_DATA_IO,
		};
		bool is_dirty = PageDirty(page);
		int err;

retry:
		set_page_dirty(page);
		f2fs_wait_on_page_writeback(page, DATA, true);
		if (clear_page_dirty_for_io(page)) {
			inode_dec_dirty_pages(inode);
			remove_dirty_inode(inode);
		}

		set_cold_data(page);

		err = do_write_data_page(&fio);
		if (err == -ENOMEM && is_dirty) {
			congestion_wait(BLK_RW_ASYNC, HZ/50);
			goto retry;
		}
	}
out:
	f2fs_put_page(page, 1);
}

/*
 * This function tries to get parent node of victim data block, and identifies
 * data block validity. If the block is valid, copy that with cold status and
 * modify parent node.
 * If the parent node is not valid or the data block address is different,
 * the victim data block is ignored.
 */
static void gc_data_segment(struct f2fs_sb_info *sbi, struct f2fs_summary *sum,
		struct gc_inode_list *gc_list, unsigned int segno, int gc_type)
{
	struct super_block *sb = sbi->sb;
	struct f2fs_summary *entry;
	block_t start_addr;
	int off;
	int phase = 0;

	start_addr = START_BLOCK(sbi, segno);

next_step:
	entry = sum;

	for (off = 0; off < sbi->blocks_per_seg; off++, entry++) {
		struct page *data_page;
		struct inode *inode;
		struct node_info dni; /* dnode info for the data */
		unsigned int ofs_in_node, nofs;
		block_t start_bidx;
		nid_t nid = le32_to_cpu(entry->nid);

		/* stop BG_GC if there is not enough free sections. */
		if (gc_type == BG_GC && has_not_enough_free_secs(sbi, 0, 0))
			return;

		if (check_valid_map(sbi, segno, off) == 0)
			continue;

		if (phase == 0) {
			ra_meta_pages(sbi, NAT_BLOCK_OFFSET(nid), 1,
							META_NAT, true);
			continue;
		}

		if (phase == 1) {
			ra_node_page(sbi, nid);
			continue;
		}

		/* Get an inode by ino with checking validity */
		if (!is_alive(sbi, entry, &dni, start_addr + off, &nofs))
			continue;

		if (phase == 2) {
			ra_node_page(sbi, dni.ino);
			continue;
		}

		ofs_in_node = le16_to_cpu(entry->ofs_in_node);

		if (phase == 3) {
			inode = f2fs_iget(sb, dni.ino);
			if (IS_ERR(inode) || is_bad_inode(inode))
				continue;

			/* if encrypted inode, let's go phase 3 */
			if (f2fs_encrypted_file(inode)) {
				add_gc_inode(gc_list, inode);
				continue;
			}

			if (!down_write_trylock(
				&F2FS_I(inode)->dio_rwsem[WRITE])) {
				iput(inode);
				continue;
			}

			start_bidx = start_bidx_of_node(nofs, inode);
			data_page = get_read_data_page(inode,
					start_bidx + ofs_in_node, REQ_RAHEAD,
					true);
			up_write(&F2FS_I(inode)->dio_rwsem[WRITE]);
			if (IS_ERR(data_page)) {
				iput(inode);
				continue;
			}

			f2fs_put_page(data_page, 0);
			add_gc_inode(gc_list, inode);
			continue;
		}

		/* phase 4 */
		inode = find_gc_inode(gc_list, dni.ino);
		if (inode) {
			struct f2fs_inode_info *fi = F2FS_I(inode);
			bool locked = false;

			if (S_ISREG(inode->i_mode)) {
				if (!down_write_trylock(&fi->dio_rwsem[READ]))
					continue;
				if (!down_write_trylock(
						&fi->dio_rwsem[WRITE])) {
					up_write(&fi->dio_rwsem[READ]);
					continue;
				}
				locked = true;

				/* wait for all inflight aio data */
				inode_dio_wait(inode);
			}

			start_bidx = start_bidx_of_node(nofs, inode)
								+ ofs_in_node;
			if (f2fs_encrypted_file(inode))
				move_data_block(inode, start_bidx, segno, off);
			else
				move_data_page(inode, start_bidx, gc_type,
								segno, off);

			if (locked) {
				up_write(&fi->dio_rwsem[WRITE]);
				up_write(&fi->dio_rwsem[READ]);
			}

			stat_inc_data_blk_count(sbi, 1, gc_type);
		}
	}

	if (++phase < 5)
		goto next_step;
}

static int __get_victim(struct f2fs_sb_info *sbi, unsigned int *victim,
			int gc_type)
{
	struct sit_info *sit_i = SIT_I(sbi);
	int ret;

	down_write(&sit_i->sentry_lock);
	ret = DIRTY_I(sbi)->v_ops->get_victim(sbi, victim, gc_type,
					      NO_CHECK_TYPE, LFS);
	up_write(&sit_i->sentry_lock);
	return ret;
}

static int do_garbage_collect(struct f2fs_sb_info *sbi,
				unsigned int start_segno,
				struct gc_inode_list *gc_list, int gc_type)
{
	struct page *sum_page;
	struct f2fs_summary_block *sum;
	struct blk_plug plug;
	unsigned int segno = start_segno;
	unsigned int end_segno = start_segno + sbi->segs_per_sec;
	int seg_freed = 0;
	unsigned char type = IS_DATASEG(get_seg_entry(sbi, segno)->type) ?
						SUM_TYPE_DATA : SUM_TYPE_NODE;

	/* readahead multi ssa blocks those have contiguous address */
	if (sbi->segs_per_sec > 1)
		ra_meta_pages(sbi, GET_SUM_BLOCK(sbi, segno),
					sbi->segs_per_sec, META_SSA, true);

	/* reference all summary page */
	while (segno < end_segno) {
		sum_page = get_sum_page(sbi, segno++);
		unlock_page(sum_page);
	}

	blk_start_plug(&plug);

	for (segno = start_segno; segno < end_segno; segno++) {

		/* find segment summary of victim */
		sum_page = find_get_page(META_MAPPING(sbi),
					GET_SUM_BLOCK(sbi, segno));
		f2fs_put_page(sum_page, 0);

		if (get_valid_blocks(sbi, segno, false) == 0 ||
				!PageUptodate(sum_page) ||
				unlikely(f2fs_cp_error(sbi)))
			goto next;

		sum = page_address(sum_page);
		f2fs_bug_on(sbi, type != GET_SUM_TYPE((&sum->footer)));

		/*
		 * this is to avoid deadlock:
		 * - lock_page(sum_page)         - f2fs_replace_block
		 *  - check_valid_map()            - down_write(sentry_lock)
		 *   - down_read(sentry_lock)     - change_curseg()
		 *                                  - lock_page(sum_page)
		 */
		if (type == SUM_TYPE_NODE)
			gc_node_segment(sbi, sum->entries, segno, gc_type);
		else
			gc_data_segment(sbi, sum->entries, gc_list, segno,
								gc_type);

		stat_inc_seg_count(sbi, type, gc_type);

		if (gc_type == FG_GC &&
				get_valid_blocks(sbi, segno, false) == 0)
			seg_freed++;
next:
		f2fs_put_page(sum_page, 0);
	}

	if (gc_type == FG_GC)
		f2fs_submit_merged_write(sbi,
				(type == SUM_TYPE_NODE) ? NODE : DATA);

	blk_finish_plug(&plug);

	stat_inc_call_count(sbi->stat_info);

	return seg_freed;
}

int f2fs_gc(struct f2fs_sb_info *sbi, bool sync,
			bool background, unsigned int segno)
{
	int gc_type = sync ? FG_GC : BG_GC;
	int sec_freed = 0, seg_freed = 0, total_freed = 0;
	int ret = 0;
	struct cp_control cpc;
	unsigned int init_segno = segno;
	struct gc_inode_list gc_list = {
		.ilist = LIST_HEAD_INIT(gc_list.ilist),
		.iroot = RADIX_TREE_INIT(GFP_NOFS),
	};

	trace_f2fs_gc_begin(sbi->sb, sync, background,
				get_pages(sbi, F2FS_DIRTY_NODES),
				get_pages(sbi, F2FS_DIRTY_DENTS),
				get_pages(sbi, F2FS_DIRTY_IMETA),
				free_sections(sbi),
				free_segments(sbi),
				reserved_segments(sbi),
				prefree_segments(sbi));

	cpc.reason = __get_cp_reason(sbi);
gc_more:
	if (unlikely(!(sbi->sb->s_flags & MS_ACTIVE))) {
		ret = -EINVAL;
		goto stop;
	}
	if (unlikely(f2fs_cp_error(sbi))) {
		ret = -EIO;
		goto stop;
	}

	if (gc_type == BG_GC && has_not_enough_free_secs(sbi, 0, 0)) {
		/*
		 * For example, if there are many prefree_segments below given
		 * threshold, we can make them free by checkpoint. Then, we
		 * secure free segments which doesn't need fggc any more.
		 */
		if (prefree_segments(sbi)) {
			ret = write_checkpoint(sbi, &cpc);
			if (ret)
				goto stop;
		}
		if (has_not_enough_free_secs(sbi, 0, 0))
			gc_type = FG_GC;
	}

	/* f2fs_balance_fs doesn't need to do BG_GC in critical path. */
	if (gc_type == BG_GC && !background) {
		ret = -EINVAL;
		goto stop;
	}
	if (!__get_victim(sbi, &segno, gc_type)) {
		ret = -ENODATA;
		goto stop;
	}

	seg_freed = do_garbage_collect(sbi, segno, &gc_list, gc_type);
	if (gc_type == FG_GC && seg_freed == sbi->segs_per_sec)
		sec_freed++;
	total_freed += seg_freed;

	if (gc_type == FG_GC)
		sbi->cur_victim_sec = NULL_SEGNO;

	if (!sync) {
		if (has_not_enough_free_secs(sbi, sec_freed, 0)) {
			segno = NULL_SEGNO;
			goto gc_more;
		}

		if (gc_type == FG_GC)
			ret = write_checkpoint(sbi, &cpc);
	}
stop:
	SIT_I(sbi)->last_victim[ALLOC_NEXT] = 0;
	SIT_I(sbi)->last_victim[FLUSH_DEVICE] = init_segno;

	trace_f2fs_gc_end(sbi->sb, ret, total_freed, sec_freed,
				get_pages(sbi, F2FS_DIRTY_NODES),
				get_pages(sbi, F2FS_DIRTY_DENTS),
				get_pages(sbi, F2FS_DIRTY_IMETA),
				free_sections(sbi),
				free_segments(sbi),
				reserved_segments(sbi),
				prefree_segments(sbi));

	mutex_unlock(&sbi->gc_mutex);

	put_gc_inode(&gc_list);

	if (sync)
		ret = sec_freed ? 0 : -EAGAIN;
	return ret;
}

void build_gc_manager(struct f2fs_sb_info *sbi)
{
	u64 main_count, resv_count, ovp_count;

	DIRTY_I(sbi)->v_ops = &default_v_ops;

	/* threshold of # of valid blocks in a section for victims of FG_GC */
	main_count = SM_I(sbi)->main_segments << sbi->log_blocks_per_seg;
	resv_count = SM_I(sbi)->reserved_segments << sbi->log_blocks_per_seg;
	ovp_count = SM_I(sbi)->ovp_segments << sbi->log_blocks_per_seg;

	sbi->fggc_threshold = div64_u64((main_count - ovp_count) *
				BLKS_PER_SEC(sbi), (main_count - resv_count));

	/* give warm/cold data area from slower device */
	if (sbi->s_ndevs && sbi->segs_per_sec == 1)
		SIT_I(sbi)->last_victim[ALLOC_NEXT] =
				GET_SEGNO(sbi, FDEV(0).end_blk) + 1;
}<|MERGE_RESOLUTION|>--- conflicted
+++ resolved
@@ -78,14 +78,11 @@
 		 */
 		if (!mutex_trylock(&sbi->gc_mutex))
 			goto next;
-<<<<<<< HEAD
-=======
 
 		if (gc_th->gc_urgent) {
 			wait_ms = gc_th->urgent_sleep_time;
 			goto do_gc;
 		}
->>>>>>> 6f59f200
 
 		if (!is_idle(sbi)) {
 			increase_sleep_time(gc_th, &wait_ms);

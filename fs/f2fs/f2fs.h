/*
 * fs/f2fs/f2fs.h
 *
 * Copyright (c) 2012 Samsung Electronics Co., Ltd.
 *             http://www.samsung.com/
 *
 * This program is free software; you can redistribute it and/or modify
 * it under the terms of the GNU General Public License version 2 as
 * published by the Free Software Foundation.
 */
#ifndef _LINUX_F2FS_H
#define _LINUX_F2FS_H

#include <linux/types.h>
#include <linux/page-flags.h>
#include <linux/buffer_head.h>
#include <linux/slab.h>
#include <linux/crc32.h>
#include <linux/magic.h>
#include <linux/kobject.h>
#include <linux/sched.h>
#include <linux/vmalloc.h>
#include <linux/bio.h>
#include <linux/blkdev.h>
#include <linux/quotaops.h>
#ifdef CONFIG_F2FS_FS_ENCRYPTION
#include <linux/fscrypt_supp.h>
#else
#include <linux/fscrypt_notsupp.h>
#endif
#include <crypto/hash.h>
#include <linux/writeback.h>

#ifdef CONFIG_F2FS_CHECK_FS
#define f2fs_bug_on(sbi, condition)	BUG_ON(condition)
#define f2fs_down_write(x, y)	down_write_nest_lock(x, y)
#else
#define f2fs_bug_on(sbi, condition)					\
	do {								\
		if (unlikely(condition)) {				\
			WARN_ON(1);					\
			set_sbi_flag(sbi, SBI_NEED_FSCK);		\
		}							\
	} while (0)
#endif

#ifdef CONFIG_F2FS_FAULT_INJECTION
enum {
	FAULT_KMALLOC,
	FAULT_PAGE_ALLOC,
	FAULT_PAGE_GET,
	FAULT_ALLOC_BIO,
	FAULT_ALLOC_NID,
	FAULT_ORPHAN,
	FAULT_BLOCK,
	FAULT_DIR_DEPTH,
	FAULT_EVICT_INODE,
	FAULT_TRUNCATE,
	FAULT_IO,
	FAULT_CHECKPOINT,
	FAULT_MAX,
};

struct f2fs_fault_info {
	atomic_t inject_ops;
	unsigned int inject_rate;
	unsigned int inject_type;
};

extern char *fault_name[FAULT_MAX];
#define IS_FAULT_SET(fi, type) ((fi)->inject_type & (1 << (type)))
#endif

/*
 * For mount options
 */
#define F2FS_MOUNT_BG_GC		0x00000001
#define F2FS_MOUNT_DISABLE_ROLL_FORWARD	0x00000002
#define F2FS_MOUNT_DISCARD		0x00000004
#define F2FS_MOUNT_NOHEAP		0x00000008
#define F2FS_MOUNT_XATTR_USER		0x00000010
#define F2FS_MOUNT_POSIX_ACL		0x00000020
#define F2FS_MOUNT_DISABLE_EXT_IDENTIFY	0x00000040
#define F2FS_MOUNT_INLINE_XATTR		0x00000080
#define F2FS_MOUNT_INLINE_DATA		0x00000100
#define F2FS_MOUNT_INLINE_DENTRY	0x00000200
#define F2FS_MOUNT_FLUSH_MERGE		0x00000400
#define F2FS_MOUNT_NOBARRIER		0x00000800
#define F2FS_MOUNT_FASTBOOT		0x00001000
#define F2FS_MOUNT_EXTENT_CACHE		0x00002000
#define F2FS_MOUNT_FORCE_FG_GC		0x00004000
#define F2FS_MOUNT_DATA_FLUSH		0x00008000
#define F2FS_MOUNT_FAULT_INJECTION	0x00010000
#define F2FS_MOUNT_ADAPTIVE		0x00020000
#define F2FS_MOUNT_LFS			0x00040000
#define F2FS_MOUNT_USRQUOTA		0x00080000
#define F2FS_MOUNT_GRPQUOTA		0x00100000
#define F2FS_MOUNT_PRJQUOTA		0x00200000
#define F2FS_MOUNT_QUOTA		0x00400000
#define F2FS_MOUNT_INLINE_XATTR_SIZE	0x00800000

#define clear_opt(sbi, option)	((sbi)->mount_opt.opt &= ~F2FS_MOUNT_##option)
#define set_opt(sbi, option)	((sbi)->mount_opt.opt |= F2FS_MOUNT_##option)
#define test_opt(sbi, option)	((sbi)->mount_opt.opt & F2FS_MOUNT_##option)

#define ver_after(a, b)	(typecheck(unsigned long long, a) &&		\
		typecheck(unsigned long long, b) &&			\
		((long long)((a) - (b)) > 0))

typedef u32 block_t;	/*
			 * should not change u32, since it is the on-disk block
			 * address format, __le32.
			 */
typedef u32 nid_t;

struct f2fs_mount_info {
	unsigned int	opt;
};

#define F2FS_FEATURE_ENCRYPT		0x0001
#define F2FS_FEATURE_BLKZONED		0x0002
#define F2FS_FEATURE_ATOMIC_WRITE	0x0004
#define F2FS_FEATURE_EXTRA_ATTR		0x0008
#define F2FS_FEATURE_PRJQUOTA		0x0010
#define F2FS_FEATURE_INODE_CHKSUM	0x0020
#define F2FS_FEATURE_FLEXIBLE_INLINE_XATTR	0x0040
#define F2FS_FEATURE_QUOTA_INO		0x0080

#define F2FS_HAS_FEATURE(sb, mask)					\
	((F2FS_SB(sb)->raw_super->feature & cpu_to_le32(mask)) != 0)
#define F2FS_SET_FEATURE(sb, mask)					\
	(F2FS_SB(sb)->raw_super->feature |= cpu_to_le32(mask))
#define F2FS_CLEAR_FEATURE(sb, mask)					\
	(F2FS_SB(sb)->raw_super->feature &= ~cpu_to_le32(mask))

/* bio stuffs */
#define REQ_OP_READ	READ
#define REQ_OP_WRITE	WRITE
#define bio_op(bio)	((bio)->bi_rw & 1)

static inline void bio_set_op_attrs(struct bio *bio, unsigned op,
		unsigned op_flags)
{
	bio->bi_rw = op | op_flags;
}

static inline int wbc_to_write_flags(struct writeback_control *wbc)
{
	if (wbc->sync_mode == WB_SYNC_ALL)
		return REQ_SYNC;
	return 0;
}

static inline void inode_lock(struct inode *inode)
{
	mutex_lock(&inode->i_mutex);
}

static inline int inode_trylock(struct inode *inode)
{
	return mutex_trylock(&inode->i_mutex);
}

static inline void inode_unlock(struct inode *inode)
{
	mutex_unlock(&inode->i_mutex);
}

#define rb_entry_safe(ptr, type, member) \
	({ typeof(ptr) ____ptr = (ptr); \
	   ____ptr ? rb_entry(____ptr, type, member) : NULL; \
	})

#define list_last_entry(ptr, type, member) \
	list_entry((ptr)->prev, type, member)

#define list_first_entry(ptr, type, member) \
	list_entry((ptr)->next, type, member)

/**
 * wq_has_sleeper - check if there are any waiting processes
 * @wq: wait queue head
 *
 * Returns true if wq has waiting processes
 *
 * Please refer to the comment for waitqueue_active.
 */
static inline bool wq_has_sleeper(wait_queue_head_t *wq)
{
	/*
	 * We need to be sure we are in sync with the
	 * add_wait_queue modifications to the wait queue.
	 *
	 * This memory barrier should be paired with one on the
	 * waiting side.
	 */
	smp_mb();
	return waitqueue_active(wq);
}

static inline struct dentry *file_dentry(const struct file *file)
{
	return file->f_path.dentry;
}

static inline void inode_nohighmem(struct inode *inode)
{
	mapping_set_gfp_mask(inode->i_mapping, GFP_USER);
}

/**
 * current_time - Return FS time
 * @inode: inode.
 *
 * Return the current time truncated to the time granularity supported by
 * the fs.
 *
 * Note that inode and inode->sb cannot be NULL.
 * Otherwise, the function warns and returns time without truncation.
 */
static inline struct timespec current_time(struct inode *inode)
{
	struct timespec now = current_kernel_time();

	if (unlikely(!inode->i_sb)) {
		WARN(1, "current_time() called with uninitialized super_block in the inode");
		return now;
	}

	return timespec_trunc(now, inode->i_sb->s_time_gran);
}

/*
 * For checkpoint manager
 */
enum {
	NAT_BITMAP,
	SIT_BITMAP
};

#define	CP_UMOUNT	0x00000001
#define	CP_FASTBOOT	0x00000002
#define	CP_SYNC		0x00000004
#define	CP_RECOVERY	0x00000008
#define	CP_DISCARD	0x00000010
#define CP_TRIMMED	0x00000020

#define DEF_BATCHED_TRIM_SECTIONS	2048
#define BATCHED_TRIM_SEGMENTS(sbi)	\
		(GET_SEG_FROM_SEC(sbi, SM_I(sbi)->trim_sections))
#define BATCHED_TRIM_BLOCKS(sbi)	\
		(BATCHED_TRIM_SEGMENTS(sbi) << (sbi)->log_blocks_per_seg)
#define MAX_DISCARD_BLOCKS(sbi)		BLKS_PER_SEC(sbi)
<<<<<<< HEAD
#define DISCARD_ISSUE_RATE		8
=======
#define DEF_MAX_DISCARD_REQUEST		8	/* issue 8 discards per round */
>>>>>>> 6f59f200
#define DEF_MIN_DISCARD_ISSUE_TIME	50	/* 50 ms, if exists */
#define DEF_MAX_DISCARD_ISSUE_TIME	60000	/* 60 s, if no candidates */
#define DEF_CP_INTERVAL			60	/* 60 secs */
#define DEF_IDLE_INTERVAL		5	/* 5 secs */

struct cp_control {
	int reason;
	__u64 trim_start;
	__u64 trim_end;
	__u64 trim_minlen;
};

/*
 * For CP/NAT/SIT/SSA readahead
 */
enum {
	META_CP,
	META_NAT,
	META_SIT,
	META_SSA,
	META_POR,
};

/* for the list of ino */
enum {
	ORPHAN_INO,		/* for orphan ino list */
	APPEND_INO,		/* for append ino list */
	UPDATE_INO,		/* for update ino list */
	FLUSH_INO,		/* for multiple device flushing */
	MAX_INO_ENTRY,		/* max. list */
};

struct ino_entry {
	struct list_head list;		/* list head */
	nid_t ino;			/* inode number */
	unsigned int dirty_device;	/* dirty device bitmap */
};

/* for the list of inodes to be GCed */
struct inode_entry {
	struct list_head list;	/* list head */
	struct inode *inode;	/* vfs inode pointer */
};

/* for the bitmap indicate blocks to be discarded */
struct discard_entry {
	struct list_head list;	/* list head */
	block_t start_blkaddr;	/* start blockaddr of current segment */
	unsigned char discard_map[SIT_VBLOCK_MAP_SIZE];	/* segment discard bitmap */
};

/* default discard granularity of inner discard thread, unit: block count */
#define DEFAULT_DISCARD_GRANULARITY		16

/* max discard pend list number */
#define MAX_PLIST_NUM		512
#define plist_idx(blk_num)	((blk_num) >= MAX_PLIST_NUM ?		\
					(MAX_PLIST_NUM - 1) : (blk_num - 1))

#define P_ACTIVE	0x01
#define P_TRIM		0x02
#define plist_issue(tag)	(((tag) & P_ACTIVE) || ((tag) & P_TRIM))

enum {
	D_PREP,
	D_SUBMIT,
	D_DONE,
};

struct discard_info {
	block_t lstart;			/* logical start address */
	block_t len;			/* length */
	block_t start;			/* actual start address in dev */
};

struct discard_cmd {
	struct rb_node rb_node;		/* rb node located in rb-tree */
	union {
		struct {
			block_t lstart;	/* logical start address */
			block_t len;	/* length */
			block_t start;	/* actual start address in dev */
		};
		struct discard_info di;	/* discard info */

	};
	struct list_head list;		/* command list */
	struct completion wait;		/* compleation */
	struct block_device *bdev;	/* bdev */
	unsigned short ref;		/* reference count */
	unsigned char state;		/* state */
	int error;			/* bio error */
};

enum {
	DPOLICY_BG,
	DPOLICY_FORCE,
	DPOLICY_FSTRIM,
	DPOLICY_UMOUNT,
	MAX_DPOLICY,
};

struct discard_policy {
	int type;			/* type of discard */
	unsigned int min_interval;	/* used for candidates exist */
	unsigned int max_interval;	/* used for candidates not exist */
	unsigned int max_requests;	/* # of discards issued per round */
	unsigned int io_aware_gran;	/* minimum granularity discard not be aware of I/O */
	bool io_aware;			/* issue discard in idle time */
	bool sync;			/* submit discard with REQ_SYNC flag */
	unsigned int granularity;	/* discard granularity */
};

struct discard_cmd_control {
	struct task_struct *f2fs_issue_discard;	/* discard thread */
	struct list_head entry_list;		/* 4KB discard entry list */
	struct list_head pend_list[MAX_PLIST_NUM];/* store pending entries */
	unsigned char pend_list_tag[MAX_PLIST_NUM];/* tag for pending entries */
	struct list_head wait_list;		/* store on-flushing entries */
	struct list_head fstrim_list;		/* in-flight discard from fstrim */
	wait_queue_head_t discard_wait_queue;	/* waiting queue for wake-up */
	unsigned int discard_wake;		/* to wake up discard thread */
	struct mutex cmd_lock;
	unsigned int nr_discards;		/* # of discards in the list */
	unsigned int max_discards;		/* max. discards to be issued */
	unsigned int discard_granularity;	/* discard granularity */
	unsigned int undiscard_blks;		/* # of undiscard blocks */
	atomic_t issued_discard;		/* # of issued discard */
	atomic_t issing_discard;		/* # of issing discard */
	atomic_t discard_cmd_cnt;		/* # of cached cmd count */
	struct rb_root root;			/* root of discard rb-tree */
};

/* for the list of fsync inodes, used only during recovery */
struct fsync_inode_entry {
	struct list_head list;	/* list head */
	struct inode *inode;	/* vfs inode pointer */
	block_t blkaddr;	/* block address locating the last fsync */
	block_t last_dentry;	/* block address locating the last dentry */
};

#define nats_in_cursum(jnl)		(le16_to_cpu((jnl)->n_nats))
#define sits_in_cursum(jnl)		(le16_to_cpu((jnl)->n_sits))

#define nat_in_journal(jnl, i)		((jnl)->nat_j.entries[i].ne)
#define nid_in_journal(jnl, i)		((jnl)->nat_j.entries[i].nid)
#define sit_in_journal(jnl, i)		((jnl)->sit_j.entries[i].se)
#define segno_in_journal(jnl, i)	((jnl)->sit_j.entries[i].segno)

#define MAX_NAT_JENTRIES(jnl)	(NAT_JOURNAL_ENTRIES - nats_in_cursum(jnl))
#define MAX_SIT_JENTRIES(jnl)	(SIT_JOURNAL_ENTRIES - sits_in_cursum(jnl))

static inline int update_nats_in_cursum(struct f2fs_journal *journal, int i)
{
	int before = nats_in_cursum(journal);

	journal->n_nats = cpu_to_le16(before + i);
	return before;
}

static inline int update_sits_in_cursum(struct f2fs_journal *journal, int i)
{
	int before = sits_in_cursum(journal);

	journal->n_sits = cpu_to_le16(before + i);
	return before;
}

static inline bool __has_cursum_space(struct f2fs_journal *journal,
							int size, int type)
{
	if (type == NAT_JOURNAL)
		return size <= MAX_NAT_JENTRIES(journal);
	return size <= MAX_SIT_JENTRIES(journal);
}

/*
 * ioctl commands
 */
#define F2FS_IOC_GETFLAGS		FS_IOC_GETFLAGS
#define F2FS_IOC_SETFLAGS		FS_IOC_SETFLAGS
#define F2FS_IOC_GETVERSION		FS_IOC_GETVERSION

#define F2FS_IOCTL_MAGIC		0xf5
#define F2FS_IOC_START_ATOMIC_WRITE	_IO(F2FS_IOCTL_MAGIC, 1)
#define F2FS_IOC_COMMIT_ATOMIC_WRITE	_IO(F2FS_IOCTL_MAGIC, 2)
#define F2FS_IOC_START_VOLATILE_WRITE	_IO(F2FS_IOCTL_MAGIC, 3)
#define F2FS_IOC_RELEASE_VOLATILE_WRITE	_IO(F2FS_IOCTL_MAGIC, 4)
#define F2FS_IOC_ABORT_VOLATILE_WRITE	_IO(F2FS_IOCTL_MAGIC, 5)
#define F2FS_IOC_GARBAGE_COLLECT	_IOW(F2FS_IOCTL_MAGIC, 6, __u32)
#define F2FS_IOC_WRITE_CHECKPOINT	_IO(F2FS_IOCTL_MAGIC, 7)
#define F2FS_IOC_DEFRAGMENT		_IOWR(F2FS_IOCTL_MAGIC, 8,	\
						struct f2fs_defragment)
#define F2FS_IOC_MOVE_RANGE		_IOWR(F2FS_IOCTL_MAGIC, 9,	\
						struct f2fs_move_range)
#define F2FS_IOC_FLUSH_DEVICE		_IOW(F2FS_IOCTL_MAGIC, 10,	\
						struct f2fs_flush_device)
#define F2FS_IOC_GARBAGE_COLLECT_RANGE	_IOW(F2FS_IOCTL_MAGIC, 11,	\
						struct f2fs_gc_range)
#define F2FS_IOC_GET_FEATURES		_IOR(F2FS_IOCTL_MAGIC, 12, __u32)

#define F2FS_IOC_SET_ENCRYPTION_POLICY	FS_IOC_SET_ENCRYPTION_POLICY
#define F2FS_IOC_GET_ENCRYPTION_POLICY	FS_IOC_GET_ENCRYPTION_POLICY
#define F2FS_IOC_GET_ENCRYPTION_PWSALT	FS_IOC_GET_ENCRYPTION_PWSALT

/*
 * should be same as XFS_IOC_GOINGDOWN.
 * Flags for going down operation used by FS_IOC_GOINGDOWN
 */
#define F2FS_IOC_SHUTDOWN	_IOR('X', 125, __u32)	/* Shutdown */
#define F2FS_GOING_DOWN_FULLSYNC	0x0	/* going down with full sync */
#define F2FS_GOING_DOWN_METASYNC	0x1	/* going down with metadata */
#define F2FS_GOING_DOWN_NOSYNC		0x2	/* going down */
#define F2FS_GOING_DOWN_METAFLUSH	0x3	/* going down with meta flush */

#if defined(__KERNEL__) && defined(CONFIG_COMPAT)
/*
 * ioctl commands in 32 bit emulation
 */
#define F2FS_IOC32_GETFLAGS		FS_IOC32_GETFLAGS
#define F2FS_IOC32_SETFLAGS		FS_IOC32_SETFLAGS
#define F2FS_IOC32_GETVERSION		FS_IOC32_GETVERSION
#endif

struct f2fs_gc_range {
	u32 sync;
	u64 start;
	u64 len;
};

struct f2fs_defragment {
	u64 start;
	u64 len;
};

struct f2fs_move_range {
	u32 dst_fd;		/* destination fd */
	u64 pos_in;		/* start position in src_fd */
	u64 pos_out;		/* start position in dst_fd */
	u64 len;		/* size to move */
};

struct f2fs_flush_device {
	u32 dev_num;		/* device number to flush */
	u32 segments;		/* # of segments to flush */
};

/* for inline stuff */
#define DEF_INLINE_RESERVED_SIZE	1
#define DEF_MIN_INLINE_SIZE		1
static inline int get_extra_isize(struct inode *inode);
static inline int get_inline_xattr_addrs(struct inode *inode);
#define F2FS_INLINE_XATTR_ADDRS(inode)	get_inline_xattr_addrs(inode)
#define MAX_INLINE_DATA(inode)	(sizeof(__le32) *			\
				(CUR_ADDRS_PER_INODE(inode) -		\
				F2FS_INLINE_XATTR_ADDRS(inode) -	\
				DEF_INLINE_RESERVED_SIZE))

/* for inline dir */
#define NR_INLINE_DENTRY(inode)	(MAX_INLINE_DATA(inode) * BITS_PER_BYTE / \
				((SIZE_OF_DIR_ENTRY + F2FS_SLOT_LEN) * \
				BITS_PER_BYTE + 1))
#define INLINE_DENTRY_BITMAP_SIZE(inode)	((NR_INLINE_DENTRY(inode) + \
					BITS_PER_BYTE - 1) / BITS_PER_BYTE)
#define INLINE_RESERVED_SIZE(inode)	(MAX_INLINE_DATA(inode) - \
				((SIZE_OF_DIR_ENTRY + F2FS_SLOT_LEN) * \
				NR_INLINE_DENTRY(inode) + \
				INLINE_DENTRY_BITMAP_SIZE(inode)))

/*
 * For INODE and NODE manager
 */
/* for directory operations */
struct f2fs_dentry_ptr {
	struct inode *inode;
	void *bitmap;
	struct f2fs_dir_entry *dentry;
	__u8 (*filename)[F2FS_SLOT_LEN];
	int max;
	int nr_bitmap;
};

static inline void make_dentry_ptr_block(struct inode *inode,
		struct f2fs_dentry_ptr *d, struct f2fs_dentry_block *t)
{
	d->inode = inode;
	d->max = NR_DENTRY_IN_BLOCK;
	d->nr_bitmap = SIZE_OF_DENTRY_BITMAP;
	d->bitmap = &t->dentry_bitmap;
	d->dentry = t->dentry;
	d->filename = t->filename;
}

static inline void make_dentry_ptr_inline(struct inode *inode,
					struct f2fs_dentry_ptr *d, void *t)
{
	int entry_cnt = NR_INLINE_DENTRY(inode);
	int bitmap_size = INLINE_DENTRY_BITMAP_SIZE(inode);
	int reserved_size = INLINE_RESERVED_SIZE(inode);

	d->inode = inode;
	d->max = entry_cnt;
	d->nr_bitmap = bitmap_size;
	d->bitmap = t;
	d->dentry = t + bitmap_size + reserved_size;
	d->filename = t + bitmap_size + reserved_size +
					SIZE_OF_DIR_ENTRY * entry_cnt;
}

/*
 * XATTR_NODE_OFFSET stores xattrs to one node block per file keeping -1
 * as its node offset to distinguish from index node blocks.
 * But some bits are used to mark the node block.
 */
#define XATTR_NODE_OFFSET	((((unsigned int)-1) << OFFSET_BIT_SHIFT) \
				>> OFFSET_BIT_SHIFT)
enum {
	ALLOC_NODE,			/* allocate a new node page if needed */
	LOOKUP_NODE,			/* look up a node without readahead */
	LOOKUP_NODE_RA,			/*
					 * look up a node with readahead called
					 * by get_data_block.
					 */
};

#define F2FS_LINK_MAX	0xffffffff	/* maximum link count per file */

#define MAX_DIR_RA_PAGES	4	/* maximum ra pages of dir */

/* vector size for gang look-up from extent cache that consists of radix tree */
#define EXT_TREE_VEC_SIZE	64

/* for in-memory extent cache entry */
#define F2FS_MIN_EXTENT_LEN	64	/* minimum extent length */

/* number of extent info in extent cache we try to shrink */
#define EXTENT_CACHE_SHRINK_NUMBER	128

struct rb_entry {
	struct rb_node rb_node;		/* rb node located in rb-tree */
	unsigned int ofs;		/* start offset of the entry */
	unsigned int len;		/* length of the entry */
};

struct extent_info {
	unsigned int fofs;		/* start offset in a file */
	unsigned int len;		/* length of the extent */
	u32 blk;			/* start block address of the extent */
};

struct extent_node {
	struct rb_node rb_node;
	union {
		struct {
			unsigned int fofs;
			unsigned int len;
			u32 blk;
		};
		struct extent_info ei;	/* extent info */

	};
	struct list_head list;		/* node in global extent list of sbi */
	struct extent_tree *et;		/* extent tree pointer */
};

struct extent_tree {
	nid_t ino;			/* inode number */
	struct rb_root root;		/* root of extent info rb-tree */
	struct extent_node *cached_en;	/* recently accessed extent node */
	struct extent_info largest;	/* largested extent info */
	struct list_head list;		/* to be used by sbi->zombie_list */
	rwlock_t lock;			/* protect extent info rb-tree */
	atomic_t node_cnt;		/* # of extent node in rb-tree*/
};

/*
 * This structure is taken from ext4_map_blocks.
 *
 * Note that, however, f2fs uses NEW and MAPPED flags for f2fs_map_blocks().
 */
#define F2FS_MAP_NEW		(1 << BH_New)
#define F2FS_MAP_MAPPED		(1 << BH_Mapped)
#define F2FS_MAP_UNWRITTEN	(1 << BH_Unwritten)
#define F2FS_MAP_FLAGS		(F2FS_MAP_NEW | F2FS_MAP_MAPPED |\
				F2FS_MAP_UNWRITTEN)

struct f2fs_map_blocks {
	block_t m_pblk;
	block_t m_lblk;
	unsigned int m_len;
	unsigned int m_flags;
	pgoff_t *m_next_pgofs;		/* point next possible non-hole pgofs */
};

/* for flag in get_data_block */
enum {
	F2FS_GET_BLOCK_DEFAULT,
	F2FS_GET_BLOCK_FIEMAP,
	F2FS_GET_BLOCK_BMAP,
	F2FS_GET_BLOCK_PRE_DIO,
	F2FS_GET_BLOCK_PRE_AIO,
};

/*
 * i_advise uses FADVISE_XXX_BIT. We can add additional hints later.
 */
#define FADVISE_COLD_BIT	0x01
#define FADVISE_LOST_PINO_BIT	0x02
#define FADVISE_ENCRYPT_BIT	0x04
#define FADVISE_ENC_NAME_BIT	0x08
#define FADVISE_KEEP_SIZE_BIT	0x10

#define file_is_cold(inode)	is_file(inode, FADVISE_COLD_BIT)
#define file_wrong_pino(inode)	is_file(inode, FADVISE_LOST_PINO_BIT)
#define file_set_cold(inode)	set_file(inode, FADVISE_COLD_BIT)
#define file_lost_pino(inode)	set_file(inode, FADVISE_LOST_PINO_BIT)
#define file_clear_cold(inode)	clear_file(inode, FADVISE_COLD_BIT)
#define file_got_pino(inode)	clear_file(inode, FADVISE_LOST_PINO_BIT)
#define file_is_encrypt(inode)	is_file(inode, FADVISE_ENCRYPT_BIT)
#define file_set_encrypt(inode)	set_file(inode, FADVISE_ENCRYPT_BIT)
#define file_clear_encrypt(inode) clear_file(inode, FADVISE_ENCRYPT_BIT)
#define file_enc_name(inode)	is_file(inode, FADVISE_ENC_NAME_BIT)
#define file_set_enc_name(inode) set_file(inode, FADVISE_ENC_NAME_BIT)
#define file_keep_isize(inode)	is_file(inode, FADVISE_KEEP_SIZE_BIT)
#define file_set_keep_isize(inode) set_file(inode, FADVISE_KEEP_SIZE_BIT)

#define DEF_DIR_LEVEL		0

struct f2fs_inode_info {
	struct inode vfs_inode;		/* serve a vfs inode */
	unsigned long i_flags;		/* keep an inode flags for ioctl */
	unsigned char i_advise;		/* use to give file attribute hints */
	unsigned char i_dir_level;	/* use for dentry level for large dir */
	unsigned int i_current_depth;	/* use only in directory structure */
	unsigned int i_pino;		/* parent inode number */
	umode_t i_acl_mode;		/* keep file acl mode temporarily */

	/* Use below internally in f2fs*/
	unsigned long flags;		/* use to pass per-file flags */
	struct rw_semaphore i_sem;	/* protect fi info */
	atomic_t dirty_pages;		/* # of dirty pages */
	f2fs_hash_t chash;		/* hash value of given file name */
	unsigned int clevel;		/* maximum level of given file name */
	struct task_struct *task;	/* lookup and create consistency */
	struct task_struct *cp_task;	/* separate cp/wb IO stats*/
	nid_t i_xattr_nid;		/* node id that contains xattrs */
	loff_t	last_disk_size;		/* lastly written file size */

#ifdef CONFIG_QUOTA
	/* quota space reservation, managed internally by quota code */
	qsize_t i_reserved_quota;
#endif
	struct list_head dirty_list;	/* dirty list for dirs and files */
	struct list_head gdirty_list;	/* linked in global dirty list */
	struct list_head inmem_ilist;	/* list for inmem inodes */
	struct list_head inmem_pages;	/* inmemory pages managed by f2fs */
	struct task_struct *inmem_task;	/* store inmemory task */
	struct mutex inmem_lock;	/* lock for inmemory pages */
	struct extent_tree *extent_tree;	/* cached extent_tree entry */
	struct rw_semaphore dio_rwsem[2];/* avoid racing between dio and gc */
	struct rw_semaphore i_mmap_sem;
	struct rw_semaphore i_xattr_sem; /* avoid racing between reading and changing EAs */

	int i_extra_isize;		/* size of extra space located in i_addr */
	kprojid_t i_projid;		/* id for project quota */
	int i_inline_xattr_size;	/* inline xattr size */
};

static inline void get_extent_info(struct extent_info *ext,
					struct f2fs_extent *i_ext)
{
	ext->fofs = le32_to_cpu(i_ext->fofs);
	ext->blk = le32_to_cpu(i_ext->blk);
	ext->len = le32_to_cpu(i_ext->len);
}

static inline void set_raw_extent(struct extent_info *ext,
					struct f2fs_extent *i_ext)
{
	i_ext->fofs = cpu_to_le32(ext->fofs);
	i_ext->blk = cpu_to_le32(ext->blk);
	i_ext->len = cpu_to_le32(ext->len);
}

static inline void set_extent_info(struct extent_info *ei, unsigned int fofs,
						u32 blk, unsigned int len)
{
	ei->fofs = fofs;
	ei->blk = blk;
	ei->len = len;
}

static inline bool __is_discard_mergeable(struct discard_info *back,
						struct discard_info *front)
{
	return back->lstart + back->len == front->lstart;
}

static inline bool __is_discard_back_mergeable(struct discard_info *cur,
						struct discard_info *back)
{
	return __is_discard_mergeable(back, cur);
}

static inline bool __is_discard_front_mergeable(struct discard_info *cur,
						struct discard_info *front)
{
	return __is_discard_mergeable(cur, front);
}

static inline bool __is_extent_mergeable(struct extent_info *back,
						struct extent_info *front)
{
	return (back->fofs + back->len == front->fofs &&
			back->blk + back->len == front->blk);
}

static inline bool __is_back_mergeable(struct extent_info *cur,
						struct extent_info *back)
{
	return __is_extent_mergeable(back, cur);
}

static inline bool __is_front_mergeable(struct extent_info *cur,
						struct extent_info *front)
{
	return __is_extent_mergeable(cur, front);
}

extern void f2fs_mark_inode_dirty_sync(struct inode *inode, bool sync);
static inline void __try_update_largest_extent(struct inode *inode,
			struct extent_tree *et, struct extent_node *en)
{
	if (en->ei.len > et->largest.len) {
		et->largest = en->ei;
		f2fs_mark_inode_dirty_sync(inode, true);
	}
}

/*
 * For free nid management
 */
enum nid_state {
	FREE_NID,		/* newly added to free nid list */
	PREALLOC_NID,		/* it is preallocated */
	MAX_NID_STATE,
};

struct f2fs_nm_info {
	block_t nat_blkaddr;		/* base disk address of NAT */
	nid_t max_nid;			/* maximum possible node ids */
	nid_t available_nids;		/* # of available node ids */
	nid_t next_scan_nid;		/* the next nid to be scanned */
	unsigned int ram_thresh;	/* control the memory footprint */
	unsigned int ra_nid_pages;	/* # of nid pages to be readaheaded */
	unsigned int dirty_nats_ratio;	/* control dirty nats ratio threshold */

	/* NAT cache management */
	struct radix_tree_root nat_root;/* root of the nat entry cache */
	struct radix_tree_root nat_set_root;/* root of the nat set cache */
	struct rw_semaphore nat_tree_lock;	/* protect nat_tree_lock */
	struct list_head nat_entries;	/* cached nat entry list (clean) */
	unsigned int nat_cnt;		/* the # of cached nat entries */
	unsigned int dirty_nat_cnt;	/* total num of nat entries in set */
	unsigned int nat_blocks;	/* # of nat blocks */

	/* free node ids management */
	struct radix_tree_root free_nid_root;/* root of the free_nid cache */
	struct list_head free_nid_list;		/* list for free nids excluding preallocated nids */
	unsigned int nid_cnt[MAX_NID_STATE];	/* the number of free node id */
	spinlock_t nid_list_lock;	/* protect nid lists ops */
	struct mutex build_lock;	/* lock for build free nids */
	unsigned char (*free_nid_bitmap)[NAT_ENTRY_BITMAP_SIZE];
	unsigned char *nat_block_bitmap;
	unsigned short *free_nid_count;	/* free nid count of NAT block */

	/* for checkpoint */
	char *nat_bitmap;		/* NAT bitmap pointer */

	unsigned int nat_bits_blocks;	/* # of nat bits blocks */
	unsigned char *nat_bits;	/* NAT bits blocks */
	unsigned char *full_nat_bits;	/* full NAT pages */
	unsigned char *empty_nat_bits;	/* empty NAT pages */
#ifdef CONFIG_F2FS_CHECK_FS
	char *nat_bitmap_mir;		/* NAT bitmap mirror */
#endif
	int bitmap_size;		/* bitmap size */
};

/*
 * this structure is used as one of function parameters.
 * all the information are dedicated to a given direct node block determined
 * by the data offset in a file.
 */
struct dnode_of_data {
	struct inode *inode;		/* vfs inode pointer */
	struct page *inode_page;	/* its inode page, NULL is possible */
	struct page *node_page;		/* cached direct node page */
	nid_t nid;			/* node id of the direct node block */
	unsigned int ofs_in_node;	/* data offset in the node page */
	bool inode_page_locked;		/* inode page is locked or not */
	bool node_changed;		/* is node block changed */
	char cur_level;			/* level of hole node page */
	char max_level;			/* level of current page located */
	block_t	data_blkaddr;		/* block address of the node block */
};

static inline void set_new_dnode(struct dnode_of_data *dn, struct inode *inode,
		struct page *ipage, struct page *npage, nid_t nid)
{
	memset(dn, 0, sizeof(*dn));
	dn->inode = inode;
	dn->inode_page = ipage;
	dn->node_page = npage;
	dn->nid = nid;
}

/*
 * For SIT manager
 *
 * By default, there are 6 active log areas across the whole main area.
 * When considering hot and cold data separation to reduce cleaning overhead,
 * we split 3 for data logs and 3 for node logs as hot, warm, and cold types,
 * respectively.
 * In the current design, you should not change the numbers intentionally.
 * Instead, as a mount option such as active_logs=x, you can use 2, 4, and 6
 * logs individually according to the underlying devices. (default: 6)
 * Just in case, on-disk layout covers maximum 16 logs that consist of 8 for
 * data and 8 for node logs.
 */
#define	NR_CURSEG_DATA_TYPE	(3)
#define NR_CURSEG_NODE_TYPE	(3)
#define NR_CURSEG_TYPE	(NR_CURSEG_DATA_TYPE + NR_CURSEG_NODE_TYPE)

enum {
	CURSEG_HOT_DATA	= 0,	/* directory entry blocks */
	CURSEG_WARM_DATA,	/* data blocks */
	CURSEG_COLD_DATA,	/* multimedia or GCed data blocks */
	CURSEG_HOT_NODE,	/* direct node blocks of directory files */
	CURSEG_WARM_NODE,	/* direct node blocks of normal files */
	CURSEG_COLD_NODE,	/* indirect node blocks */
	NO_CHECK_TYPE,
};

struct flush_cmd {
	struct completion wait;
	struct llist_node llnode;
	nid_t ino;
	int ret;
};

struct flush_cmd_control {
	struct task_struct *f2fs_issue_flush;	/* flush thread */
	wait_queue_head_t flush_wait_queue;	/* waiting queue for wake-up */
	atomic_t issued_flush;			/* # of issued flushes */
	atomic_t issing_flush;			/* # of issing flushes */
	struct llist_head issue_list;		/* list for command issue */
	struct llist_node *dispatch_list;	/* list for command dispatch */
};

struct f2fs_sm_info {
	struct sit_info *sit_info;		/* whole segment information */
	struct free_segmap_info *free_info;	/* free segment information */
	struct dirty_seglist_info *dirty_info;	/* dirty segment information */
	struct curseg_info *curseg_array;	/* active segment information */

	struct rw_semaphore curseg_lock;	/* for preventing curseg change */

	block_t seg0_blkaddr;		/* block address of 0'th segment */
	block_t main_blkaddr;		/* start block address of main area */
	block_t ssa_blkaddr;		/* start block address of SSA area */

	unsigned int segment_count;	/* total # of segments */
	unsigned int main_segments;	/* # of segments in main area */
	unsigned int reserved_segments;	/* # of reserved segments */
	unsigned int ovp_segments;	/* # of overprovision segments */

	/* a threshold to reclaim prefree segments */
	unsigned int rec_prefree_segments;

	/* for batched trimming */
	unsigned int trim_sections;		/* # of sections to trim */

	struct list_head sit_entry_set;	/* sit entry set list */

	unsigned int ipu_policy;	/* in-place-update policy */
	unsigned int min_ipu_util;	/* in-place-update threshold */
	unsigned int min_fsync_blocks;	/* threshold for fsync */
	unsigned int min_hot_blocks;	/* threshold for hot block allocation */
	unsigned int min_ssr_sections;	/* threshold to trigger SSR allocation */

	/* for flush command control */
	struct flush_cmd_control *fcc_info;

	/* for discard command control */
	struct discard_cmd_control *dcc_info;
};

/*
 * For superblock
 */
/*
 * COUNT_TYPE for monitoring
 *
 * f2fs monitors the number of several block types such as on-writeback,
 * dirty dentry blocks, dirty node blocks, and dirty meta blocks.
 */
#define WB_DATA_TYPE(p)	(__is_cp_guaranteed(p) ? F2FS_WB_CP_DATA : F2FS_WB_DATA)
enum count_type {
	F2FS_DIRTY_DENTS,
	F2FS_DIRTY_DATA,
	F2FS_DIRTY_QDATA,
	F2FS_DIRTY_NODES,
	F2FS_DIRTY_META,
	F2FS_INMEM_PAGES,
	F2FS_DIRTY_IMETA,
	F2FS_WB_CP_DATA,
	F2FS_WB_DATA,
	NR_COUNT_TYPE,
};

/*
 * The below are the page types of bios used in submit_bio().
 * The available types are:
 * DATA			User data pages. It operates as async mode.
 * NODE			Node pages. It operates as async mode.
 * META			FS metadata pages such as SIT, NAT, CP.
 * NR_PAGE_TYPE		The number of page types.
 * META_FLUSH		Make sure the previous pages are written
 *			with waiting the bio's completion
 * ...			Only can be used with META.
 */
#define PAGE_TYPE_OF_BIO(type)	((type) > META ? META : (type))
enum page_type {
	DATA,
	NODE,
	META,
	NR_PAGE_TYPE,
	META_FLUSH,
	INMEM,		/* the below types are used by tracepoints only. */
	INMEM_DROP,
	INMEM_INVALIDATE,
	INMEM_REVOKE,
	IPU,
	OPU,
};

enum temp_type {
	HOT = 0,	/* must be zero for meta bio */
	WARM,
	COLD,
	NR_TEMP_TYPE,
};

enum need_lock_type {
	LOCK_REQ = 0,
	LOCK_DONE,
	LOCK_RETRY,
};

enum cp_reason_type {
	CP_NO_NEEDED,
	CP_NON_REGULAR,
	CP_HARDLINK,
	CP_SB_NEED_CP,
	CP_WRONG_PINO,
	CP_NO_SPC_ROLL,
	CP_NODE_NEED_CP,
	CP_FASTBOOT_MODE,
	CP_SPEC_LOG_NUM,
};

enum iostat_type {
	APP_DIRECT_IO,			/* app direct IOs */
	APP_BUFFERED_IO,		/* app buffered IOs */
	APP_WRITE_IO,			/* app write IOs */
	APP_MAPPED_IO,			/* app mapped IOs */
	FS_DATA_IO,			/* data IOs from kworker/fsync/reclaimer */
	FS_NODE_IO,			/* node IOs from kworker/fsync/reclaimer */
	FS_META_IO,			/* meta IOs from kworker/reclaimer */
	FS_GC_DATA_IO,			/* data IOs from forground gc */
	FS_GC_NODE_IO,			/* node IOs from forground gc */
	FS_CP_DATA_IO,			/* data IOs from checkpoint */
	FS_CP_NODE_IO,			/* node IOs from checkpoint */
	FS_CP_META_IO,			/* meta IOs from checkpoint */
	FS_DISCARD,			/* discard */
	NR_IO_TYPE,
};

struct f2fs_io_info {
	struct f2fs_sb_info *sbi;	/* f2fs_sb_info pointer */
	nid_t ino;		/* inode number */
	enum page_type type;	/* contains DATA/NODE/META/META_FLUSH */
	enum temp_type temp;	/* contains HOT/WARM/COLD */
	int op;			/* contains REQ_OP_ */
	int op_flags;		/* req_flag_bits */
	block_t new_blkaddr;	/* new block address to be written */
	block_t old_blkaddr;	/* old block address before Cow */
	struct page *page;	/* page to be written */
	struct page *encrypted_page;	/* encrypted page */
	struct list_head list;		/* serialize IOs */
	bool submitted;		/* indicate IO submission */
	int need_lock;		/* indicate we need to lock cp_rwsem */
	bool in_list;		/* indicate fio is in io_list */
	enum iostat_type io_type;	/* io type */
};

#define is_read_io(rw) ((rw) == READ)
struct f2fs_bio_info {
	struct f2fs_sb_info *sbi;	/* f2fs superblock */
	struct bio *bio;		/* bios to merge */
	sector_t last_block_in_bio;	/* last block number */
	struct f2fs_io_info fio;	/* store buffered io info. */
	struct rw_semaphore io_rwsem;	/* blocking op for bio */
	spinlock_t io_lock;		/* serialize DATA/NODE IOs */
	struct list_head io_list;	/* track fios */
};

#define FDEV(i)				(sbi->devs[i])
#define RDEV(i)				(raw_super->devs[i])
struct f2fs_dev_info {
	struct block_device *bdev;
	char path[MAX_PATH_LEN];
	unsigned int total_segments;
	block_t start_blk;
	block_t end_blk;
#ifdef CONFIG_BLK_DEV_ZONED
	unsigned int nr_blkz;			/* Total number of zones */
	u8 *blkz_type;				/* Array of zones type */
#endif
};

enum inode_type {
	DIR_INODE,			/* for dirty dir inode */
	FILE_INODE,			/* for dirty regular/symlink inode */
	DIRTY_META,			/* for all dirtied inode metadata */
	ATOMIC_FILE,			/* for all atomic files */
	NR_INODE_TYPE,
};

/* for inner inode cache management */
struct inode_management {
	struct radix_tree_root ino_root;	/* ino entry array */
	spinlock_t ino_lock;			/* for ino entry lock */
	struct list_head ino_list;		/* inode list head */
	unsigned long ino_num;			/* number of entries */
};

/* For s_flag in struct f2fs_sb_info */
enum {
	SBI_IS_DIRTY,				/* dirty flag for checkpoint */
	SBI_IS_CLOSE,				/* specify unmounting */
	SBI_NEED_FSCK,				/* need fsck.f2fs to fix */
	SBI_POR_DOING,				/* recovery is doing or not */
	SBI_NEED_SB_WRITE,			/* need to recover superblock */
	SBI_NEED_CP,				/* need to checkpoint */
};

enum {
	CP_TIME,
	REQ_TIME,
	MAX_TIME,
};

#ifdef CONFIG_QUOTA
#define F2FS_MAXQUOTAS 2
#endif

struct f2fs_sb_info {
	struct super_block *sb;			/* pointer to VFS super block */
	struct proc_dir_entry *s_proc;		/* proc entry */
	struct f2fs_super_block *raw_super;	/* raw super block pointer */
	int valid_super_block;			/* valid super block no */
	unsigned long s_flag;				/* flags for sbi */

#ifdef CONFIG_BLK_DEV_ZONED
	unsigned int blocks_per_blkz;		/* F2FS blocks per zone */
	unsigned int log_blocks_per_blkz;	/* log2 F2FS blocks per zone */
#endif

	/* for node-related operations */
	struct f2fs_nm_info *nm_info;		/* node manager */
	struct inode *node_inode;		/* cache node blocks */

	/* for segment-related operations */
	struct f2fs_sm_info *sm_info;		/* segment manager */

	/* for bio operations */
	struct f2fs_bio_info *write_io[NR_PAGE_TYPE];	/* for write bios */
	struct mutex wio_mutex[NR_PAGE_TYPE - 1][NR_TEMP_TYPE];
						/* bio ordering for NODE/DATA */
	int write_io_size_bits;			/* Write IO size bits */
	mempool_t *write_io_dummy;		/* Dummy pages */

	/* for checkpoint */
	struct f2fs_checkpoint *ckpt;		/* raw checkpoint pointer */
	int cur_cp_pack;			/* remain current cp pack */
	spinlock_t cp_lock;			/* for flag in ckpt */
	struct inode *meta_inode;		/* cache meta blocks */
	struct mutex cp_mutex;			/* checkpoint procedure lock */
	struct rw_semaphore cp_rwsem;		/* blocking FS operations */
	struct rw_semaphore node_write;		/* locking node writes */
	struct rw_semaphore node_change;	/* locking node change */
	wait_queue_head_t cp_wait;
	unsigned long last_time[MAX_TIME];	/* to store time in jiffies */
	long interval_time[MAX_TIME];		/* to store thresholds */

	struct inode_management im[MAX_INO_ENTRY];      /* manage inode cache */

	/* for orphan inode, use 0'th array */
	unsigned int max_orphans;		/* max orphan inodes */

	/* for inode management */
	struct list_head inode_list[NR_INODE_TYPE];	/* dirty inode list */
	spinlock_t inode_lock[NR_INODE_TYPE];	/* for dirty inode list lock */

	/* for extent tree cache */
	struct radix_tree_root extent_tree_root;/* cache extent cache entries */
	struct mutex extent_tree_lock;	/* locking extent radix tree */
	struct list_head extent_list;		/* lru list for shrinker */
	spinlock_t extent_lock;			/* locking extent lru list */
	atomic_t total_ext_tree;		/* extent tree count */
	struct list_head zombie_list;		/* extent zombie tree list */
	atomic_t total_zombie_tree;		/* extent zombie tree count */
	atomic_t total_ext_node;		/* extent info count */

	/* basic filesystem units */
	unsigned int log_sectors_per_block;	/* log2 sectors per block */
	unsigned int log_blocksize;		/* log2 block size */
	unsigned int blocksize;			/* block size */
	unsigned int root_ino_num;		/* root inode number*/
	unsigned int node_ino_num;		/* node inode number*/
	unsigned int meta_ino_num;		/* meta inode number*/
	unsigned int log_blocks_per_seg;	/* log2 blocks per segment */
	unsigned int blocks_per_seg;		/* blocks per segment */
	unsigned int segs_per_sec;		/* segments per section */
	unsigned int secs_per_zone;		/* sections per zone */
	unsigned int total_sections;		/* total section count */
	unsigned int total_node_count;		/* total node block count */
	unsigned int total_valid_node_count;	/* valid node block count */
	loff_t max_file_blocks;			/* max block index of file */
	int active_logs;			/* # of active logs */
	int dir_level;				/* directory level */
	int inline_xattr_size;			/* inline xattr size */
	unsigned int trigger_ssr_threshold;	/* threshold to trigger ssr */

	block_t user_block_count;		/* # of user blocks */
	block_t total_valid_block_count;	/* # of valid blocks */
	block_t discard_blks;			/* discard command candidats */
	block_t last_valid_block_count;		/* for recovery */
	block_t reserved_blocks;		/* configurable reserved blocks */
	block_t current_reserved_blocks;	/* current reserved blocks */

	u32 s_next_generation;			/* for NFS support */

	/* # of pages, see count_type */
	atomic_t nr_pages[NR_COUNT_TYPE];
	/* # of allocated blocks */
	struct percpu_counter alloc_valid_block_count;

	/* writeback control */
	atomic_t wb_sync_req;			/* count # of WB_SYNC threads */

	/* valid inode count */
	struct percpu_counter total_valid_inode_count;

	struct f2fs_mount_info mount_opt;	/* mount options */

	/* for cleaning operations */
	struct mutex gc_mutex;			/* mutex for GC */
	struct f2fs_gc_kthread	*gc_thread;	/* GC thread */
	unsigned int cur_victim_sec;		/* current victim section num */

	/* threshold for converting bg victims for fg */
	u64 fggc_threshold;

	/* maximum # of trials to find a victim segment for SSR and GC */
	unsigned int max_victim_search;

	/*
	 * for stat information.
	 * one is for the LFS mode, and the other is for the SSR mode.
	 */
#ifdef CONFIG_F2FS_STAT_FS
	struct f2fs_stat_info *stat_info;	/* FS status information */
	unsigned int segment_count[2];		/* # of allocated segments */
	unsigned int block_count[2];		/* # of allocated blocks */
	atomic_t inplace_count;		/* # of inplace update */
	atomic64_t total_hit_ext;		/* # of lookup extent cache */
	atomic64_t read_hit_rbtree;		/* # of hit rbtree extent node */
	atomic64_t read_hit_largest;		/* # of hit largest extent node */
	atomic64_t read_hit_cached;		/* # of hit cached extent node */
	atomic_t inline_xattr;			/* # of inline_xattr inodes */
	atomic_t inline_inode;			/* # of inline_data inodes */
	atomic_t inline_dir;			/* # of inline_dentry inodes */
	atomic_t aw_cnt;			/* # of atomic writes */
	atomic_t vw_cnt;			/* # of volatile writes */
	atomic_t max_aw_cnt;			/* max # of atomic writes */
	atomic_t max_vw_cnt;			/* max # of volatile writes */
	int bg_gc;				/* background gc calls */
	unsigned int ndirty_inode[NR_INODE_TYPE];	/* # of dirty inodes */
#endif
	spinlock_t stat_lock;			/* lock for stat operations */

	/* For app/fs IO statistics */
	spinlock_t iostat_lock;
	unsigned long long write_iostat[NR_IO_TYPE];
	bool iostat_enable;

	/* For sysfs suppport */
	struct kobject s_kobj;
	struct completion s_kobj_unregister;

	/* For shrinker support */
	struct list_head s_list;
	int s_ndevs;				/* number of devices */
	struct f2fs_dev_info *devs;		/* for device list */
	unsigned int dirty_device;		/* for checkpoint data flush */
	spinlock_t dev_lock;			/* protect dirty_device */
	struct mutex umount_mutex;
	unsigned int shrinker_run_no;

	/* For write statistics */
	u64 sectors_written_start;
	u64 kbytes_written;

	/* Reference to checksum algorithm driver via cryptoapi */
	struct crypto_shash *s_chksum_driver;

	/* Precomputed FS UUID checksum for seeding other checksums */
	__u32 s_chksum_seed;

	/* For fault injection */
#ifdef CONFIG_F2FS_FAULT_INJECTION
	struct f2fs_fault_info fault_info;
#endif

#ifdef CONFIG_QUOTA
	/* Names of quota files with journalled quota */
	char *s_qf_names[F2FS_MAXQUOTAS];
	int s_jquota_fmt;			/* Format of quota to use */
#endif
};

#ifdef CONFIG_F2FS_FAULT_INJECTION
#define f2fs_show_injection_info(type)				\
	printk("%sF2FS-fs : inject %s in %s of %pF\n",		\
		KERN_INFO, fault_name[type],			\
		__func__, __builtin_return_address(0))
static inline bool time_to_inject(struct f2fs_sb_info *sbi, int type)
{
	struct f2fs_fault_info *ffi = &sbi->fault_info;

	if (!ffi->inject_rate)
		return false;

	if (!IS_FAULT_SET(ffi, type))
		return false;

	atomic_inc(&ffi->inject_ops);
	if (atomic_read(&ffi->inject_ops) >= ffi->inject_rate) {
		atomic_set(&ffi->inject_ops, 0);
		return true;
	}
	return false;
}
#endif

/* For write statistics. Suppose sector size is 512 bytes,
 * and the return value is in kbytes. s is of struct f2fs_sb_info.
 */
#define BD_PART_WRITTEN(s)						 \
(((u64)part_stat_read((s)->sb->s_bdev->bd_part, sectors[1]) -		 \
		(s)->sectors_written_start) >> 1)

static inline void f2fs_update_time(struct f2fs_sb_info *sbi, int type)
{
	sbi->last_time[type] = jiffies;
}

static inline bool f2fs_time_over(struct f2fs_sb_info *sbi, int type)
{
	unsigned long interval = sbi->interval_time[type] * HZ;

	return time_after(jiffies, sbi->last_time[type] + interval);
}

static inline bool is_idle(struct f2fs_sb_info *sbi)
{
	struct block_device *bdev = sbi->sb->s_bdev;
	struct request_queue *q = bdev_get_queue(bdev);
	struct request_list *rl = &q->root_rl;

	if (rl->count[BLK_RW_SYNC] || rl->count[BLK_RW_ASYNC])
		return 0;

	return f2fs_time_over(sbi, REQ_TIME);
}

/*
 * Inline functions
 */
static inline u32 f2fs_crc32(struct f2fs_sb_info *sbi, const void *address,
			   unsigned int length)
{
	SHASH_DESC_ON_STACK(shash, sbi->s_chksum_driver);
	u32 *ctx = (u32 *)shash_desc_ctx(shash);
	int err;

	shash->tfm = sbi->s_chksum_driver;
	shash->flags = 0;
	*ctx = F2FS_SUPER_MAGIC;

	err = crypto_shash_update(shash, address, length);
	BUG_ON(err);

	return *ctx;
}

static inline bool f2fs_crc_valid(struct f2fs_sb_info *sbi, __u32 blk_crc,
				  void *buf, size_t buf_size)
{
	return f2fs_crc32(sbi, buf, buf_size) == blk_crc;
}

static inline u32 f2fs_chksum(struct f2fs_sb_info *sbi, u32 crc,
			      const void *address, unsigned int length)
{
	struct {
		struct shash_desc shash;
		char ctx[4];
	} desc;
	int err;

	BUG_ON(crypto_shash_descsize(sbi->s_chksum_driver) != sizeof(desc.ctx));

	desc.shash.tfm = sbi->s_chksum_driver;
	desc.shash.flags = 0;
	*(u32 *)desc.ctx = crc;

	err = crypto_shash_update(&desc.shash, address, length);
	BUG_ON(err);

	return *(u32 *)desc.ctx;
}

static inline struct f2fs_inode_info *F2FS_I(struct inode *inode)
{
	return container_of(inode, struct f2fs_inode_info, vfs_inode);
}

static inline struct f2fs_sb_info *F2FS_SB(struct super_block *sb)
{
	return sb->s_fs_info;
}

static inline struct f2fs_sb_info *F2FS_I_SB(struct inode *inode)
{
	return F2FS_SB(inode->i_sb);
}

static inline struct f2fs_sb_info *F2FS_M_SB(struct address_space *mapping)
{
	return F2FS_I_SB(mapping->host);
}

static inline struct f2fs_sb_info *F2FS_P_SB(struct page *page)
{
	return F2FS_M_SB(page->mapping);
}

static inline struct f2fs_super_block *F2FS_RAW_SUPER(struct f2fs_sb_info *sbi)
{
	return (struct f2fs_super_block *)(sbi->raw_super);
}

static inline struct f2fs_checkpoint *F2FS_CKPT(struct f2fs_sb_info *sbi)
{
	return (struct f2fs_checkpoint *)(sbi->ckpt);
}

static inline struct f2fs_node *F2FS_NODE(struct page *page)
{
	return (struct f2fs_node *)page_address(page);
}

static inline struct f2fs_inode *F2FS_INODE(struct page *page)
{
	return &((struct f2fs_node *)page_address(page))->i;
}

static inline struct f2fs_nm_info *NM_I(struct f2fs_sb_info *sbi)
{
	return (struct f2fs_nm_info *)(sbi->nm_info);
}

static inline struct f2fs_sm_info *SM_I(struct f2fs_sb_info *sbi)
{
	return (struct f2fs_sm_info *)(sbi->sm_info);
}

static inline struct sit_info *SIT_I(struct f2fs_sb_info *sbi)
{
	return (struct sit_info *)(SM_I(sbi)->sit_info);
}

static inline struct free_segmap_info *FREE_I(struct f2fs_sb_info *sbi)
{
	return (struct free_segmap_info *)(SM_I(sbi)->free_info);
}

static inline struct dirty_seglist_info *DIRTY_I(struct f2fs_sb_info *sbi)
{
	return (struct dirty_seglist_info *)(SM_I(sbi)->dirty_info);
}

static inline struct address_space *META_MAPPING(struct f2fs_sb_info *sbi)
{
	return sbi->meta_inode->i_mapping;
}

static inline struct address_space *NODE_MAPPING(struct f2fs_sb_info *sbi)
{
	return sbi->node_inode->i_mapping;
}

static inline bool is_sbi_flag_set(struct f2fs_sb_info *sbi, unsigned int type)
{
	return test_bit(type, &sbi->s_flag);
}

static inline void set_sbi_flag(struct f2fs_sb_info *sbi, unsigned int type)
{
	set_bit(type, &sbi->s_flag);
}

static inline void clear_sbi_flag(struct f2fs_sb_info *sbi, unsigned int type)
{
	clear_bit(type, &sbi->s_flag);
}

static inline unsigned long long cur_cp_version(struct f2fs_checkpoint *cp)
{
	return le64_to_cpu(cp->checkpoint_ver);
}

static inline unsigned long f2fs_qf_ino(struct super_block *sb, int type)
{
	if (type < F2FS_MAX_QUOTAS)
		return le32_to_cpu(F2FS_SB(sb)->raw_super->qf_ino[type]);
	return 0;
}

static inline __u64 cur_cp_crc(struct f2fs_checkpoint *cp)
{
	size_t crc_offset = le32_to_cpu(cp->checksum_offset);
	return le32_to_cpu(*((__le32 *)((unsigned char *)cp + crc_offset)));
}

static inline bool __is_set_ckpt_flags(struct f2fs_checkpoint *cp, unsigned int f)
{
	unsigned int ckpt_flags = le32_to_cpu(cp->ckpt_flags);

	return ckpt_flags & f;
}

static inline bool is_set_ckpt_flags(struct f2fs_sb_info *sbi, unsigned int f)
{
	return __is_set_ckpt_flags(F2FS_CKPT(sbi), f);
}

static inline void __set_ckpt_flags(struct f2fs_checkpoint *cp, unsigned int f)
{
	unsigned int ckpt_flags;

	ckpt_flags = le32_to_cpu(cp->ckpt_flags);
	ckpt_flags |= f;
	cp->ckpt_flags = cpu_to_le32(ckpt_flags);
}

static inline void set_ckpt_flags(struct f2fs_sb_info *sbi, unsigned int f)
{
	unsigned long flags;

	spin_lock_irqsave(&sbi->cp_lock, flags);
	__set_ckpt_flags(F2FS_CKPT(sbi), f);
	spin_unlock_irqrestore(&sbi->cp_lock, flags);
}

static inline void __clear_ckpt_flags(struct f2fs_checkpoint *cp, unsigned int f)
{
	unsigned int ckpt_flags;

	ckpt_flags = le32_to_cpu(cp->ckpt_flags);
	ckpt_flags &= (~f);
	cp->ckpt_flags = cpu_to_le32(ckpt_flags);
}

static inline void clear_ckpt_flags(struct f2fs_sb_info *sbi, unsigned int f)
{
	unsigned long flags;

	spin_lock_irqsave(&sbi->cp_lock, flags);
	__clear_ckpt_flags(F2FS_CKPT(sbi), f);
	spin_unlock_irqrestore(&sbi->cp_lock, flags);
}

static inline void disable_nat_bits(struct f2fs_sb_info *sbi, bool lock)
{
	unsigned long flags;

	set_sbi_flag(sbi, SBI_NEED_FSCK);

	if (lock)
		spin_lock_irqsave(&sbi->cp_lock, flags);
	__clear_ckpt_flags(F2FS_CKPT(sbi), CP_NAT_BITS_FLAG);
	kfree(NM_I(sbi)->nat_bits);
	NM_I(sbi)->nat_bits = NULL;
	if (lock)
		spin_unlock_irqrestore(&sbi->cp_lock, flags);
}

static inline bool enabled_nat_bits(struct f2fs_sb_info *sbi,
					struct cp_control *cpc)
{
	bool set = is_set_ckpt_flags(sbi, CP_NAT_BITS_FLAG);

	return (cpc) ? (cpc->reason & CP_UMOUNT) && set : set;
}

static inline void f2fs_lock_op(struct f2fs_sb_info *sbi)
{
	down_read(&sbi->cp_rwsem);
}

static inline int f2fs_trylock_op(struct f2fs_sb_info *sbi)
{
	return down_read_trylock(&sbi->cp_rwsem);
}

static inline void f2fs_unlock_op(struct f2fs_sb_info *sbi)
{
	up_read(&sbi->cp_rwsem);
}

static inline void f2fs_lock_all(struct f2fs_sb_info *sbi)
{
	down_write(&sbi->cp_rwsem);
}

static inline void f2fs_unlock_all(struct f2fs_sb_info *sbi)
{
	up_write(&sbi->cp_rwsem);
}

static inline int __get_cp_reason(struct f2fs_sb_info *sbi)
{
	int reason = CP_SYNC;

	if (test_opt(sbi, FASTBOOT))
		reason = CP_FASTBOOT;
	if (is_sbi_flag_set(sbi, SBI_IS_CLOSE))
		reason = CP_UMOUNT;
	return reason;
}

static inline bool __remain_node_summaries(int reason)
{
	return (reason & (CP_UMOUNT | CP_FASTBOOT));
}

static inline bool __exist_node_summaries(struct f2fs_sb_info *sbi)
{
	return (is_set_ckpt_flags(sbi, CP_UMOUNT_FLAG) ||
			is_set_ckpt_flags(sbi, CP_FASTBOOT_FLAG));
}

/*
 * Check whether the given nid is within node id range.
 */
static inline int check_nid_range(struct f2fs_sb_info *sbi, nid_t nid)
{
	if (unlikely(nid < F2FS_ROOT_INO(sbi)))
		return -EINVAL;
	if (unlikely(nid >= NM_I(sbi)->max_nid))
		return -EINVAL;
	return 0;
}

/*
 * Check whether the inode has blocks or not
 */
static inline int F2FS_HAS_BLOCKS(struct inode *inode)
{
	block_t xattr_block = F2FS_I(inode)->i_xattr_nid ? 1 : 0;

	return (inode->i_blocks >> F2FS_LOG_SECTORS_PER_BLOCK) > xattr_block;
}

static inline bool f2fs_has_xattr_block(unsigned int ofs)
{
	return ofs == XATTR_NODE_OFFSET;
}

static inline void f2fs_i_blocks_write(struct inode *, block_t, bool, bool);
static inline int inc_valid_block_count(struct f2fs_sb_info *sbi,
				 struct inode *inode, blkcnt_t *count)
{
	blkcnt_t diff = 0, release = 0;
	block_t avail_user_block_count;
	int ret;

	ret = dquot_reserve_block(inode, *count);
	if (ret)
		return ret;

#ifdef CONFIG_F2FS_FAULT_INJECTION
	if (time_to_inject(sbi, FAULT_BLOCK)) {
		f2fs_show_injection_info(FAULT_BLOCK);
		release = *count;
		goto enospc;
	}
#endif
	/*
	 * let's increase this in prior to actual block count change in order
	 * for f2fs_sync_file to avoid data races when deciding checkpoint.
	 */
	percpu_counter_add(&sbi->alloc_valid_block_count, (*count));

	spin_lock(&sbi->stat_lock);
	sbi->total_valid_block_count += (block_t)(*count);
	avail_user_block_count = sbi->user_block_count -
					sbi->current_reserved_blocks;
	if (unlikely(sbi->total_valid_block_count > avail_user_block_count)) {
		diff = sbi->total_valid_block_count - avail_user_block_count;
		*count -= diff;
		release = diff;
		sbi->total_valid_block_count = avail_user_block_count;
		if (!*count) {
			spin_unlock(&sbi->stat_lock);
			percpu_counter_sub(&sbi->alloc_valid_block_count, diff);
			goto enospc;
		}
	}
	spin_unlock(&sbi->stat_lock);

	if (release)
		dquot_release_reservation_block(inode, release);
	f2fs_i_blocks_write(inode, *count, true, true);
	return 0;

enospc:
	dquot_release_reservation_block(inode, release);
	return -ENOSPC;
}

static inline void dec_valid_block_count(struct f2fs_sb_info *sbi,
						struct inode *inode,
						block_t count)
{
	blkcnt_t sectors = count << F2FS_LOG_SECTORS_PER_BLOCK;

	spin_lock(&sbi->stat_lock);
	f2fs_bug_on(sbi, sbi->total_valid_block_count < (block_t) count);
	f2fs_bug_on(sbi, inode->i_blocks < sectors);
	sbi->total_valid_block_count -= (block_t)count;
	if (sbi->reserved_blocks &&
		sbi->current_reserved_blocks < sbi->reserved_blocks)
		sbi->current_reserved_blocks = min(sbi->reserved_blocks,
					sbi->current_reserved_blocks + count);
	spin_unlock(&sbi->stat_lock);
	f2fs_i_blocks_write(inode, count, false, true);
}

static inline void inc_page_count(struct f2fs_sb_info *sbi, int count_type)
{
	atomic_inc(&sbi->nr_pages[count_type]);

	if (count_type == F2FS_DIRTY_DATA || count_type == F2FS_INMEM_PAGES ||
		count_type == F2FS_WB_CP_DATA || count_type == F2FS_WB_DATA)
		return;

	set_sbi_flag(sbi, SBI_IS_DIRTY);
}

static inline void inode_inc_dirty_pages(struct inode *inode)
{
	atomic_inc(&F2FS_I(inode)->dirty_pages);
	inc_page_count(F2FS_I_SB(inode), S_ISDIR(inode->i_mode) ?
				F2FS_DIRTY_DENTS : F2FS_DIRTY_DATA);
	if (IS_NOQUOTA(inode))
		inc_page_count(F2FS_I_SB(inode), F2FS_DIRTY_QDATA);
}

static inline void dec_page_count(struct f2fs_sb_info *sbi, int count_type)
{
	atomic_dec(&sbi->nr_pages[count_type]);
}

static inline void inode_dec_dirty_pages(struct inode *inode)
{
	if (!S_ISDIR(inode->i_mode) && !S_ISREG(inode->i_mode) &&
			!S_ISLNK(inode->i_mode))
		return;

	atomic_dec(&F2FS_I(inode)->dirty_pages);
	dec_page_count(F2FS_I_SB(inode), S_ISDIR(inode->i_mode) ?
				F2FS_DIRTY_DENTS : F2FS_DIRTY_DATA);
	if (IS_NOQUOTA(inode))
		dec_page_count(F2FS_I_SB(inode), F2FS_DIRTY_QDATA);
}

static inline s64 get_pages(struct f2fs_sb_info *sbi, int count_type)
{
	return atomic_read(&sbi->nr_pages[count_type]);
}

static inline int get_dirty_pages(struct inode *inode)
{
	return atomic_read(&F2FS_I(inode)->dirty_pages);
}

static inline int get_blocktype_secs(struct f2fs_sb_info *sbi, int block_type)
{
	unsigned int pages_per_sec = sbi->segs_per_sec * sbi->blocks_per_seg;
	unsigned int segs = (get_pages(sbi, block_type) + pages_per_sec - 1) >>
						sbi->log_blocks_per_seg;

	return segs / sbi->segs_per_sec;
}

static inline block_t valid_user_blocks(struct f2fs_sb_info *sbi)
{
	return sbi->total_valid_block_count;
}

static inline block_t discard_blocks(struct f2fs_sb_info *sbi)
{
	return sbi->discard_blks;
}

static inline unsigned long __bitmap_size(struct f2fs_sb_info *sbi, int flag)
{
	struct f2fs_checkpoint *ckpt = F2FS_CKPT(sbi);

	/* return NAT or SIT bitmap */
	if (flag == NAT_BITMAP)
		return le32_to_cpu(ckpt->nat_ver_bitmap_bytesize);
	else if (flag == SIT_BITMAP)
		return le32_to_cpu(ckpt->sit_ver_bitmap_bytesize);

	return 0;
}

static inline block_t __cp_payload(struct f2fs_sb_info *sbi)
{
	return le32_to_cpu(F2FS_RAW_SUPER(sbi)->cp_payload);
}

static inline void *__bitmap_ptr(struct f2fs_sb_info *sbi, int flag)
{
	struct f2fs_checkpoint *ckpt = F2FS_CKPT(sbi);
	int offset;

	if (__cp_payload(sbi) > 0) {
		if (flag == NAT_BITMAP)
			return &ckpt->sit_nat_version_bitmap;
		else
			return (unsigned char *)ckpt + F2FS_BLKSIZE;
	} else {
		offset = (flag == NAT_BITMAP) ?
			le32_to_cpu(ckpt->sit_ver_bitmap_bytesize) : 0;
		return &ckpt->sit_nat_version_bitmap + offset;
	}
}

static inline block_t __start_cp_addr(struct f2fs_sb_info *sbi)
{
	block_t start_addr = le32_to_cpu(F2FS_RAW_SUPER(sbi)->cp_blkaddr);

	if (sbi->cur_cp_pack == 2)
		start_addr += sbi->blocks_per_seg;
	return start_addr;
}

static inline block_t __start_cp_next_addr(struct f2fs_sb_info *sbi)
{
	block_t start_addr = le32_to_cpu(F2FS_RAW_SUPER(sbi)->cp_blkaddr);

	if (sbi->cur_cp_pack == 1)
		start_addr += sbi->blocks_per_seg;
	return start_addr;
}

static inline void __set_cp_next_pack(struct f2fs_sb_info *sbi)
{
	sbi->cur_cp_pack = (sbi->cur_cp_pack == 1) ? 2 : 1;
}

static inline block_t __start_sum_addr(struct f2fs_sb_info *sbi)
{
	return le32_to_cpu(F2FS_CKPT(sbi)->cp_pack_start_sum);
}

static inline int inc_valid_node_count(struct f2fs_sb_info *sbi,
					struct inode *inode, bool is_inode)
{
	block_t	valid_block_count;
	unsigned int valid_node_count;
	bool quota = inode && !is_inode;

	if (quota) {
		int ret = dquot_reserve_block(inode, 1);
		if (ret)
			return ret;
	}

#ifdef CONFIG_F2FS_FAULT_INJECTION
	if (time_to_inject(sbi, FAULT_BLOCK)) {
		f2fs_show_injection_info(FAULT_BLOCK);
		goto enospc;
	}
#endif

	spin_lock(&sbi->stat_lock);

	valid_block_count = sbi->total_valid_block_count + 1;
	if (unlikely(valid_block_count + sbi->current_reserved_blocks >
						sbi->user_block_count)) {
		spin_unlock(&sbi->stat_lock);
		goto enospc;
	}

	valid_node_count = sbi->total_valid_node_count + 1;
	if (unlikely(valid_node_count > sbi->total_node_count)) {
		spin_unlock(&sbi->stat_lock);
		goto enospc;
	}

	sbi->total_valid_node_count++;
	sbi->total_valid_block_count++;
	spin_unlock(&sbi->stat_lock);

	if (inode) {
		if (is_inode)
			f2fs_mark_inode_dirty_sync(inode, true);
		else
			f2fs_i_blocks_write(inode, 1, true, true);
	}

	percpu_counter_inc(&sbi->alloc_valid_block_count);
	return 0;

enospc:
	if (quota)
		dquot_release_reservation_block(inode, 1);
	return -ENOSPC;
}

static inline void dec_valid_node_count(struct f2fs_sb_info *sbi,
					struct inode *inode, bool is_inode)
{
	spin_lock(&sbi->stat_lock);

	f2fs_bug_on(sbi, !sbi->total_valid_block_count);
	f2fs_bug_on(sbi, !sbi->total_valid_node_count);
	f2fs_bug_on(sbi, !is_inode && !inode->i_blocks);

	sbi->total_valid_node_count--;
	sbi->total_valid_block_count--;
	if (sbi->reserved_blocks &&
		sbi->current_reserved_blocks < sbi->reserved_blocks)
		sbi->current_reserved_blocks++;

	spin_unlock(&sbi->stat_lock);

	if (!is_inode)
		f2fs_i_blocks_write(inode, 1, false, true);
}

static inline unsigned int valid_node_count(struct f2fs_sb_info *sbi)
{
	return sbi->total_valid_node_count;
}

static inline void inc_valid_inode_count(struct f2fs_sb_info *sbi)
{
	percpu_counter_inc(&sbi->total_valid_inode_count);
}

static inline void dec_valid_inode_count(struct f2fs_sb_info *sbi)
{
	percpu_counter_dec(&sbi->total_valid_inode_count);
}

static inline s64 valid_inode_count(struct f2fs_sb_info *sbi)
{
	return percpu_counter_sum_positive(&sbi->total_valid_inode_count);
}

static inline struct page *f2fs_grab_cache_page(struct address_space *mapping,
						pgoff_t index, bool for_write)
{
#ifdef CONFIG_F2FS_FAULT_INJECTION
	struct page *page = find_lock_page(mapping, index);

	if (page)
		return page;

	if (time_to_inject(F2FS_M_SB(mapping), FAULT_PAGE_ALLOC)) {
		f2fs_show_injection_info(FAULT_PAGE_ALLOC);
		return NULL;
	}
#endif
	if (!for_write)
		return grab_cache_page(mapping, index);
	return grab_cache_page_write_begin(mapping, index, AOP_FLAG_NOFS);
}

static inline struct page *f2fs_pagecache_get_page(
				struct address_space *mapping, pgoff_t index,
				int fgp_flags, gfp_t gfp_mask)
{
#ifdef CONFIG_F2FS_FAULT_INJECTION
	if (time_to_inject(F2FS_M_SB(mapping), FAULT_PAGE_GET)) {
		f2fs_show_injection_info(FAULT_PAGE_GET);
		return NULL;
	}
#endif
	return pagecache_get_page(mapping, index, fgp_flags, gfp_mask);
}

static inline void f2fs_copy_page(struct page *src, struct page *dst)
{
	char *src_kaddr = kmap(src);
	char *dst_kaddr = kmap(dst);

	memcpy(dst_kaddr, src_kaddr, PAGE_SIZE);
	kunmap(dst);
	kunmap(src);
}

static inline void f2fs_put_page(struct page *page, int unlock)
{
	if (!page)
		return;

	if (unlock) {
		f2fs_bug_on(F2FS_P_SB(page), !PageLocked(page));
		unlock_page(page);
	}
	put_page(page);
}

static inline void f2fs_put_dnode(struct dnode_of_data *dn)
{
	if (dn->node_page)
		f2fs_put_page(dn->node_page, 1);
	if (dn->inode_page && dn->node_page != dn->inode_page)
		f2fs_put_page(dn->inode_page, 0);
	dn->node_page = NULL;
	dn->inode_page = NULL;
}

static inline struct kmem_cache *f2fs_kmem_cache_create(const char *name,
					size_t size)
{
	return kmem_cache_create(name, size, 0, SLAB_RECLAIM_ACCOUNT, NULL);
}

static inline void *f2fs_kmem_cache_alloc(struct kmem_cache *cachep,
						gfp_t flags)
{
	void *entry;

	entry = kmem_cache_alloc(cachep, flags);
	if (!entry)
		entry = kmem_cache_alloc(cachep, flags | __GFP_NOFAIL);
	return entry;
}

static inline struct bio *f2fs_bio_alloc(struct f2fs_sb_info *sbi,
						int npages, bool no_fail)
{
	struct bio *bio;

	if (no_fail) {
		/* No failure on bio allocation */
		bio = bio_alloc(GFP_NOIO, npages);
		if (!bio)
			bio = bio_alloc(GFP_NOIO | __GFP_NOFAIL, npages);
		return bio;
	}
#ifdef CONFIG_F2FS_FAULT_INJECTION
	if (time_to_inject(sbi, FAULT_ALLOC_BIO)) {
		f2fs_show_injection_info(FAULT_ALLOC_BIO);
		return NULL;
	}
#endif
	return bio_alloc(GFP_KERNEL, npages);
}

static inline void f2fs_radix_tree_insert(struct radix_tree_root *root,
				unsigned long index, void *item)
{
	while (radix_tree_insert(root, index, item))
		cond_resched();
}

#define RAW_IS_INODE(p)	((p)->footer.nid == (p)->footer.ino)

static inline bool IS_INODE(struct page *page)
{
	struct f2fs_node *p = F2FS_NODE(page);

	return RAW_IS_INODE(p);
}

static inline int offset_in_addr(struct f2fs_inode *i)
{
	return (i->i_inline & F2FS_EXTRA_ATTR) ?
			(le16_to_cpu(i->i_extra_isize) / sizeof(__le32)) : 0;
}

static inline __le32 *blkaddr_in_node(struct f2fs_node *node)
{
	return RAW_IS_INODE(node) ? node->i.i_addr : node->dn.addr;
}

static inline int f2fs_has_extra_attr(struct inode *inode);
static inline block_t datablock_addr(struct inode *inode,
			struct page *node_page, unsigned int offset)
{
	struct f2fs_node *raw_node;
	__le32 *addr_array;
	int base = 0;
	bool is_inode = IS_INODE(node_page);

	raw_node = F2FS_NODE(node_page);

	/* from GC path only */
	if (!inode) {
		if (is_inode)
			base = offset_in_addr(&raw_node->i);
	} else if (f2fs_has_extra_attr(inode) && is_inode) {
		base = get_extra_isize(inode);
	}

	addr_array = blkaddr_in_node(raw_node);
	return le32_to_cpu(addr_array[base + offset]);
}

static inline int f2fs_test_bit(unsigned int nr, char *addr)
{
	int mask;

	addr += (nr >> 3);
	mask = 1 << (7 - (nr & 0x07));
	return mask & *addr;
}

static inline void f2fs_set_bit(unsigned int nr, char *addr)
{
	int mask;

	addr += (nr >> 3);
	mask = 1 << (7 - (nr & 0x07));
	*addr |= mask;
}

static inline void f2fs_clear_bit(unsigned int nr, char *addr)
{
	int mask;

	addr += (nr >> 3);
	mask = 1 << (7 - (nr & 0x07));
	*addr &= ~mask;
}

static inline int f2fs_test_and_set_bit(unsigned int nr, char *addr)
{
	int mask;
	int ret;

	addr += (nr >> 3);
	mask = 1 << (7 - (nr & 0x07));
	ret = mask & *addr;
	*addr |= mask;
	return ret;
}

static inline int f2fs_test_and_clear_bit(unsigned int nr, char *addr)
{
	int mask;
	int ret;

	addr += (nr >> 3);
	mask = 1 << (7 - (nr & 0x07));
	ret = mask & *addr;
	*addr &= ~mask;
	return ret;
}

static inline void f2fs_change_bit(unsigned int nr, char *addr)
{
	int mask;

	addr += (nr >> 3);
	mask = 1 << (7 - (nr & 0x07));
	*addr ^= mask;
}

#define F2FS_REG_FLMASK		(~(FS_DIRSYNC_FL | FS_TOPDIR_FL))
#define F2FS_OTHER_FLMASK	(FS_NODUMP_FL | FS_NOATIME_FL)
#define F2FS_FL_INHERITED	(FS_PROJINHERIT_FL)

static inline __u32 f2fs_mask_flags(umode_t mode, __u32 flags)
{
	if (S_ISDIR(mode))
		return flags;
	else if (S_ISREG(mode))
		return flags & F2FS_REG_FLMASK;
	else
		return flags & F2FS_OTHER_FLMASK;
}

/* used for f2fs_inode_info->flags */
enum {
	FI_NEW_INODE,		/* indicate newly allocated inode */
	FI_DIRTY_INODE,		/* indicate inode is dirty or not */
	FI_AUTO_RECOVER,	/* indicate inode is recoverable */
	FI_DIRTY_DIR,		/* indicate directory has dirty pages */
	FI_INC_LINK,		/* need to increment i_nlink */
	FI_ACL_MODE,		/* indicate acl mode */
	FI_NO_ALLOC,		/* should not allocate any blocks */
	FI_FREE_NID,		/* free allocated nide */
	FI_NO_EXTENT,		/* not to use the extent cache */
	FI_INLINE_XATTR,	/* used for inline xattr */
	FI_INLINE_DATA,		/* used for inline data*/
	FI_INLINE_DENTRY,	/* used for inline dentry */
	FI_APPEND_WRITE,	/* inode has appended data */
	FI_UPDATE_WRITE,	/* inode has in-place-update data */
	FI_NEED_IPU,		/* used for ipu per file */
	FI_ATOMIC_FILE,		/* indicate atomic file */
	FI_ATOMIC_COMMIT,	/* indicate the state of atomical committing */
	FI_VOLATILE_FILE,	/* indicate volatile file */
	FI_FIRST_BLOCK_WRITTEN,	/* indicate #0 data block was written */
	FI_DROP_CACHE,		/* drop dirty page cache */
	FI_DATA_EXIST,		/* indicate data exists */
	FI_INLINE_DOTS,		/* indicate inline dot dentries */
	FI_DO_DEFRAG,		/* indicate defragment is running */
	FI_DIRTY_FILE,		/* indicate regular/symlink has dirty pages */
	FI_HOT_DATA,		/* indicate file is hot */
	FI_EXTRA_ATTR,		/* indicate file has extra attribute */
	FI_PROJ_INHERIT,	/* indicate file inherits projectid */
};

static inline void __mark_inode_dirty_flag(struct inode *inode,
						int flag, bool set)
{
	switch (flag) {
	case FI_INLINE_XATTR:
	case FI_INLINE_DATA:
	case FI_INLINE_DENTRY:
		if (set)
			return;
	case FI_DATA_EXIST:
	case FI_INLINE_DOTS:
		f2fs_mark_inode_dirty_sync(inode, true);
	}
}

static inline void set_inode_flag(struct inode *inode, int flag)
{
	if (!test_bit(flag, &F2FS_I(inode)->flags))
		set_bit(flag, &F2FS_I(inode)->flags);
	__mark_inode_dirty_flag(inode, flag, true);
}

static inline int is_inode_flag_set(struct inode *inode, int flag)
{
	return test_bit(flag, &F2FS_I(inode)->flags);
}

static inline void clear_inode_flag(struct inode *inode, int flag)
{
	if (test_bit(flag, &F2FS_I(inode)->flags))
		clear_bit(flag, &F2FS_I(inode)->flags);
	__mark_inode_dirty_flag(inode, flag, false);
}

static inline void set_acl_inode(struct inode *inode, umode_t mode)
{
	F2FS_I(inode)->i_acl_mode = mode;
	set_inode_flag(inode, FI_ACL_MODE);
	f2fs_mark_inode_dirty_sync(inode, false);
}

static inline void f2fs_i_links_write(struct inode *inode, bool inc)
{
	if (inc)
		inc_nlink(inode);
	else
		drop_nlink(inode);
	f2fs_mark_inode_dirty_sync(inode, true);
}

static inline void f2fs_i_blocks_write(struct inode *inode,
					block_t diff, bool add, bool claim)
{
	bool clean = !is_inode_flag_set(inode, FI_DIRTY_INODE);
	bool recover = is_inode_flag_set(inode, FI_AUTO_RECOVER);

	/* add = 1, claim = 1 should be dquot_reserve_block in pair */
	if (add) {
		if (claim)
			dquot_claim_block(inode, diff);
		else
			dquot_alloc_block_nofail(inode, diff);
	} else {
		dquot_free_block(inode, diff);
	}

	f2fs_mark_inode_dirty_sync(inode, true);
	if (clean || recover)
		set_inode_flag(inode, FI_AUTO_RECOVER);
}

static inline void f2fs_i_size_write(struct inode *inode, loff_t i_size)
{
	bool clean = !is_inode_flag_set(inode, FI_DIRTY_INODE);
	bool recover = is_inode_flag_set(inode, FI_AUTO_RECOVER);

	if (i_size_read(inode) == i_size)
		return;

	i_size_write(inode, i_size);
	f2fs_mark_inode_dirty_sync(inode, true);
	if (clean || recover)
		set_inode_flag(inode, FI_AUTO_RECOVER);
}

static inline void f2fs_i_depth_write(struct inode *inode, unsigned int depth)
{
	F2FS_I(inode)->i_current_depth = depth;
	f2fs_mark_inode_dirty_sync(inode, true);
}

static inline void f2fs_i_xnid_write(struct inode *inode, nid_t xnid)
{
	F2FS_I(inode)->i_xattr_nid = xnid;
	f2fs_mark_inode_dirty_sync(inode, true);
}

static inline void f2fs_i_pino_write(struct inode *inode, nid_t pino)
{
	F2FS_I(inode)->i_pino = pino;
	f2fs_mark_inode_dirty_sync(inode, true);
}

static inline void get_inline_info(struct inode *inode, struct f2fs_inode *ri)
{
	struct f2fs_inode_info *fi = F2FS_I(inode);

	if (ri->i_inline & F2FS_INLINE_XATTR)
		set_bit(FI_INLINE_XATTR, &fi->flags);
	if (ri->i_inline & F2FS_INLINE_DATA)
		set_bit(FI_INLINE_DATA, &fi->flags);
	if (ri->i_inline & F2FS_INLINE_DENTRY)
		set_bit(FI_INLINE_DENTRY, &fi->flags);
	if (ri->i_inline & F2FS_DATA_EXIST)
		set_bit(FI_DATA_EXIST, &fi->flags);
	if (ri->i_inline & F2FS_INLINE_DOTS)
		set_bit(FI_INLINE_DOTS, &fi->flags);
	if (ri->i_inline & F2FS_EXTRA_ATTR)
		set_bit(FI_EXTRA_ATTR, &fi->flags);
}

static inline void set_raw_inline(struct inode *inode, struct f2fs_inode *ri)
{
	ri->i_inline = 0;

	if (is_inode_flag_set(inode, FI_INLINE_XATTR))
		ri->i_inline |= F2FS_INLINE_XATTR;
	if (is_inode_flag_set(inode, FI_INLINE_DATA))
		ri->i_inline |= F2FS_INLINE_DATA;
	if (is_inode_flag_set(inode, FI_INLINE_DENTRY))
		ri->i_inline |= F2FS_INLINE_DENTRY;
	if (is_inode_flag_set(inode, FI_DATA_EXIST))
		ri->i_inline |= F2FS_DATA_EXIST;
	if (is_inode_flag_set(inode, FI_INLINE_DOTS))
		ri->i_inline |= F2FS_INLINE_DOTS;
	if (is_inode_flag_set(inode, FI_EXTRA_ATTR))
		ri->i_inline |= F2FS_EXTRA_ATTR;
}

static inline int f2fs_has_extra_attr(struct inode *inode)
{
	return is_inode_flag_set(inode, FI_EXTRA_ATTR);
}

static inline int f2fs_has_inline_xattr(struct inode *inode)
{
	return is_inode_flag_set(inode, FI_INLINE_XATTR);
}

static inline unsigned int addrs_per_inode(struct inode *inode)
{
	return CUR_ADDRS_PER_INODE(inode) - F2FS_INLINE_XATTR_ADDRS(inode);
}

static inline void *inline_xattr_addr(struct inode *inode, struct page *page)
{
	struct f2fs_inode *ri = F2FS_INODE(page);

	return (void *)&(ri->i_addr[DEF_ADDRS_PER_INODE -
					F2FS_INLINE_XATTR_ADDRS(inode)]);
}

static inline int inline_xattr_size(struct inode *inode)
{
	return get_inline_xattr_addrs(inode) * sizeof(__le32);
}

static inline int f2fs_has_inline_data(struct inode *inode)
{
	return is_inode_flag_set(inode, FI_INLINE_DATA);
}

static inline int f2fs_exist_data(struct inode *inode)
{
	return is_inode_flag_set(inode, FI_DATA_EXIST);
}

static inline int f2fs_has_inline_dots(struct inode *inode)
{
	return is_inode_flag_set(inode, FI_INLINE_DOTS);
}

static inline bool f2fs_is_atomic_file(struct inode *inode)
{
	return is_inode_flag_set(inode, FI_ATOMIC_FILE);
}

static inline bool f2fs_is_commit_atomic_write(struct inode *inode)
{
	return is_inode_flag_set(inode, FI_ATOMIC_COMMIT);
}

static inline bool f2fs_is_volatile_file(struct inode *inode)
{
	return is_inode_flag_set(inode, FI_VOLATILE_FILE);
}

static inline bool f2fs_is_first_block_written(struct inode *inode)
{
	return is_inode_flag_set(inode, FI_FIRST_BLOCK_WRITTEN);
}

static inline bool f2fs_is_drop_cache(struct inode *inode)
{
	return is_inode_flag_set(inode, FI_DROP_CACHE);
}

static inline void *inline_data_addr(struct inode *inode, struct page *page)
{
	struct f2fs_inode *ri = F2FS_INODE(page);
	int extra_size = get_extra_isize(inode);

	return (void *)&(ri->i_addr[extra_size + DEF_INLINE_RESERVED_SIZE]);
}

static inline int f2fs_has_inline_dentry(struct inode *inode)
{
	return is_inode_flag_set(inode, FI_INLINE_DENTRY);
}

static inline void f2fs_dentry_kunmap(struct inode *dir, struct page *page)
{
	if (!f2fs_has_inline_dentry(dir))
		kunmap(page);
}

static inline int is_file(struct inode *inode, int type)
{
	return F2FS_I(inode)->i_advise & type;
}

static inline void set_file(struct inode *inode, int type)
{
	F2FS_I(inode)->i_advise |= type;
	f2fs_mark_inode_dirty_sync(inode, true);
}

static inline void clear_file(struct inode *inode, int type)
{
	F2FS_I(inode)->i_advise &= ~type;
	f2fs_mark_inode_dirty_sync(inode, true);
}

static inline bool f2fs_skip_inode_update(struct inode *inode, int dsync)
{
	bool ret;

	if (dsync) {
		struct f2fs_sb_info *sbi = F2FS_I_SB(inode);

		spin_lock(&sbi->inode_lock[DIRTY_META]);
		ret = list_empty(&F2FS_I(inode)->gdirty_list);
		spin_unlock(&sbi->inode_lock[DIRTY_META]);
		return ret;
	}
	if (!is_inode_flag_set(inode, FI_AUTO_RECOVER) ||
			file_keep_isize(inode) ||
			i_size_read(inode) & PAGE_MASK)
		return false;

	down_read(&F2FS_I(inode)->i_sem);
	ret = F2FS_I(inode)->last_disk_size == i_size_read(inode);
	up_read(&F2FS_I(inode)->i_sem);

	return ret;
}

#define sb_rdonly	f2fs_readonly
static inline int f2fs_readonly(struct super_block *sb)
{
	return sb->s_flags & MS_RDONLY;
}

static inline bool f2fs_cp_error(struct f2fs_sb_info *sbi)
{
	return is_set_ckpt_flags(sbi, CP_ERROR_FLAG);
}

static inline bool is_dot_dotdot(const struct qstr *str)
{
	if (str->len == 1 && str->name[0] == '.')
		return true;

	if (str->len == 2 && str->name[0] == '.' && str->name[1] == '.')
		return true;

	return false;
}

static inline bool f2fs_may_extent_tree(struct inode *inode)
{
	if (!test_opt(F2FS_I_SB(inode), EXTENT_CACHE) ||
			is_inode_flag_set(inode, FI_NO_EXTENT))
		return false;

	return S_ISREG(inode->i_mode);
}

static inline void *f2fs_kmalloc(struct f2fs_sb_info *sbi,
					size_t size, gfp_t flags)
{
#ifdef CONFIG_F2FS_FAULT_INJECTION
	if (time_to_inject(sbi, FAULT_KMALLOC)) {
		f2fs_show_injection_info(FAULT_KMALLOC);
		return NULL;
	}
#endif
	return kmalloc(size, flags);
}

static inline void *kvmalloc(size_t size, gfp_t flags)
{
	void *ret;

	ret = kmalloc(size, flags | __GFP_NOWARN);
	if (!ret)
		ret = __vmalloc(size, flags, PAGE_KERNEL);
	return ret;
}

static inline void *kvzalloc(size_t size, gfp_t flags)
{
	void *ret;

	ret = kzalloc(size, flags | __GFP_NOWARN);
	if (!ret)
		ret = __vmalloc(size, flags | __GFP_ZERO, PAGE_KERNEL);
	return ret;
}

static inline int get_extra_isize(struct inode *inode)
{
	return F2FS_I(inode)->i_extra_isize / sizeof(__le32);
}

static inline int f2fs_sb_has_flexible_inline_xattr(struct super_block *sb);
static inline int get_inline_xattr_addrs(struct inode *inode)
{
	return F2FS_I(inode)->i_inline_xattr_size;
}

#define get_inode_mode(i) \
	((is_inode_flag_set(i, FI_ACL_MODE)) ? \
	 (F2FS_I(i)->i_acl_mode) : ((i)->i_mode))

#define F2FS_TOTAL_EXTRA_ATTR_SIZE			\
	(offsetof(struct f2fs_inode, i_extra_end) -	\
	offsetof(struct f2fs_inode, i_extra_isize))	\

#define F2FS_OLD_ATTRIBUTE_SIZE	(offsetof(struct f2fs_inode, i_addr))
#define F2FS_FITS_IN_INODE(f2fs_inode, extra_isize, field)		\
		((offsetof(typeof(*f2fs_inode), field) +	\
		sizeof((f2fs_inode)->field))			\
		<= (F2FS_OLD_ATTRIBUTE_SIZE + extra_isize))	\

static inline void f2fs_reset_iostat(struct f2fs_sb_info *sbi)
{
	int i;

	spin_lock(&sbi->iostat_lock);
	for (i = 0; i < NR_IO_TYPE; i++)
		sbi->write_iostat[i] = 0;
	spin_unlock(&sbi->iostat_lock);
}

static inline void f2fs_update_iostat(struct f2fs_sb_info *sbi,
			enum iostat_type type, unsigned long long io_bytes)
{
	if (!sbi->iostat_enable)
		return;
	spin_lock(&sbi->iostat_lock);
	sbi->write_iostat[type] += io_bytes;

	if (type == APP_WRITE_IO || type == APP_DIRECT_IO)
		sbi->write_iostat[APP_BUFFERED_IO] =
			sbi->write_iostat[APP_WRITE_IO] -
			sbi->write_iostat[APP_DIRECT_IO];
	spin_unlock(&sbi->iostat_lock);
}

/*
 * file.c
 */
int f2fs_sync_file(struct file *file, loff_t start, loff_t end, int datasync);
void truncate_data_blocks(struct dnode_of_data *dn);
int truncate_blocks(struct inode *inode, u64 from, bool lock);
int f2fs_truncate(struct inode *inode);
int f2fs_getattr(struct vfsmount *mnt, struct dentry *dentry,
			struct kstat *stat);
int f2fs_setattr(struct dentry *dentry, struct iattr *attr);
int truncate_hole(struct inode *inode, pgoff_t pg_start, pgoff_t pg_end);
int truncate_data_blocks_range(struct dnode_of_data *dn, int count);
long f2fs_ioctl(struct file *filp, unsigned int cmd, unsigned long arg);
long f2fs_compat_ioctl(struct file *file, unsigned int cmd, unsigned long arg);

/*
 * inode.c
 */
void f2fs_set_inode_flags(struct inode *inode);
bool f2fs_inode_chksum_verify(struct f2fs_sb_info *sbi, struct page *page);
void f2fs_inode_chksum_set(struct f2fs_sb_info *sbi, struct page *page);
struct inode *f2fs_iget(struct super_block *sb, unsigned long ino);
struct inode *f2fs_iget_retry(struct super_block *sb, unsigned long ino);
int try_to_free_nats(struct f2fs_sb_info *sbi, int nr_shrink);
int update_inode(struct inode *inode, struct page *node_page);
int update_inode_page(struct inode *inode);
int f2fs_write_inode(struct inode *inode, struct writeback_control *wbc);
void f2fs_evict_inode(struct inode *inode);
void handle_failed_inode(struct inode *inode);

/*
 * namei.c
 */
struct dentry *f2fs_get_parent(struct dentry *child);

/*
 * dir.c
 */
void set_de_type(struct f2fs_dir_entry *de, umode_t mode);
unsigned char get_de_type(struct f2fs_dir_entry *de);
struct f2fs_dir_entry *find_target_dentry(struct fscrypt_name *fname,
			f2fs_hash_t namehash, int *max_slots,
			struct f2fs_dentry_ptr *d);
int f2fs_fill_dentries(struct dir_context *ctx, struct f2fs_dentry_ptr *d,
			unsigned int start_pos, struct fscrypt_str *fstr);
void do_make_empty_dir(struct inode *inode, struct inode *parent,
			struct f2fs_dentry_ptr *d);
struct page *init_inode_metadata(struct inode *inode, struct inode *dir,
			const struct qstr *new_name,
			const struct qstr *orig_name, struct page *dpage);
void update_parent_metadata(struct inode *dir, struct inode *inode,
			unsigned int current_depth);
int room_for_filename(const void *bitmap, int slots, int max_slots);
void f2fs_drop_nlink(struct inode *dir, struct inode *inode);
struct f2fs_dir_entry *__f2fs_find_entry(struct inode *dir,
			struct fscrypt_name *fname, struct page **res_page);
struct f2fs_dir_entry *f2fs_find_entry(struct inode *dir,
			const struct qstr *child, struct page **res_page);
struct f2fs_dir_entry *f2fs_parent_dir(struct inode *dir, struct page **p);
ino_t f2fs_inode_by_name(struct inode *dir, const struct qstr *qstr,
			struct page **page);
void f2fs_set_link(struct inode *dir, struct f2fs_dir_entry *de,
			struct page *page, struct inode *inode);
void f2fs_update_dentry(nid_t ino, umode_t mode, struct f2fs_dentry_ptr *d,
			const struct qstr *name, f2fs_hash_t name_hash,
			unsigned int bit_pos);
int f2fs_add_regular_entry(struct inode *dir, const struct qstr *new_name,
			const struct qstr *orig_name,
			struct inode *inode, nid_t ino, umode_t mode);
int __f2fs_do_add_link(struct inode *dir, struct fscrypt_name *fname,
			struct inode *inode, nid_t ino, umode_t mode);
int __f2fs_add_link(struct inode *dir, const struct qstr *name,
			struct inode *inode, nid_t ino, umode_t mode);
void f2fs_delete_entry(struct f2fs_dir_entry *dentry, struct page *page,
			struct inode *dir, struct inode *inode);
int f2fs_do_tmpfile(struct inode *inode, struct inode *dir);
bool f2fs_empty_dir(struct inode *dir);

static inline int f2fs_add_link(struct dentry *dentry, struct inode *inode)
{
	return __f2fs_add_link(d_inode(dentry->d_parent), &dentry->d_name,
				inode, inode->i_ino, inode->i_mode);
}

/*
 * super.c
 */
int f2fs_inode_dirtied(struct inode *inode, bool sync);
void f2fs_inode_synced(struct inode *inode);
int f2fs_enable_quota_files(struct f2fs_sb_info *sbi, bool rdonly);
void f2fs_quota_off_umount(struct super_block *sb);
int f2fs_commit_super(struct f2fs_sb_info *sbi, bool recover);
int f2fs_sync_fs(struct super_block *sb, int sync);
extern __printf(3, 4)
void f2fs_msg(struct super_block *sb, const char *level, const char *fmt, ...);
int sanity_check_ckpt(struct f2fs_sb_info *sbi);

/*
 * hash.c
 */
f2fs_hash_t f2fs_dentry_hash(const struct qstr *name_info,
				struct fscrypt_name *fname);

/*
 * node.c
 */
struct dnode_of_data;
struct node_info;

bool available_free_memory(struct f2fs_sb_info *sbi, int type);
int need_dentry_mark(struct f2fs_sb_info *sbi, nid_t nid);
bool is_checkpointed_node(struct f2fs_sb_info *sbi, nid_t nid);
bool need_inode_block_update(struct f2fs_sb_info *sbi, nid_t ino);
void get_node_info(struct f2fs_sb_info *sbi, nid_t nid, struct node_info *ni);
pgoff_t get_next_page_offset(struct dnode_of_data *dn, pgoff_t pgofs);
int get_dnode_of_data(struct dnode_of_data *dn, pgoff_t index, int mode);
int truncate_inode_blocks(struct inode *inode, pgoff_t from);
int truncate_xattr_node(struct inode *inode);
int wait_on_node_pages_writeback(struct f2fs_sb_info *sbi, nid_t ino);
int remove_inode_page(struct inode *inode);
struct page *new_inode_page(struct inode *inode);
struct page *new_node_page(struct dnode_of_data *dn, unsigned int ofs);
void ra_node_page(struct f2fs_sb_info *sbi, nid_t nid);
struct page *get_node_page(struct f2fs_sb_info *sbi, pgoff_t nid);
struct page *get_node_page_ra(struct page *parent, int start);
void move_node_page(struct page *node_page, int gc_type);
int fsync_node_pages(struct f2fs_sb_info *sbi, struct inode *inode,
			struct writeback_control *wbc, bool atomic);
int sync_node_pages(struct f2fs_sb_info *sbi, struct writeback_control *wbc,
			bool do_balance, enum iostat_type io_type);
void build_free_nids(struct f2fs_sb_info *sbi, bool sync, bool mount);
bool alloc_nid(struct f2fs_sb_info *sbi, nid_t *nid);
void alloc_nid_done(struct f2fs_sb_info *sbi, nid_t nid);
void alloc_nid_failed(struct f2fs_sb_info *sbi, nid_t nid);
int try_to_free_nids(struct f2fs_sb_info *sbi, int nr_shrink);
void recover_inline_xattr(struct inode *inode, struct page *page);
int recover_xattr_data(struct inode *inode, struct page *page,
			block_t blkaddr);
int recover_inode_page(struct f2fs_sb_info *sbi, struct page *page);
int restore_node_summary(struct f2fs_sb_info *sbi,
			unsigned int segno, struct f2fs_summary_block *sum);
void flush_nat_entries(struct f2fs_sb_info *sbi, struct cp_control *cpc);
int build_node_manager(struct f2fs_sb_info *sbi);
void destroy_node_manager(struct f2fs_sb_info *sbi);
int __init create_node_manager_caches(void);
void destroy_node_manager_caches(void);

/*
 * segment.c
 */
bool need_SSR(struct f2fs_sb_info *sbi);
void register_inmem_page(struct inode *inode, struct page *page);
void drop_inmem_pages_all(struct f2fs_sb_info *sbi);
void drop_inmem_pages(struct inode *inode);
void drop_inmem_page(struct inode *inode, struct page *page);
int commit_inmem_pages(struct inode *inode);
void f2fs_balance_fs(struct f2fs_sb_info *sbi, bool need);
void f2fs_balance_fs_bg(struct f2fs_sb_info *sbi);
int f2fs_issue_flush(struct f2fs_sb_info *sbi, nid_t ino);
int create_flush_cmd_control(struct f2fs_sb_info *sbi);
int f2fs_flush_device_cache(struct f2fs_sb_info *sbi);
void destroy_flush_cmd_control(struct f2fs_sb_info *sbi, bool free);
void invalidate_blocks(struct f2fs_sb_info *sbi, block_t addr);
bool is_checkpointed_data(struct f2fs_sb_info *sbi, block_t blkaddr);
void init_discard_policy(struct discard_policy *dpolicy, int discard_type,
						unsigned int granularity);
void stop_discard_thread(struct f2fs_sb_info *sbi);
bool f2fs_wait_discard_bios(struct f2fs_sb_info *sbi);
void clear_prefree_segments(struct f2fs_sb_info *sbi, struct cp_control *cpc);
void release_discard_addrs(struct f2fs_sb_info *sbi);
int npages_for_summary_flush(struct f2fs_sb_info *sbi, bool for_ra);
void allocate_new_segments(struct f2fs_sb_info *sbi);
int f2fs_trim_fs(struct f2fs_sb_info *sbi, struct fstrim_range *range);
bool exist_trim_candidates(struct f2fs_sb_info *sbi, struct cp_control *cpc);
struct page *get_sum_page(struct f2fs_sb_info *sbi, unsigned int segno);
void update_meta_page(struct f2fs_sb_info *sbi, void *src, block_t blk_addr);
void write_meta_page(struct f2fs_sb_info *sbi, struct page *page,
						enum iostat_type io_type);
void write_node_page(unsigned int nid, struct f2fs_io_info *fio);
void write_data_page(struct dnode_of_data *dn, struct f2fs_io_info *fio);
int rewrite_data_page(struct f2fs_io_info *fio);
void __f2fs_replace_block(struct f2fs_sb_info *sbi, struct f2fs_summary *sum,
			block_t old_blkaddr, block_t new_blkaddr,
			bool recover_curseg, bool recover_newaddr);
void f2fs_replace_block(struct f2fs_sb_info *sbi, struct dnode_of_data *dn,
			block_t old_addr, block_t new_addr,
			unsigned char version, bool recover_curseg,
			bool recover_newaddr);
void allocate_data_block(struct f2fs_sb_info *sbi, struct page *page,
			block_t old_blkaddr, block_t *new_blkaddr,
			struct f2fs_summary *sum, int type,
			struct f2fs_io_info *fio, bool add_list);
void f2fs_wait_on_page_writeback(struct page *page,
			enum page_type type, bool ordered);
void f2fs_wait_on_block_writeback(struct f2fs_sb_info *sbi, block_t blkaddr);
void write_data_summaries(struct f2fs_sb_info *sbi, block_t start_blk);
void write_node_summaries(struct f2fs_sb_info *sbi, block_t start_blk);
int lookup_journal_in_cursum(struct f2fs_journal *journal, int type,
			unsigned int val, int alloc);
void flush_sit_entries(struct f2fs_sb_info *sbi, struct cp_control *cpc);
int build_segment_manager(struct f2fs_sb_info *sbi);
void destroy_segment_manager(struct f2fs_sb_info *sbi);
int __init create_segment_manager_caches(void);
void destroy_segment_manager_caches(void);

/*
 * checkpoint.c
 */
void f2fs_stop_checkpoint(struct f2fs_sb_info *sbi, bool end_io);
struct page *grab_meta_page(struct f2fs_sb_info *sbi, pgoff_t index);
struct page *get_meta_page(struct f2fs_sb_info *sbi, pgoff_t index);
struct page *get_tmp_page(struct f2fs_sb_info *sbi, pgoff_t index);
bool is_valid_blkaddr(struct f2fs_sb_info *sbi, block_t blkaddr, int type);
int ra_meta_pages(struct f2fs_sb_info *sbi, block_t start, int nrpages,
			int type, bool sync);
void ra_meta_pages_cond(struct f2fs_sb_info *sbi, pgoff_t index);
long sync_meta_pages(struct f2fs_sb_info *sbi, enum page_type type,
			long nr_to_write, enum iostat_type io_type);
void add_ino_entry(struct f2fs_sb_info *sbi, nid_t ino, int type);
void remove_ino_entry(struct f2fs_sb_info *sbi, nid_t ino, int type);
void release_ino_entry(struct f2fs_sb_info *sbi, bool all);
bool exist_written_data(struct f2fs_sb_info *sbi, nid_t ino, int mode);
void set_dirty_device(struct f2fs_sb_info *sbi, nid_t ino,
					unsigned int devidx, int type);
bool is_dirty_device(struct f2fs_sb_info *sbi, nid_t ino,
					unsigned int devidx, int type);
int f2fs_sync_inode_meta(struct f2fs_sb_info *sbi);
int acquire_orphan_inode(struct f2fs_sb_info *sbi);
void release_orphan_inode(struct f2fs_sb_info *sbi);
void add_orphan_inode(struct inode *inode);
void remove_orphan_inode(struct f2fs_sb_info *sbi, nid_t ino);
int recover_orphan_inodes(struct f2fs_sb_info *sbi);
int get_valid_checkpoint(struct f2fs_sb_info *sbi);
void update_dirty_page(struct inode *inode, struct page *page);
void remove_dirty_inode(struct inode *inode);
int sync_dirty_inodes(struct f2fs_sb_info *sbi, enum inode_type type);
int write_checkpoint(struct f2fs_sb_info *sbi, struct cp_control *cpc);
void init_ino_entry_info(struct f2fs_sb_info *sbi);
int __init create_checkpoint_caches(void);
void destroy_checkpoint_caches(void);

/*
 * data.c
 */
void f2fs_submit_merged_write(struct f2fs_sb_info *sbi, enum page_type type);
void f2fs_submit_merged_write_cond(struct f2fs_sb_info *sbi,
				struct inode *inode, nid_t ino, pgoff_t idx,
				enum page_type type);
void f2fs_flush_merged_writes(struct f2fs_sb_info *sbi);
int f2fs_submit_page_bio(struct f2fs_io_info *fio);
int f2fs_submit_page_write(struct f2fs_io_info *fio);
struct block_device *f2fs_target_device(struct f2fs_sb_info *sbi,
			block_t blk_addr, struct bio *bio);
int f2fs_target_device_index(struct f2fs_sb_info *sbi, block_t blkaddr);
void set_data_blkaddr(struct dnode_of_data *dn);
void f2fs_update_data_blkaddr(struct dnode_of_data *dn, block_t blkaddr);
int reserve_new_blocks(struct dnode_of_data *dn, blkcnt_t count);
int reserve_new_block(struct dnode_of_data *dn);
int f2fs_get_block(struct dnode_of_data *dn, pgoff_t index);
int f2fs_preallocate_blocks(struct inode *inode, loff_t pos,
					size_t count, bool dio);
int f2fs_reserve_block(struct dnode_of_data *dn, pgoff_t index);
struct page *get_read_data_page(struct inode *inode, pgoff_t index,
			int op_flags, bool for_write);
struct page *find_data_page(struct inode *inode, pgoff_t index);
struct page *get_lock_data_page(struct inode *inode, pgoff_t index,
			bool for_write);
struct page *get_new_data_page(struct inode *inode,
			struct page *ipage, pgoff_t index, bool new_i_size);
int do_write_data_page(struct f2fs_io_info *fio);
int f2fs_map_blocks(struct inode *inode, struct f2fs_map_blocks *map,
			int create, int flag);
int f2fs_fiemap(struct inode *inode, struct fiemap_extent_info *fieinfo,
			u64 start, u64 len);
void f2fs_set_page_dirty_nobuffers(struct page *page);
int __f2fs_write_data_pages(struct address_space *mapping,
						struct writeback_control *wbc,
						enum iostat_type io_type);
void f2fs_invalidate_page(struct page *page, unsigned int offset,
			unsigned int length);
int f2fs_release_page(struct page *page, gfp_t wait);
#ifdef CONFIG_MIGRATION
int f2fs_migrate_page(struct address_space *mapping, struct page *newpage,
			struct page *page, enum migrate_mode mode);
#endif

/*
 * gc.c
 */
int start_gc_thread(struct f2fs_sb_info *sbi);
void stop_gc_thread(struct f2fs_sb_info *sbi);
block_t start_bidx_of_node(unsigned int node_ofs, struct inode *inode);
int f2fs_gc(struct f2fs_sb_info *sbi, bool sync, bool background,
			unsigned int segno);
void build_gc_manager(struct f2fs_sb_info *sbi);

/*
 * recovery.c
 */
int recover_fsync_data(struct f2fs_sb_info *sbi, bool check_only);
bool space_for_roll_forward(struct f2fs_sb_info *sbi);

/*
 * debug.c
 */
#ifdef CONFIG_F2FS_STAT_FS
struct f2fs_stat_info {
	struct list_head stat_list;
	struct f2fs_sb_info *sbi;
	int all_area_segs, sit_area_segs, nat_area_segs, ssa_area_segs;
	int main_area_segs, main_area_sections, main_area_zones;
	unsigned long long hit_largest, hit_cached, hit_rbtree;
	unsigned long long hit_total, total_ext;
	int ext_tree, zombie_tree, ext_node;
	int ndirty_node, ndirty_dent, ndirty_meta, ndirty_imeta;
	int ndirty_data, ndirty_qdata;
	int inmem_pages;
	unsigned int ndirty_dirs, ndirty_files, nquota_files, ndirty_all;
	int nats, dirty_nats, sits, dirty_sits;
	int free_nids, avail_nids, alloc_nids;
	int total_count, utilization;
	int bg_gc, nr_wb_cp_data, nr_wb_data;
	int nr_flushing, nr_flushed, flush_list_empty;
	int nr_discarding, nr_discarded;
	int nr_discard_cmd;
	unsigned int undiscard_blks;
	int inline_xattr, inline_inode, inline_dir, append, update, orphans;
	int aw_cnt, max_aw_cnt, vw_cnt, max_vw_cnt;
	unsigned int valid_count, valid_node_count, valid_inode_count, discard_blks;
	unsigned int bimodal, avg_vblocks;
	int util_free, util_valid, util_invalid;
	int rsvd_segs, overp_segs;
	int dirty_count, node_pages, meta_pages;
	int prefree_count, call_count, cp_count, bg_cp_count;
	int tot_segs, node_segs, data_segs, free_segs, free_secs;
	int bg_node_segs, bg_data_segs;
	int tot_blks, data_blks, node_blks;
	int bg_data_blks, bg_node_blks;
	int curseg[NR_CURSEG_TYPE];
	int cursec[NR_CURSEG_TYPE];
	int curzone[NR_CURSEG_TYPE];

	unsigned int segment_count[2];
	unsigned int block_count[2];
	unsigned int inplace_count;
	unsigned long long base_mem, cache_mem, page_mem;
};

static inline struct f2fs_stat_info *F2FS_STAT(struct f2fs_sb_info *sbi)
{
	return (struct f2fs_stat_info *)sbi->stat_info;
}

#define stat_inc_cp_count(si)		((si)->cp_count++)
#define stat_inc_bg_cp_count(si)	((si)->bg_cp_count++)
#define stat_inc_call_count(si)		((si)->call_count++)
#define stat_inc_bggc_count(sbi)	((sbi)->bg_gc++)
#define stat_inc_dirty_inode(sbi, type)	((sbi)->ndirty_inode[type]++)
#define stat_dec_dirty_inode(sbi, type)	((sbi)->ndirty_inode[type]--)
#define stat_inc_total_hit(sbi)		(atomic64_inc(&(sbi)->total_hit_ext))
#define stat_inc_rbtree_node_hit(sbi)	(atomic64_inc(&(sbi)->read_hit_rbtree))
#define stat_inc_largest_node_hit(sbi)	(atomic64_inc(&(sbi)->read_hit_largest))
#define stat_inc_cached_node_hit(sbi)	(atomic64_inc(&(sbi)->read_hit_cached))
#define stat_inc_inline_xattr(inode)					\
	do {								\
		if (f2fs_has_inline_xattr(inode))			\
			(atomic_inc(&F2FS_I_SB(inode)->inline_xattr));	\
	} while (0)
#define stat_dec_inline_xattr(inode)					\
	do {								\
		if (f2fs_has_inline_xattr(inode))			\
			(atomic_dec(&F2FS_I_SB(inode)->inline_xattr));	\
	} while (0)
#define stat_inc_inline_inode(inode)					\
	do {								\
		if (f2fs_has_inline_data(inode))			\
			(atomic_inc(&F2FS_I_SB(inode)->inline_inode));	\
	} while (0)
#define stat_dec_inline_inode(inode)					\
	do {								\
		if (f2fs_has_inline_data(inode))			\
			(atomic_dec(&F2FS_I_SB(inode)->inline_inode));	\
	} while (0)
#define stat_inc_inline_dir(inode)					\
	do {								\
		if (f2fs_has_inline_dentry(inode))			\
			(atomic_inc(&F2FS_I_SB(inode)->inline_dir));	\
	} while (0)
#define stat_dec_inline_dir(inode)					\
	do {								\
		if (f2fs_has_inline_dentry(inode))			\
			(atomic_dec(&F2FS_I_SB(inode)->inline_dir));	\
	} while (0)
#define stat_inc_seg_type(sbi, curseg)					\
		((sbi)->segment_count[(curseg)->alloc_type]++)
#define stat_inc_block_count(sbi, curseg)				\
		((sbi)->block_count[(curseg)->alloc_type]++)
#define stat_inc_inplace_blocks(sbi)					\
		(atomic_inc(&(sbi)->inplace_count))
#define stat_inc_atomic_write(inode)					\
		(atomic_inc(&F2FS_I_SB(inode)->aw_cnt))
#define stat_dec_atomic_write(inode)					\
		(atomic_dec(&F2FS_I_SB(inode)->aw_cnt))
#define stat_update_max_atomic_write(inode)				\
	do {								\
		int cur = atomic_read(&F2FS_I_SB(inode)->aw_cnt);	\
		int max = atomic_read(&F2FS_I_SB(inode)->max_aw_cnt);	\
		if (cur > max)						\
			atomic_set(&F2FS_I_SB(inode)->max_aw_cnt, cur);	\
	} while (0)
#define stat_inc_volatile_write(inode)					\
		(atomic_inc(&F2FS_I_SB(inode)->vw_cnt))
#define stat_dec_volatile_write(inode)					\
		(atomic_dec(&F2FS_I_SB(inode)->vw_cnt))
#define stat_update_max_volatile_write(inode)				\
	do {								\
		int cur = atomic_read(&F2FS_I_SB(inode)->vw_cnt);	\
		int max = atomic_read(&F2FS_I_SB(inode)->max_vw_cnt);	\
		if (cur > max)						\
			atomic_set(&F2FS_I_SB(inode)->max_vw_cnt, cur);	\
	} while (0)
#define stat_inc_seg_count(sbi, type, gc_type)				\
	do {								\
		struct f2fs_stat_info *si = F2FS_STAT(sbi);		\
		si->tot_segs++;						\
		if ((type) == SUM_TYPE_DATA) {				\
			si->data_segs++;				\
			si->bg_data_segs += (gc_type == BG_GC) ? 1 : 0;	\
		} else {						\
			si->node_segs++;				\
			si->bg_node_segs += (gc_type == BG_GC) ? 1 : 0;	\
		}							\
	} while (0)

#define stat_inc_tot_blk_count(si, blks)				\
	((si)->tot_blks += (blks))

#define stat_inc_data_blk_count(sbi, blks, gc_type)			\
	do {								\
		struct f2fs_stat_info *si = F2FS_STAT(sbi);		\
		stat_inc_tot_blk_count(si, blks);			\
		si->data_blks += (blks);				\
		si->bg_data_blks += ((gc_type) == BG_GC) ? (blks) : 0;	\
	} while (0)

#define stat_inc_node_blk_count(sbi, blks, gc_type)			\
	do {								\
		struct f2fs_stat_info *si = F2FS_STAT(sbi);		\
		stat_inc_tot_blk_count(si, blks);			\
		si->node_blks += (blks);				\
		si->bg_node_blks += ((gc_type) == BG_GC) ? (blks) : 0;	\
	} while (0)

int f2fs_build_stats(struct f2fs_sb_info *sbi);
void f2fs_destroy_stats(struct f2fs_sb_info *sbi);
int __init f2fs_create_root_stats(void);
void f2fs_destroy_root_stats(void);
#else
#define stat_inc_cp_count(si)				do { } while (0)
#define stat_inc_bg_cp_count(si)			do { } while (0)
#define stat_inc_call_count(si)				do { } while (0)
#define stat_inc_bggc_count(si)				do { } while (0)
#define stat_inc_dirty_inode(sbi, type)			do { } while (0)
#define stat_dec_dirty_inode(sbi, type)			do { } while (0)
#define stat_inc_total_hit(sb)				do { } while (0)
#define stat_inc_rbtree_node_hit(sb)			do { } while (0)
#define stat_inc_largest_node_hit(sbi)			do { } while (0)
#define stat_inc_cached_node_hit(sbi)			do { } while (0)
#define stat_inc_inline_xattr(inode)			do { } while (0)
#define stat_dec_inline_xattr(inode)			do { } while (0)
#define stat_inc_inline_inode(inode)			do { } while (0)
#define stat_dec_inline_inode(inode)			do { } while (0)
#define stat_inc_inline_dir(inode)			do { } while (0)
#define stat_dec_inline_dir(inode)			do { } while (0)
#define stat_inc_atomic_write(inode)			do { } while (0)
#define stat_dec_atomic_write(inode)			do { } while (0)
#define stat_update_max_atomic_write(inode)		do { } while (0)
#define stat_inc_volatile_write(inode)			do { } while (0)
#define stat_dec_volatile_write(inode)			do { } while (0)
#define stat_update_max_volatile_write(inode)		do { } while (0)
#define stat_inc_seg_type(sbi, curseg)			do { } while (0)
#define stat_inc_block_count(sbi, curseg)		do { } while (0)
#define stat_inc_inplace_blocks(sbi)			do { } while (0)
#define stat_inc_seg_count(sbi, type, gc_type)		do { } while (0)
#define stat_inc_tot_blk_count(si, blks)		do { } while (0)
#define stat_inc_data_blk_count(sbi, blks, gc_type)	do { } while (0)
#define stat_inc_node_blk_count(sbi, blks, gc_type)	do { } while (0)

static inline int f2fs_build_stats(struct f2fs_sb_info *sbi) { return 0; }
static inline void f2fs_destroy_stats(struct f2fs_sb_info *sbi) { }
static inline int __init f2fs_create_root_stats(void) { return 0; }
static inline void f2fs_destroy_root_stats(void) { }
#endif

extern const struct file_operations f2fs_dir_operations;
extern const struct file_operations f2fs_file_operations;
extern const struct inode_operations f2fs_file_inode_operations;
extern const struct address_space_operations f2fs_dblock_aops;
extern const struct address_space_operations f2fs_node_aops;
extern const struct address_space_operations f2fs_meta_aops;
extern const struct inode_operations f2fs_dir_inode_operations;
extern const struct inode_operations f2fs_symlink_inode_operations;
extern const struct inode_operations f2fs_encrypted_symlink_inode_operations;
extern const struct inode_operations f2fs_special_inode_operations;
extern struct kmem_cache *inode_entry_slab;

/*
 * inline.c
 */
bool f2fs_may_inline_data(struct inode *inode);
bool f2fs_may_inline_dentry(struct inode *inode);
void read_inline_data(struct page *page, struct page *ipage);
void truncate_inline_inode(struct inode *inode, struct page *ipage, u64 from);
int f2fs_read_inline_data(struct inode *inode, struct page *page);
int f2fs_convert_inline_page(struct dnode_of_data *dn, struct page *page);
int f2fs_convert_inline_inode(struct inode *inode);
int f2fs_write_inline_data(struct inode *inode, struct page *page);
bool recover_inline_data(struct inode *inode, struct page *npage);
struct f2fs_dir_entry *find_in_inline_dir(struct inode *dir,
			struct fscrypt_name *fname, struct page **res_page);
int make_empty_inline_dir(struct inode *inode, struct inode *parent,
			struct page *ipage);
int f2fs_add_inline_entry(struct inode *dir, const struct qstr *new_name,
			const struct qstr *orig_name,
			struct inode *inode, nid_t ino, umode_t mode);
void f2fs_delete_inline_entry(struct f2fs_dir_entry *dentry, struct page *page,
			struct inode *dir, struct inode *inode);
bool f2fs_empty_inline_dir(struct inode *dir);
int f2fs_read_inline_dir(struct file *file, struct dir_context *ctx,
			struct fscrypt_str *fstr);
int f2fs_inline_data_fiemap(struct inode *inode,
			struct fiemap_extent_info *fieinfo,
			__u64 start, __u64 len);

/*
 * shrinker.c
 */
unsigned long f2fs_shrink_count(struct shrinker *shrink,
			struct shrink_control *sc);
unsigned long f2fs_shrink_scan(struct shrinker *shrink,
			struct shrink_control *sc);
void f2fs_join_shrinker(struct f2fs_sb_info *sbi);
void f2fs_leave_shrinker(struct f2fs_sb_info *sbi);

/*
 * extent_cache.c
 */
struct rb_entry *__lookup_rb_tree(struct rb_root *root,
				struct rb_entry *cached_re, unsigned int ofs);
struct rb_node **__lookup_rb_tree_for_insert(struct f2fs_sb_info *sbi,
				struct rb_root *root, struct rb_node **parent,
				unsigned int ofs);
struct rb_entry *__lookup_rb_tree_ret(struct rb_root *root,
		struct rb_entry *cached_re, unsigned int ofs,
		struct rb_entry **prev_entry, struct rb_entry **next_entry,
		struct rb_node ***insert_p, struct rb_node **insert_parent,
		bool force);
bool __check_rb_tree_consistence(struct f2fs_sb_info *sbi,
						struct rb_root *root);
unsigned int f2fs_shrink_extent_tree(struct f2fs_sb_info *sbi, int nr_shrink);
bool f2fs_init_extent_tree(struct inode *inode, struct f2fs_extent *i_ext);
void f2fs_drop_extent_tree(struct inode *inode);
unsigned int f2fs_destroy_extent_node(struct inode *inode);
void f2fs_destroy_extent_tree(struct inode *inode);
bool f2fs_lookup_extent_cache(struct inode *inode, pgoff_t pgofs,
			struct extent_info *ei);
void f2fs_update_extent_cache(struct dnode_of_data *dn);
void f2fs_update_extent_cache_range(struct dnode_of_data *dn,
			pgoff_t fofs, block_t blkaddr, unsigned int len);
void init_extent_cache_info(struct f2fs_sb_info *sbi);
int __init create_extent_cache(void);
void destroy_extent_cache(void);

/*
 * sysfs.c
 */
int __init f2fs_init_sysfs(void);
void f2fs_exit_sysfs(void);
int f2fs_register_sysfs(struct f2fs_sb_info *sbi);
void f2fs_unregister_sysfs(struct f2fs_sb_info *sbi);

/*
 * crypto support
 */
static inline bool f2fs_encrypted_inode(struct inode *inode)
{
	return file_is_encrypt(inode);
}

static inline bool f2fs_encrypted_file(struct inode *inode)
{
	return f2fs_encrypted_inode(inode) && S_ISREG(inode->i_mode);
}

static inline void f2fs_set_encrypted_inode(struct inode *inode)
{
#ifdef CONFIG_F2FS_FS_ENCRYPTION
	file_set_encrypt(inode);
#endif
}

static inline bool f2fs_bio_encrypted(struct bio *bio)
{
	return bio->bi_private != NULL;
}

static inline int f2fs_sb_has_crypto(struct super_block *sb)
{
	return F2FS_HAS_FEATURE(sb, F2FS_FEATURE_ENCRYPT);
}

static inline int f2fs_sb_mounted_blkzoned(struct super_block *sb)
{
	return F2FS_HAS_FEATURE(sb, F2FS_FEATURE_BLKZONED);
}

static inline int f2fs_sb_has_extra_attr(struct super_block *sb)
{
	return F2FS_HAS_FEATURE(sb, F2FS_FEATURE_EXTRA_ATTR);
}

static inline int f2fs_sb_has_project_quota(struct super_block *sb)
{
	return F2FS_HAS_FEATURE(sb, F2FS_FEATURE_PRJQUOTA);
}

static inline int f2fs_sb_has_inode_chksum(struct super_block *sb)
{
	return F2FS_HAS_FEATURE(sb, F2FS_FEATURE_INODE_CHKSUM);
}

static inline int f2fs_sb_has_flexible_inline_xattr(struct super_block *sb)
{
	return F2FS_HAS_FEATURE(sb, F2FS_FEATURE_FLEXIBLE_INLINE_XATTR);
}

static inline int f2fs_sb_has_quota_ino(struct super_block *sb)
{
	return F2FS_HAS_FEATURE(sb, F2FS_FEATURE_QUOTA_INO);
}

#ifdef CONFIG_BLK_DEV_ZONED
static inline int get_blkz_type(struct f2fs_sb_info *sbi,
			struct block_device *bdev, block_t blkaddr)
{
	unsigned int zno = blkaddr >> sbi->log_blocks_per_blkz;
	int i;

	for (i = 0; i < sbi->s_ndevs; i++)
		if (FDEV(i).bdev == bdev)
			return FDEV(i).blkz_type[zno];
	return -EINVAL;
}
#endif

static inline bool f2fs_discard_en(struct f2fs_sb_info *sbi)
{
	struct request_queue *q = bdev_get_queue(sbi->sb->s_bdev);

	return blk_queue_discard(q) || f2fs_sb_mounted_blkzoned(sbi->sb);
}

static inline void set_opt_mode(struct f2fs_sb_info *sbi, unsigned int mt)
{
	clear_opt(sbi, ADAPTIVE);
	clear_opt(sbi, LFS);

	switch (mt) {
	case F2FS_MOUNT_ADAPTIVE:
		set_opt(sbi, ADAPTIVE);
		break;
	case F2FS_MOUNT_LFS:
		set_opt(sbi, LFS);
		break;
	}
}

static inline bool f2fs_may_encrypt(struct inode *inode)
{
#ifdef CONFIG_F2FS_FS_ENCRYPTION
	umode_t mode = inode->i_mode;

	return (S_ISREG(mode) || S_ISDIR(mode) || S_ISLNK(mode));
#else
	return 0;
#endif
}

#endif<|MERGE_RESOLUTION|>--- conflicted
+++ resolved
@@ -251,11 +251,7 @@
 #define BATCHED_TRIM_BLOCKS(sbi)	\
 		(BATCHED_TRIM_SEGMENTS(sbi) << (sbi)->log_blocks_per_seg)
 #define MAX_DISCARD_BLOCKS(sbi)		BLKS_PER_SEC(sbi)
-<<<<<<< HEAD
-#define DISCARD_ISSUE_RATE		8
-=======
 #define DEF_MAX_DISCARD_REQUEST		8	/* issue 8 discards per round */
->>>>>>> 6f59f200
 #define DEF_MIN_DISCARD_ISSUE_TIME	50	/* 50 ms, if exists */
 #define DEF_MAX_DISCARD_ISSUE_TIME	60000	/* 60 s, if no candidates */
 #define DEF_CP_INTERVAL			60	/* 60 secs */

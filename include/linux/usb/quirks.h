--- conflicted
+++ resolved
@@ -50,8 +50,6 @@
 /* device can't handle Link Power Management */
 #define USB_QUIRK_NO_LPM			BIT(10)
 
-<<<<<<< HEAD
-=======
 /*
  * Device reports its bInterval as linear frames instead of the
  * USB 2.0 calculation.
@@ -61,5 +59,4 @@
 /* Device needs a pause after every control message. */
 #define USB_QUIRK_DELAY_CTRL_MSG		BIT(13)
 
->>>>>>> 5fcd9374
 #endif /* __LINUX_USB_QUIRKS_H */
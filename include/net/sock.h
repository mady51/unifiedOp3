--- conflicted
+++ resolved
@@ -67,7 +67,6 @@
 #include <linux/atomic.h>
 #include <net/dst.h>
 #include <net/checksum.h>
-#include <net/tcp_states.h>
 #include <linux/net_tstamp.h>
 #include <net/tcp_states.h>
 
@@ -2280,18 +2279,11 @@
 
 /* This helper checks if a socket is a full socket,
  * ie _not_ a timewait or request socket.
-<<<<<<< HEAD
+ * TODO: Check for TCPF_NEW_SYN_RECV when that starts to exist.
  */
 static inline bool sk_fullsock(const struct sock *sk)
 {
-	return (1 << sk->sk_state) & ~(TCPF_TIME_WAIT | TCPF_NEW_SYN_RECV);
-=======
- * TODO: Check for TCPF_NEW_SYN_RECV when that starts to exist.
- */
-static inline bool sk_fullsock(const struct sock *sk)
-{
 	return (1 << sk->sk_state) & ~(TCPF_TIME_WAIT);
->>>>>>> ebc5df89
 }
 
 void sock_enable_timestamp(struct sock *sk, int flag);

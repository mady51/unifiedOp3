/*
 * Contiguous Memory Allocator
 *
 * Copyright (c) 2010-2011 by Samsung Electronics.
 * Copyright IBM Corporation, 2013
 * Copyright LG Electronics Inc., 2014
 * Written by:
 *	Marek Szyprowski <m.szyprowski@samsung.com>
 *	Michal Nazarewicz <mina86@mina86.com>
 *	Aneesh Kumar K.V <aneesh.kumar@linux.vnet.ibm.com>
 *	Joonsoo Kim <iamjoonsoo.kim@lge.com>
 *
 * This program is free software; you can redistribute it and/or
 * modify it under the terms of the GNU General Public License as
 * published by the Free Software Foundation; either version 2 of the
 * License or (at your optional) any later version of the license.
 */

#define pr_fmt(fmt) "cma: " fmt

#ifdef CONFIG_CMA_DEBUG
#ifndef DEBUG
#  define DEBUG
#endif
#endif
#define CREATE_TRACE_POINTS

#include <linux/memblock.h>
#include <linux/err.h>
#include <linux/mm.h>
#include <linux/mutex.h>
#include <linux/sizes.h>
#include <linux/slab.h>
#include <linux/log2.h>
#include <linux/cma.h>
#include <linux/highmem.h>
<<<<<<< HEAD
#include <linux/delay.h>
#include <linux/kmemleak.h>
#include <trace/events/cma.h>
=======
#include <linux/io.h>
>>>>>>> 7a365d34

#include "cma.h"

struct cma cma_areas[MAX_CMA_AREAS];
unsigned cma_area_count;
static DEFINE_MUTEX(cma_mutex);

phys_addr_t cma_get_base(const struct cma *cma)
{
	return PFN_PHYS(cma->base_pfn);
}

unsigned long cma_get_size(const struct cma *cma)
{
	return cma->count << PAGE_SHIFT;
}

static unsigned long cma_bitmap_aligned_mask(const struct cma *cma,
					     unsigned int align_order)
{
	if (align_order <= cma->order_per_bit)
		return 0;
	return (1UL << (align_order - cma->order_per_bit)) - 1;
}

<<<<<<< HEAD
static unsigned long cma_bitmap_pages_to_bits(struct cma *cma,
						unsigned long pages)
=======
/*
 * Find the offset of the base PFN from the specified align_order.
 * The value returned is represented in order_per_bits.
 */
static unsigned long cma_bitmap_aligned_offset(const struct cma *cma,
					       unsigned int align_order)
{
	return (cma->base_pfn & ((1UL << align_order) - 1))
		>> cma->order_per_bit;
}

static unsigned long cma_bitmap_maxno(struct cma *cma)
{
	return cma->count >> cma->order_per_bit;
}

static unsigned long cma_bitmap_pages_to_bits(const struct cma *cma,
					      unsigned long pages)
>>>>>>> 7a365d34
{
	return ALIGN(pages, 1UL << cma->order_per_bit) >> cma->order_per_bit;
}

static void cma_clear_bitmap(struct cma *cma, unsigned long pfn,
			     unsigned int count)
{
	unsigned long bitmap_no, bitmap_count;

	bitmap_no = (pfn - cma->base_pfn) >> cma->order_per_bit;
	bitmap_count = cma_bitmap_pages_to_bits(cma, count);

	mutex_lock(&cma->lock);
	bitmap_clear(cma->bitmap, bitmap_no, bitmap_count);
	mutex_unlock(&cma->lock);
}

static int __init cma_activate_area(struct cma *cma)
{
	int bitmap_size = BITS_TO_LONGS(cma_bitmap_maxno(cma)) * sizeof(long);
	unsigned long base_pfn = cma->base_pfn, pfn = base_pfn;
	unsigned i = cma->count >> pageblock_order;
	struct zone *zone;

	cma->bitmap = kzalloc(bitmap_size, GFP_KERNEL);

	if (!cma->bitmap)
		return -ENOMEM;

	WARN_ON_ONCE(!pfn_valid(pfn));
	zone = page_zone(pfn_to_page(pfn));

	do {
		unsigned j;

		base_pfn = pfn;
		for (j = pageblock_nr_pages; j; --j, pfn++) {
			WARN_ON_ONCE(!pfn_valid(pfn));
			/*
			 * alloc_contig_range requires the pfn range
			 * specified to be in the same zone. Make this
			 * simple by forcing the entire CMA resv range
			 * to be in the same zone.
			 */
			if (page_zone(pfn_to_page(pfn)) != zone)
				goto err;
		}
		init_cma_reserved_pageblock(pfn_to_page(base_pfn));
	} while (--i);

	mutex_init(&cma->lock);

#ifdef CONFIG_CMA_DEBUGFS
	INIT_HLIST_HEAD(&cma->mem_head);
	spin_lock_init(&cma->mem_head_lock);
#endif

	if (!PageHighMem(pfn_to_page(cma->base_pfn)))
		kmemleak_free_part(__va(cma->base_pfn << PAGE_SHIFT),
				cma->count << PAGE_SHIFT);

	return 0;

err:
	kfree(cma->bitmap);
	cma->count = 0;
	return -EINVAL;
}

static int __init cma_init_reserved_areas(void)
{
	int i;

	for (i = 0; i < cma_area_count; i++) {
		int ret = cma_activate_area(&cma_areas[i]);

		if (ret)
			return ret;
	}

	return 0;
}
core_initcall(cma_init_reserved_areas);

/**
 * cma_init_reserved_mem() - create custom contiguous area from reserved memory
 * @base: Base address of the reserved area
 * @size: Size of the reserved area (in bytes),
 * @order_per_bit: Order of pages represented by one bit on bitmap.
 * @res_cma: Pointer to store the created cma region.
 *
 * This function creates custom contiguous area from already reserved memory.
 */
int __init cma_init_reserved_mem(phys_addr_t base, phys_addr_t size,
				 unsigned int order_per_bit,
				 struct cma **res_cma)
{
	struct cma *cma;
	phys_addr_t alignment;

	/* Sanity checks */
	if (cma_area_count == ARRAY_SIZE(cma_areas)) {
		pr_err("Not enough slots for CMA reserved regions!\n");
		return -ENOSPC;
	}

	if (!size || !memblock_is_region_reserved(base, size))
		return -EINVAL;

	/* ensure minimal alignment requied by mm core */
	alignment = PAGE_SIZE <<
			max_t(unsigned long, MAX_ORDER - 1, pageblock_order);

	/* alignment should be aligned with order_per_bit */
	if (!IS_ALIGNED(alignment >> PAGE_SHIFT, 1 << order_per_bit))
		return -EINVAL;

	if (ALIGN(base, alignment) != base || ALIGN(size, alignment) != size)
		return -EINVAL;

	/*
	 * Each reserved area must be initialised later, when more kernel
	 * subsystems (like slab allocator) are available.
	 */
	cma = &cma_areas[cma_area_count];
	cma->base_pfn = PFN_DOWN(base);
	cma->count = size >> PAGE_SHIFT;
	cma->order_per_bit = order_per_bit;
	*res_cma = cma;
	cma_area_count++;
	totalcma_pages += (size / PAGE_SIZE);

	return 0;
}

/**
 * cma_declare_contiguous() - reserve custom contiguous area
 * @base: Base address of the reserved area optional, use 0 for any
 * @size: Size of the reserved area (in bytes),
 * @limit: End address of the reserved memory (optional, 0 for any).
 * @alignment: Alignment for the CMA area, should be power of 2 or zero
 * @order_per_bit: Order of pages represented by one bit on bitmap.
 * @fixed: hint about where to place the reserved area
 * @res_cma: Pointer to store the created cma region.
 *
 * This function reserves memory from early allocator. It should be
 * called by arch specific code once the early allocator (memblock or bootmem)
 * has been activated and all other subsystems have already allocated/reserved
 * memory. This function allows to create custom reserved areas.
 *
 * If @fixed is true, reserve contiguous area at exactly @base.  If false,
 * reserve in range from @base to @limit.
 */
int __init cma_declare_contiguous(phys_addr_t base,
			phys_addr_t size, phys_addr_t limit,
			phys_addr_t alignment, unsigned int order_per_bit,
			bool fixed, struct cma **res_cma)
{
	phys_addr_t memblock_end = memblock_end_of_DRAM();
	phys_addr_t highmem_start;
	int ret = 0;

#ifdef CONFIG_X86
	/*
	 * high_memory isn't direct mapped memory so retrieving its physical
	 * address isn't appropriate.  But it would be useful to check the
	 * physical address of the highmem boundary so it's justfiable to get
	 * the physical address from it.  On x86 there is a validation check for
	 * this case, so the following workaround is needed to avoid it.
	 */
	highmem_start = __pa_nodebug(high_memory);
#else
	highmem_start = __pa(high_memory);
#endif
	pr_debug("%s(size %pa, base %pa, limit %pa alignment %pa)\n",
		__func__, &size, &base, &limit, &alignment);

	if (cma_area_count == ARRAY_SIZE(cma_areas)) {
		pr_err("Not enough slots for CMA reserved regions!\n");
		return -ENOSPC;
	}

	if (!size)
		return -EINVAL;

	if (alignment && !is_power_of_2(alignment))
		return -EINVAL;

	/*
	 * Sanitise input arguments.
	 * Pages both ends in CMA area could be merged into adjacent unmovable
	 * migratetype page by page allocator's buddy algorithm. In the case,
	 * you couldn't get a contiguous memory, which is not what we want.
	 */
	alignment = max(alignment,  (phys_addr_t)PAGE_SIZE <<
			  max_t(unsigned long, MAX_ORDER - 1, pageblock_order));
	base = ALIGN(base, alignment);
	size = ALIGN(size, alignment);
	limit &= ~(alignment - 1);

	if (!base)
		fixed = false;

	/* size should be aligned with order_per_bit */
	if (!IS_ALIGNED(size >> PAGE_SHIFT, 1 << order_per_bit))
		return -EINVAL;

	/*
	 * If allocating at a fixed base the request region must not cross the
	 * low/high memory boundary.
	 */
	if (fixed && base < highmem_start && base + size > highmem_start) {
		ret = -EINVAL;
		pr_err("Region at %pa defined on low/high memory boundary (%pa)\n",
			&base, &highmem_start);
		goto err;
	}

	/*
	 * If the limit is unspecified or above the memblock end, its effective
	 * value will be the memblock end. Set it explicitly to simplify further
	 * checks.
	 */
	if (limit == 0 || limit > memblock_end)
		limit = memblock_end;

	/* Reserve memory */
	if (fixed) {
		if (memblock_is_region_reserved(base, size) ||
		    memblock_reserve(base, size) < 0) {
			ret = -EBUSY;
			goto err;
		}
	} else {
		phys_addr_t addr = 0;

		/*
		 * All pages in the reserved area must come from the same zone.
		 * If the requested region crosses the low/high memory boundary,
		 * try allocating from high memory first and fall back to low
		 * memory in case of failure.
		 */
		if (base < highmem_start && limit > highmem_start) {
			addr = memblock_alloc_range(size, alignment,
						    highmem_start, limit);
			limit = highmem_start;
		}

		if (!addr) {
			addr = memblock_alloc_range(size, alignment, base,
						    limit);
			if (!addr) {
				ret = -ENOMEM;
				goto err;
			}
		}

<<<<<<< HEAD
		if (addr < highmem_start)
			kmemleak_no_scan(__va(addr));

=======
		/*
		 * kmemleak scans/reads tracked objects for pointers to other
		 * objects but this address isn't mapped and accessible
		 */
		kmemleak_ignore(phys_to_virt(addr));
>>>>>>> 7a365d34
		base = addr;
	}

	ret = cma_init_reserved_mem(base, size, order_per_bit, res_cma);
	if (ret)
		goto err;

	pr_info("Reserved %ld MiB at %pa\n", (unsigned long)size / SZ_1M,
		&base);
	return 0;

err:
	pr_err("Failed to reserve %ld MiB\n", (unsigned long)size / SZ_1M);
	return ret;
}

/**
 * cma_alloc() - allocate pages from contiguous area
 * @cma:   Contiguous memory region for which the allocation is performed.
 * @count: Requested number of pages.
 * @align: Requested alignment of pages (in PAGE_SIZE order).
 *
 * This function allocates part of contiguous memory on specific
 * contiguous memory area.
 */
struct page *cma_alloc(struct cma *cma, size_t count, unsigned int align)
{
	unsigned long mask, offset, pfn, start = 0;
	unsigned long bitmap_maxno, bitmap_no, bitmap_count;
	struct page *page = NULL;
	int ret;
	int retry_after_sleep = 0;

	if (!cma || !cma->count)
		return NULL;

	pr_debug("%s(cma %p, count %zu, align %d)\n", __func__, (void *)cma,
		 count, align);

	if (!count)
		return NULL;

	trace_cma_alloc_start(count, align);

	mask = cma_bitmap_aligned_mask(cma, align);
	offset = cma_bitmap_aligned_offset(cma, align);
	bitmap_maxno = cma_bitmap_maxno(cma);
	bitmap_count = cma_bitmap_pages_to_bits(cma, count);

	if (bitmap_count > bitmap_maxno)
		return NULL;

	for (;;) {
		mutex_lock(&cma->lock);
		bitmap_no = bitmap_find_next_zero_area_off(cma->bitmap,
				bitmap_maxno, start, bitmap_count, mask,
				offset);
		if (bitmap_no >= bitmap_maxno) {
			if (retry_after_sleep < 2) {
				start = 0;
				/*
				* Page may be momentarily pinned by some other
				* process which has been scheduled out, eg.
				* in exit path, during unmap call, or process
				* fork and so cannot be freed there. Sleep
				* for 100ms and retry twice to see if it has
				* been freed later.
				*/
				mutex_unlock(&cma->lock);
				msleep(100);
				retry_after_sleep++;
				continue;
			} else {
				mutex_unlock(&cma->lock);
				break;
			}
		}
		bitmap_set(cma->bitmap, bitmap_no, bitmap_count);
		/*
		 * It's safe to drop the lock here. We've marked this region for
		 * our exclusive use. If the migration fails we will take the
		 * lock again and unmark it.
		 */
		mutex_unlock(&cma->lock);

		pfn = cma->base_pfn + (bitmap_no << cma->order_per_bit);
		mutex_lock(&cma_mutex);
		ret = alloc_contig_range(pfn, pfn + count, MIGRATE_CMA);
		mutex_unlock(&cma_mutex);
		if (ret == 0) {
			page = pfn_to_page(pfn);
			break;
		}

		cma_clear_bitmap(cma, pfn, count);
		if (ret != -EBUSY)
			break;

		pr_debug("%s(): memory range at %p is busy, retrying\n",
			 __func__, pfn_to_page(pfn));

		trace_cma_alloc_busy_retry(pfn, pfn_to_page(pfn), count, align);
		/* try again with a bit different memory target */
		start = bitmap_no + mask + 1;
	}

	trace_cma_alloc(page ? pfn : -1UL, page, count, align);

	pr_debug("%s(): returned %p\n", __func__, page);
	return page;
}

/**
 * cma_release() - release allocated pages
 * @cma:   Contiguous memory region for which the allocation is performed.
 * @pages: Allocated pages.
 * @count: Number of allocated pages.
 *
 * This function releases memory allocated by alloc_cma().
 * It returns false when provided pages do not belong to contiguous area and
 * true otherwise.
 */
bool cma_release(struct cma *cma, const struct page *pages, unsigned int count)
{
	unsigned long pfn;

	if (!cma || !pages)
		return false;

	pr_debug("%s(page %p)\n", __func__, (void *)pages);

	pfn = page_to_pfn(pages);

	if (pfn < cma->base_pfn || pfn >= cma->base_pfn + cma->count)
		return false;

	VM_BUG_ON(pfn + count > cma->base_pfn + cma->count);

	free_contig_range(pfn, count);
	cma_clear_bitmap(cma, pfn, count);
	trace_cma_release(pfn, pages, count);

	return true;
}<|MERGE_RESOLUTION|>--- conflicted
+++ resolved
@@ -34,13 +34,10 @@
 #include <linux/log2.h>
 #include <linux/cma.h>
 #include <linux/highmem.h>
-<<<<<<< HEAD
 #include <linux/delay.h>
 #include <linux/kmemleak.h>
 #include <trace/events/cma.h>
-=======
 #include <linux/io.h>
->>>>>>> 7a365d34
 
 #include "cma.h"
 
@@ -66,10 +63,6 @@
 	return (1UL << (align_order - cma->order_per_bit)) - 1;
 }
 
-<<<<<<< HEAD
-static unsigned long cma_bitmap_pages_to_bits(struct cma *cma,
-						unsigned long pages)
-=======
 /*
  * Find the offset of the base PFN from the specified align_order.
  * The value returned is represented in order_per_bits.
@@ -81,14 +74,8 @@
 		>> cma->order_per_bit;
 }
 
-static unsigned long cma_bitmap_maxno(struct cma *cma)
-{
-	return cma->count >> cma->order_per_bit;
-}
-
 static unsigned long cma_bitmap_pages_to_bits(const struct cma *cma,
 					      unsigned long pages)
->>>>>>> 7a365d34
 {
 	return ALIGN(pages, 1UL << cma->order_per_bit) >> cma->order_per_bit;
 }
@@ -346,17 +333,11 @@
 			}
 		}
 
-<<<<<<< HEAD
-		if (addr < highmem_start)
-			kmemleak_no_scan(__va(addr));
-
-=======
 		/*
 		 * kmemleak scans/reads tracked objects for pointers to other
 		 * objects but this address isn't mapped and accessible
 		 */
 		kmemleak_ignore(phys_to_virt(addr));
->>>>>>> 7a365d34
 		base = addr;
 	}
 

--- conflicted
+++ resolved
@@ -213,10 +213,6 @@
 VPATH		:= $(srctree)$(if $(KBUILD_EXTMOD),:$(KBUILD_EXTMOD))
 
 export srctree objtree VPATH
-<<<<<<< HEAD
-CCACHE := ccache
-=======
->>>>>>> e903eb4a
 
 # SUBARCH tells the usermode build what the underlying arch is.  That is set
 # first, and if a usermode build is happening, the "ARCH=um" on the command

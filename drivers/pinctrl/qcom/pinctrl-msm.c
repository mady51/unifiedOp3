--- conflicted
+++ resolved
@@ -1,10 +1,6 @@
 /*
  * Copyright (c) 2013, Sony Mobile Communications AB.
-<<<<<<< HEAD
  * Copyright (c) 2013-2017, The Linux Foundation. All rights reserved.
-=======
- * Copyright (c) 2013-2016, The Linux Foundation. All rights reserved.
->>>>>>> 0be2a951
  *
  * This program is free software; you can redistribute it and/or modify
  * it under the terms of the GNU General Public License version 2 and
@@ -674,19 +670,12 @@
 	g = &pctrl->soc->groups[d->hwirq];
 
 	spin_lock_irqsave(&pctrl->lock, flags);
-<<<<<<< HEAD
-
-	val = readl(pctrl->regs + g->intr_status_reg);
-	val &= ~BIT(g->intr_status_bit);
-	writel(val, pctrl->regs + g->intr_status_reg);
-
-=======
+
 #ifdef CONFIG_ONEPLUS_FASTCHG
 	val = readl(pctrl->regs + g->intr_status_reg);
 	val &= ~BIT(g->intr_status_bit);
 	writel(val, pctrl->regs + g->intr_status_reg);
 #endif
->>>>>>> 0be2a951
 	val = readl(pctrl->regs + g->intr_cfg_reg);
 	val |= BIT(g->intr_enable_bit);
 	writel(val, pctrl->regs + g->intr_cfg_reg);

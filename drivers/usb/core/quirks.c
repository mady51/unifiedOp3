/*
 * USB device quirk handling logic and table
 *
 * Copyright (c) 2007 Oliver Neukum
 * Copyright (c) 2007 Greg Kroah-Hartman <gregkh@suse.de>
 *
 * This program is free software; you can redistribute it and/or modify it
 * under the terms of the GNU General Public License as published by the Free
 * Software Foundation, version 2.
 *
 *
 */

#include <linux/usb.h>
#include <linux/usb/quirks.h>
#include <linux/usb/hcd.h>
#include "usb.h"

/* Lists of quirky USB devices, split in device quirks and interface quirks.
 * Device quirks are applied at the very beginning of the enumeration process,
 * right after reading the device descriptor. They can thus only match on device
 * information.
 *
 * Interface quirks are applied after reading all the configuration descriptors.
 * They can match on both device and interface information.
 *
 * Note that the DELAY_INIT and HONOR_BNUMINTERFACES quirks do not make sense as
 * interface quirks, as they only influence the enumeration process which is run
 * before processing the interface quirks.
 *
 * Please keep the lists ordered by:
 * 	1) Vendor ID
 * 	2) Product ID
 * 	3) Class ID
 */
static const struct usb_device_id usb_quirk_list[] = {
	/* CBM - Flash disk */
	{ USB_DEVICE(0x0204, 0x6025), .driver_info = USB_QUIRK_RESET_RESUME },

	/* HP 5300/5370C scanner */
	{ USB_DEVICE(0x03f0, 0x0701), .driver_info =
			USB_QUIRK_STRING_FETCH_255 },

	/* Creative SB Audigy 2 NX */
	{ USB_DEVICE(0x041e, 0x3020), .driver_info = USB_QUIRK_RESET_RESUME },

	/* Microsoft Wireless Laser Mouse 6000 Receiver */
	{ USB_DEVICE(0x045e, 0x00e1), .driver_info = USB_QUIRK_RESET_RESUME },

	/* Microsoft LifeCam-VX700 v2.0 */
	{ USB_DEVICE(0x045e, 0x0770), .driver_info = USB_QUIRK_RESET_RESUME },

	/* Logitech HD Pro Webcams C920, C920-C and C930e */
	{ USB_DEVICE(0x046d, 0x082d), .driver_info = USB_QUIRK_DELAY_INIT },
	{ USB_DEVICE(0x046d, 0x0841), .driver_info = USB_QUIRK_DELAY_INIT },
	{ USB_DEVICE(0x046d, 0x0843), .driver_info = USB_QUIRK_DELAY_INIT },

	/* Logitech Quickcam Fusion */
	{ USB_DEVICE(0x046d, 0x08c1), .driver_info = USB_QUIRK_RESET_RESUME },

	/* Logitech Quickcam Orbit MP */
	{ USB_DEVICE(0x046d, 0x08c2), .driver_info = USB_QUIRK_RESET_RESUME },

	/* Logitech Quickcam Pro for Notebook */
	{ USB_DEVICE(0x046d, 0x08c3), .driver_info = USB_QUIRK_RESET_RESUME },

	/* Logitech Quickcam Pro 5000 */
	{ USB_DEVICE(0x046d, 0x08c5), .driver_info = USB_QUIRK_RESET_RESUME },

	/* Logitech Quickcam OEM Dell Notebook */
	{ USB_DEVICE(0x046d, 0x08c6), .driver_info = USB_QUIRK_RESET_RESUME },

	/* Logitech Quickcam OEM Cisco VT Camera II */
	{ USB_DEVICE(0x046d, 0x08c7), .driver_info = USB_QUIRK_RESET_RESUME },

	/* Logitech Harmony 700-series */
	{ USB_DEVICE(0x046d, 0xc122), .driver_info = USB_QUIRK_DELAY_INIT },

	/* Philips PSC805 audio device */
	{ USB_DEVICE(0x0471, 0x0155), .driver_info = USB_QUIRK_RESET_RESUME },

	/* Artisman Watchdog Dongle */
	{ USB_DEVICE(0x04b4, 0x0526), .driver_info =
			USB_QUIRK_CONFIG_INTF_STRINGS },

	/* Microchip Joss Optical infrared touchboard device */
	{ USB_DEVICE(0x04d8, 0x000c), .driver_info =
			USB_QUIRK_CONFIG_INTF_STRINGS },

	/* CarrolTouch 4000U */
	{ USB_DEVICE(0x04e7, 0x0009), .driver_info = USB_QUIRK_RESET_RESUME },

	/* CarrolTouch 4500U */
	{ USB_DEVICE(0x04e7, 0x0030), .driver_info = USB_QUIRK_RESET_RESUME },

	/* Samsung Android phone modem - ID conflict with SPH-I500 */
	{ USB_DEVICE(0x04e8, 0x6601), .driver_info =
			USB_QUIRK_CONFIG_INTF_STRINGS },

	/* Elan Touchscreen */
	{ USB_DEVICE(0x04f3, 0x0089), .driver_info =
			USB_QUIRK_DEVICE_QUALIFIER },

	{ USB_DEVICE(0x04f3, 0x009b), .driver_info =
			USB_QUIRK_DEVICE_QUALIFIER },

	{ USB_DEVICE(0x04f3, 0x010c), .driver_info =
			USB_QUIRK_DEVICE_QUALIFIER },

	{ USB_DEVICE(0x04f3, 0x016f), .driver_info =
			USB_QUIRK_DEVICE_QUALIFIER },

	/* Roland SC-8820 */
	{ USB_DEVICE(0x0582, 0x0007), .driver_info = USB_QUIRK_RESET_RESUME },

	/* Edirol SD-20 */
	{ USB_DEVICE(0x0582, 0x0027), .driver_info = USB_QUIRK_RESET_RESUME },

	/* Alcor Micro Corp. Hub */
	{ USB_DEVICE(0x058f, 0x9254), .driver_info = USB_QUIRK_RESET_RESUME },

	/* appletouch */
	{ USB_DEVICE(0x05ac, 0x021a), .driver_info = USB_QUIRK_RESET_RESUME },

<<<<<<< HEAD
=======
	/* Genesys Logic hub, internally used by KY-688 USB 3.1 Type-C Hub */
	{ USB_DEVICE(0x05e3, 0x0612), .driver_info = USB_QUIRK_NO_LPM },

	/* Genesys Logic hub, internally used by Moshi USB to Ethernet Adapter */
	{ USB_DEVICE(0x05e3, 0x0616), .driver_info = USB_QUIRK_NO_LPM },

>>>>>>> 2179863e
	/* Avision AV600U */
	{ USB_DEVICE(0x0638, 0x0a13), .driver_info =
	  USB_QUIRK_STRING_FETCH_255 },

	/* Saitek Cyborg Gold Joystick */
	{ USB_DEVICE(0x06a3, 0x0006), .driver_info =
			USB_QUIRK_CONFIG_INTF_STRINGS },

	/* Guillemot Webcam Hercules Dualpix Exchange (2nd ID) */
	{ USB_DEVICE(0x06f8, 0x0804), .driver_info = USB_QUIRK_RESET_RESUME },

	/* Guillemot Webcam Hercules Dualpix Exchange*/
	{ USB_DEVICE(0x06f8, 0x3005), .driver_info = USB_QUIRK_RESET_RESUME },

	/* Midiman M-Audio Keystation 88es */
	{ USB_DEVICE(0x0763, 0x0192), .driver_info = USB_QUIRK_RESET_RESUME },

	/* M-Systems Flash Disk Pioneers */
	{ USB_DEVICE(0x08ec, 0x1000), .driver_info = USB_QUIRK_RESET_RESUME },

	/* Keytouch QWERTY Panel keyboard */
	{ USB_DEVICE(0x0926, 0x3333), .driver_info =
			USB_QUIRK_CONFIG_INTF_STRINGS },

	/* X-Rite/Gretag-Macbeth Eye-One Pro display colorimeter */
	{ USB_DEVICE(0x0971, 0x2000), .driver_info = USB_QUIRK_NO_SET_INTF },

	/* Broadcom BCM92035DGROM BT dongle */
	{ USB_DEVICE(0x0a5c, 0x2021), .driver_info = USB_QUIRK_RESET_RESUME },

	/* MAYA44USB sound device */
	{ USB_DEVICE(0x0a92, 0x0091), .driver_info = USB_QUIRK_RESET_RESUME },

	/* Action Semiconductor flash disk */
	{ USB_DEVICE(0x10d6, 0x2200), .driver_info =
			USB_QUIRK_STRING_FETCH_255 },

	/* SKYMEDI USB_DRIVE */
	{ USB_DEVICE(0x1516, 0x8628), .driver_info = USB_QUIRK_RESET_RESUME },

	/* Razer - Razer Blade Keyboard */
	{ USB_DEVICE(0x1532, 0x0116), .driver_info =
			USB_QUIRK_LINEAR_UFRAME_INTR_BINTERVAL },

	/* BUILDWIN Photo Frame */
	{ USB_DEVICE(0x1908, 0x1315), .driver_info =
			USB_QUIRK_HONOR_BNUMINTERFACES },

	/* INTEL VALUE SSD */
	{ USB_DEVICE(0x8086, 0xf1a5), .driver_info = USB_QUIRK_RESET_RESUME },

	/* Corsair Strafe RGB */
	{ USB_DEVICE(0x1b1c, 0x1b20), .driver_info = USB_QUIRK_DELAY_INIT },

	/* Corsair K70 LUX */
	{ USB_DEVICE(0x1b1c, 0x1b36), .driver_info = USB_QUIRK_DELAY_INIT },

	/* MIDI keyboard WORLDE MINI */
	{ USB_DEVICE(0x1c75, 0x0204), .driver_info =
			USB_QUIRK_CONFIG_INTF_STRINGS },

	/* USB3503 */
	{ USB_DEVICE(0x0424, 0x3503), .driver_info = USB_QUIRK_RESET_RESUME },

	/* ASUS Base Station(T100) */
	{ USB_DEVICE(0x0b05, 0x17e0), .driver_info =
			USB_QUIRK_IGNORE_REMOTE_WAKEUP },

	/* Protocol and OTG Electrical Test Device */
	{ USB_DEVICE(0x1a0a, 0x0200), .driver_info =
			USB_QUIRK_LINEAR_UFRAME_INTR_BINTERVAL },

	{ }  /* terminating entry must be last */
};

static const struct usb_device_id usb_interface_quirk_list[] = {
	/* Logitech UVC Cameras */
	{ USB_VENDOR_AND_INTERFACE_INFO(0x046d, USB_CLASS_VIDEO, 1, 0),
	  .driver_info = USB_QUIRK_RESET_RESUME },

	{ }  /* terminating entry must be last */
};

static const struct usb_device_id usb_amd_resume_quirk_list[] = {
	/* Lenovo Mouse with Pixart controller */
	{ USB_DEVICE(0x17ef, 0x602e), .driver_info = USB_QUIRK_RESET_RESUME },

	/* Pixart Mouse */
	{ USB_DEVICE(0x093a, 0x2500), .driver_info = USB_QUIRK_RESET_RESUME },
	{ USB_DEVICE(0x093a, 0x2510), .driver_info = USB_QUIRK_RESET_RESUME },
	{ USB_DEVICE(0x093a, 0x2521), .driver_info = USB_QUIRK_RESET_RESUME },
	{ USB_DEVICE(0x03f0, 0x2b4a), .driver_info = USB_QUIRK_RESET_RESUME },

	/* Logitech Optical Mouse M90/M100 */
	{ USB_DEVICE(0x046d, 0xc05a), .driver_info = USB_QUIRK_RESET_RESUME },

	{ }  /* terminating entry must be last */
};

static bool usb_match_any_interface(struct usb_device *udev,
				    const struct usb_device_id *id)
{
	unsigned int i;

	for (i = 0; i < udev->descriptor.bNumConfigurations; ++i) {
		struct usb_host_config *cfg = &udev->config[i];
		unsigned int j;

		for (j = 0; j < cfg->desc.bNumInterfaces; ++j) {
			struct usb_interface_cache *cache;
			struct usb_host_interface *intf;

			cache = cfg->intf_cache[j];
			if (cache->num_altsetting == 0)
				continue;

			intf = &cache->altsetting[0];
			if (usb_match_one_id_intf(udev, intf, id))
				return true;
		}
	}

	return false;
}

static int usb_amd_resume_quirk(struct usb_device *udev)
{
	struct usb_hcd *hcd;

	hcd = bus_to_hcd(udev->bus);
	/* The device should be attached directly to root hub */
	if (udev->level == 1 && hcd->amd_resume_bug == 1)
		return 1;

	return 0;
}

static u32 __usb_detect_quirks(struct usb_device *udev,
			       const struct usb_device_id *id)
{
	u32 quirks = 0;

	for (; id->match_flags; id++) {
		if (!usb_match_device(udev, id))
			continue;

		if ((id->match_flags & USB_DEVICE_ID_MATCH_INT_INFO) &&
		    !usb_match_any_interface(udev, id))
			continue;

		quirks |= (u32)(id->driver_info);
	}

	return quirks;
}

/*
 * Detect any quirks the device has, and do any housekeeping for it if needed.
 */
void usb_detect_quirks(struct usb_device *udev)
{
	udev->quirks = __usb_detect_quirks(udev, usb_quirk_list);

	/*
	 * Pixart-based mice would trigger remote wakeup issue on AMD
	 * Yangtze chipset, so set them as RESET_RESUME flag.
	 */
	if (usb_amd_resume_quirk(udev))
		udev->quirks |= __usb_detect_quirks(udev,
				usb_amd_resume_quirk_list);

	if (udev->quirks)
		dev_dbg(&udev->dev, "USB quirks for this device: %x\n",
			udev->quirks);

#ifdef CONFIG_USB_DEFAULT_PERSIST
	if (!(udev->quirks & USB_QUIRK_RESET))
		udev->persist_enabled = 1;
#else
	/* Hubs are automatically enabled for USB-PERSIST */
	if (udev->descriptor.bDeviceClass == USB_CLASS_HUB)
		udev->persist_enabled = 1;
#endif	/* CONFIG_USB_DEFAULT_PERSIST */
}

void usb_detect_interface_quirks(struct usb_device *udev)
{
	u32 quirks;

	quirks = __usb_detect_quirks(udev, usb_interface_quirk_list);
	if (quirks == 0)
		return;

	dev_dbg(&udev->dev, "USB interface quirks for this device: %x\n",
		quirks);
	udev->quirks |= quirks;
}<|MERGE_RESOLUTION|>--- conflicted
+++ resolved
@@ -122,15 +122,9 @@
 	/* appletouch */
 	{ USB_DEVICE(0x05ac, 0x021a), .driver_info = USB_QUIRK_RESET_RESUME },
 
-<<<<<<< HEAD
-=======
 	/* Genesys Logic hub, internally used by KY-688 USB 3.1 Type-C Hub */
 	{ USB_DEVICE(0x05e3, 0x0612), .driver_info = USB_QUIRK_NO_LPM },
 
-	/* Genesys Logic hub, internally used by Moshi USB to Ethernet Adapter */
-	{ USB_DEVICE(0x05e3, 0x0616), .driver_info = USB_QUIRK_NO_LPM },
-
->>>>>>> 2179863e
 	/* Avision AV600U */
 	{ USB_DEVICE(0x0638, 0x0a13), .driver_info =
 	  USB_QUIRK_STRING_FETCH_255 },

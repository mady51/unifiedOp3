--- conflicted
+++ resolved
@@ -170,13 +170,8 @@
 	{ USB_DEVICE(0x1908, 0x1315), .driver_info =
 			USB_QUIRK_HONOR_BNUMINTERFACES },
 
-<<<<<<< HEAD
 	/* INTEL VALUE SSD */
 	{ USB_DEVICE(0x8086, 0xf1a5), .driver_info = USB_QUIRK_RESET_RESUME },
-=======
-	/* Protocol and OTG Electrical Test Device */
-	{ USB_DEVICE(0x1a0a, 0x0200), .driver_info =
-			USB_QUIRK_LINEAR_UFRAME_INTR_BINTERVAL },
 
 	/* Corsair Strafe RGB */
 	{ USB_DEVICE(0x1b1c, 0x1b20), .driver_info = USB_QUIRK_DELAY_INIT },
@@ -187,13 +182,6 @@
 	/* MIDI keyboard WORLDE MINI */
 	{ USB_DEVICE(0x1c75, 0x0204), .driver_info =
 			USB_QUIRK_CONFIG_INTF_STRINGS },
-
-	/* Acer C120 LED Projector */
-	{ USB_DEVICE(0x1de1, 0xc102), .driver_info = USB_QUIRK_NO_LPM },
-
-	/* Blackmagic Design Intensity Shuttle */
-	{ USB_DEVICE(0x1edb, 0xbd3b), .driver_info = USB_QUIRK_NO_LPM },
->>>>>>> b4251805
 
 	/* USB3503 */
 	{ USB_DEVICE(0x0424, 0x3503), .driver_info = USB_QUIRK_RESET_RESUME },
@@ -225,6 +213,7 @@
 	{ USB_DEVICE(0x093a, 0x2500), .driver_info = USB_QUIRK_RESET_RESUME },
 	{ USB_DEVICE(0x093a, 0x2510), .driver_info = USB_QUIRK_RESET_RESUME },
 	{ USB_DEVICE(0x093a, 0x2521), .driver_info = USB_QUIRK_RESET_RESUME },
+	{ USB_DEVICE(0x03f0, 0x2b4a), .driver_info = USB_QUIRK_RESET_RESUME },
 
 	/* Logitech Optical Mouse M90/M100 */
 	{ USB_DEVICE(0x046d, 0xc05a), .driver_info = USB_QUIRK_RESET_RESUME },

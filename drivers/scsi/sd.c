/*
 *      sd.c Copyright (C) 1992 Drew Eckhardt
 *           Copyright (C) 1993, 1994, 1995, 1999 Eric Youngdale
 *
 *      Linux scsi disk driver
 *              Initial versions: Drew Eckhardt
 *              Subsequent revisions: Eric Youngdale
 *	Modification history:
 *       - Drew Eckhardt <drew@colorado.edu> original
 *       - Eric Youngdale <eric@andante.org> add scatter-gather, multiple 
 *         outstanding request, and other enhancements.
 *         Support loadable low-level scsi drivers.
 *       - Jirka Hanika <geo@ff.cuni.cz> support more scsi disks using 
 *         eight major numbers.
 *       - Richard Gooch <rgooch@atnf.csiro.au> support devfs.
 *	 - Torben Mathiasen <tmm@image.dk> Resource allocation fixes in 
 *	   sd_init and cleanups.
 *	 - Alex Davis <letmein@erols.com> Fix problem where partition info
 *	   not being read in sd_open. Fix problem where removable media 
 *	   could be ejected after sd_open.
 *	 - Douglas Gilbert <dgilbert@interlog.com> cleanup for lk 2.5.x
 *	 - Badari Pulavarty <pbadari@us.ibm.com>, Matthew Wilcox 
 *	   <willy@debian.org>, Kurt Garloff <garloff@suse.de>: 
 *	   Support 32k/1M disks.
 *
 *	Logging policy (needs CONFIG_SCSI_LOGGING defined):
 *	 - setting up transfer: SCSI_LOG_HLQUEUE levels 1 and 2
 *	 - end of transfer (bh + scsi_lib): SCSI_LOG_HLCOMPLETE level 1
 *	 - entering sd_ioctl: SCSI_LOG_IOCTL level 1
 *	 - entering other commands: SCSI_LOG_HLQUEUE level 3
 *	Note: when the logging level is set by the user, it must be greater
 *	than the level indicated above to trigger output.	
 */

#include <linux/module.h>
#include <linux/fs.h>
#include <linux/kernel.h>
#include <linux/mm.h>
#include <linux/bio.h>
#include <linux/genhd.h>
#include <linux/hdreg.h>
#include <linux/errno.h>
#include <linux/idr.h>
#include <linux/interrupt.h>
#include <linux/init.h>
#include <linux/blkdev.h>
#include <linux/blkpg.h>
#include <linux/delay.h>
#include <linux/mutex.h>
#include <linux/string_helpers.h>
#include <linux/async.h>
#include <linux/slab.h>
#include <linux/pm_runtime.h>
#include <asm/uaccess.h>
#include <asm/unaligned.h>

#include <scsi/scsi.h>
#include <scsi/scsi_cmnd.h>
#include <scsi/scsi_dbg.h>
#include <scsi/scsi_device.h>
#include <scsi/scsi_driver.h>
#include <scsi/scsi_eh.h>
#include <scsi/scsi_host.h>
#include <scsi/scsi_ioctl.h>
#include <scsi/scsicam.h>

#include "sd.h"
#include "scsi_priv.h"
#include "scsi_logging.h"

MODULE_AUTHOR("Eric Youngdale");
MODULE_DESCRIPTION("SCSI disk (sd) driver");
MODULE_LICENSE("GPL");

MODULE_ALIAS_BLOCKDEV_MAJOR(SCSI_DISK0_MAJOR);
MODULE_ALIAS_BLOCKDEV_MAJOR(SCSI_DISK1_MAJOR);
MODULE_ALIAS_BLOCKDEV_MAJOR(SCSI_DISK2_MAJOR);
MODULE_ALIAS_BLOCKDEV_MAJOR(SCSI_DISK3_MAJOR);
MODULE_ALIAS_BLOCKDEV_MAJOR(SCSI_DISK4_MAJOR);
MODULE_ALIAS_BLOCKDEV_MAJOR(SCSI_DISK5_MAJOR);
MODULE_ALIAS_BLOCKDEV_MAJOR(SCSI_DISK6_MAJOR);
MODULE_ALIAS_BLOCKDEV_MAJOR(SCSI_DISK7_MAJOR);
MODULE_ALIAS_BLOCKDEV_MAJOR(SCSI_DISK8_MAJOR);
MODULE_ALIAS_BLOCKDEV_MAJOR(SCSI_DISK9_MAJOR);
MODULE_ALIAS_BLOCKDEV_MAJOR(SCSI_DISK10_MAJOR);
MODULE_ALIAS_BLOCKDEV_MAJOR(SCSI_DISK11_MAJOR);
MODULE_ALIAS_BLOCKDEV_MAJOR(SCSI_DISK12_MAJOR);
MODULE_ALIAS_BLOCKDEV_MAJOR(SCSI_DISK13_MAJOR);
MODULE_ALIAS_BLOCKDEV_MAJOR(SCSI_DISK14_MAJOR);
MODULE_ALIAS_BLOCKDEV_MAJOR(SCSI_DISK15_MAJOR);
MODULE_ALIAS_SCSI_DEVICE(TYPE_DISK);
MODULE_ALIAS_SCSI_DEVICE(TYPE_MOD);
MODULE_ALIAS_SCSI_DEVICE(TYPE_RBC);

#if !defined(CONFIG_DEBUG_BLOCK_EXT_DEVT)
#define SD_MINORS	16
#else
#define SD_MINORS	0
#endif

static void sd_config_discard(struct scsi_disk *, unsigned int);
static void sd_config_write_same(struct scsi_disk *);
static int  sd_revalidate_disk(struct gendisk *);
static void sd_unlock_native_capacity(struct gendisk *disk);
static int  sd_probe(struct device *);
static int  sd_remove(struct device *);
static void sd_shutdown(struct device *);
static int sd_suspend_system(struct device *);
static int sd_suspend_runtime(struct device *);
static int sd_resume(struct device *);
static void sd_rescan(struct device *);
static int sd_init_command(struct scsi_cmnd *SCpnt);
static void sd_uninit_command(struct scsi_cmnd *SCpnt);
static int sd_done(struct scsi_cmnd *);
static int sd_eh_action(struct scsi_cmnd *, int);
static void sd_read_capacity(struct scsi_disk *sdkp, unsigned char *buffer);
static void scsi_disk_release(struct device *cdev);
static void sd_print_sense_hdr(struct scsi_disk *, struct scsi_sense_hdr *);
static void sd_print_result(struct scsi_disk *, int);

static DEFINE_SPINLOCK(sd_index_lock);
static DEFINE_IDA(sd_index_ida);

/* This semaphore is used to mediate the 0->1 reference get in the
 * face of object destruction (i.e. we can't allow a get on an
 * object after last put) */
static DEFINE_MUTEX(sd_ref_mutex);

static struct kmem_cache *sd_cdb_cache;
static mempool_t *sd_cdb_pool;

static const char *sd_cache_types[] = {
	"write through", "none", "write back",
	"write back, no read (daft)"
};

static void sd_set_flush_flag(struct scsi_disk *sdkp)
{
	unsigned flush = 0;

	if (sdkp->WCE) {
		flush |= REQ_FLUSH;
		if (sdkp->DPOFUA)
			flush |= REQ_FUA;
	}

	blk_queue_flush(sdkp->disk->queue, flush);
}

static ssize_t
cache_type_store(struct device *dev, struct device_attribute *attr,
		 const char *buf, size_t count)
{
	int i, ct = -1, rcd, wce, sp;
	struct scsi_disk *sdkp = to_scsi_disk(dev);
	struct scsi_device *sdp = sdkp->device;
	char buffer[64];
	char *buffer_data;
	struct scsi_mode_data data;
	struct scsi_sense_hdr sshdr;
	static const char temp[] = "temporary ";
	int len;

	if (sdp->type != TYPE_DISK)
		/* no cache control on RBC devices; theoretically they
		 * can do it, but there's probably so many exceptions
		 * it's not worth the risk */
		return -EINVAL;

	if (strncmp(buf, temp, sizeof(temp) - 1) == 0) {
		buf += sizeof(temp) - 1;
		sdkp->cache_override = 1;
	} else {
		sdkp->cache_override = 0;
	}

	for (i = 0; i < ARRAY_SIZE(sd_cache_types); i++) {
		len = strlen(sd_cache_types[i]);
		if (strncmp(sd_cache_types[i], buf, len) == 0 &&
		    buf[len] == '\n') {
			ct = i;
			break;
		}
	}
	if (ct < 0)
		return -EINVAL;
	rcd = ct & 0x01 ? 1 : 0;
	wce = (ct & 0x02) && !sdkp->write_prot ? 1 : 0;

	if (sdkp->cache_override) {
		sdkp->WCE = wce;
		sdkp->RCD = rcd;
		sd_set_flush_flag(sdkp);
		return count;
	}

	if (scsi_mode_sense(sdp, 0x08, 8, buffer, sizeof(buffer), SD_TIMEOUT,
			    SD_MAX_RETRIES, &data, NULL))
		return -EINVAL;
	len = min_t(size_t, sizeof(buffer), data.length - data.header_length -
		  data.block_descriptor_length);
	buffer_data = buffer + data.header_length +
		data.block_descriptor_length;
	buffer_data[2] &= ~0x05;
	buffer_data[2] |= wce << 2 | rcd;
	sp = buffer_data[0] & 0x80 ? 1 : 0;

	if (scsi_mode_select(sdp, 1, sp, 8, buffer_data, len, SD_TIMEOUT,
			     SD_MAX_RETRIES, &data, &sshdr)) {
		if (scsi_sense_valid(&sshdr))
			sd_print_sense_hdr(sdkp, &sshdr);
		return -EINVAL;
	}
	revalidate_disk(sdkp->disk);
	return count;
}

static ssize_t
manage_start_stop_show(struct device *dev, struct device_attribute *attr,
		       char *buf)
{
	struct scsi_disk *sdkp = to_scsi_disk(dev);
	struct scsi_device *sdp = sdkp->device;

	return snprintf(buf, 20, "%u\n", sdp->manage_start_stop);
}

static ssize_t
manage_start_stop_store(struct device *dev, struct device_attribute *attr,
			const char *buf, size_t count)
{
	struct scsi_disk *sdkp = to_scsi_disk(dev);
	struct scsi_device *sdp = sdkp->device;

	if (!capable(CAP_SYS_ADMIN))
		return -EACCES;

	sdp->manage_start_stop = simple_strtoul(buf, NULL, 10);

	return count;
}
static DEVICE_ATTR_RW(manage_start_stop);

static ssize_t
allow_restart_show(struct device *dev, struct device_attribute *attr, char *buf)
{
	struct scsi_disk *sdkp = to_scsi_disk(dev);

	return snprintf(buf, 40, "%d\n", sdkp->device->allow_restart);
}

static ssize_t
allow_restart_store(struct device *dev, struct device_attribute *attr,
		    const char *buf, size_t count)
{
	struct scsi_disk *sdkp = to_scsi_disk(dev);
	struct scsi_device *sdp = sdkp->device;

	if (!capable(CAP_SYS_ADMIN))
		return -EACCES;

	if (sdp->type != TYPE_DISK)
		return -EINVAL;

	sdp->allow_restart = simple_strtoul(buf, NULL, 10);

	return count;
}
static DEVICE_ATTR_RW(allow_restart);

static ssize_t
cache_type_show(struct device *dev, struct device_attribute *attr, char *buf)
{
	struct scsi_disk *sdkp = to_scsi_disk(dev);
	int ct = sdkp->RCD + 2*sdkp->WCE;

	return snprintf(buf, 40, "%s\n", sd_cache_types[ct]);
}
static DEVICE_ATTR_RW(cache_type);

static ssize_t
FUA_show(struct device *dev, struct device_attribute *attr, char *buf)
{
	struct scsi_disk *sdkp = to_scsi_disk(dev);

	return snprintf(buf, 20, "%u\n", sdkp->DPOFUA);
}
static DEVICE_ATTR_RO(FUA);

static ssize_t
protection_type_show(struct device *dev, struct device_attribute *attr,
		     char *buf)
{
	struct scsi_disk *sdkp = to_scsi_disk(dev);

	return snprintf(buf, 20, "%u\n", sdkp->protection_type);
}

static ssize_t
protection_type_store(struct device *dev, struct device_attribute *attr,
		      const char *buf, size_t count)
{
	struct scsi_disk *sdkp = to_scsi_disk(dev);
	unsigned int val;
	int err;

	if (!capable(CAP_SYS_ADMIN))
		return -EACCES;

	err = kstrtouint(buf, 10, &val);

	if (err)
		return err;

	if (val >= 0 && val <= SD_DIF_TYPE3_PROTECTION)
		sdkp->protection_type = val;

	return count;
}
static DEVICE_ATTR_RW(protection_type);

static ssize_t
protection_mode_show(struct device *dev, struct device_attribute *attr,
		     char *buf)
{
	struct scsi_disk *sdkp = to_scsi_disk(dev);
	struct scsi_device *sdp = sdkp->device;
	unsigned int dif, dix;

	dif = scsi_host_dif_capable(sdp->host, sdkp->protection_type);
	dix = scsi_host_dix_capable(sdp->host, sdkp->protection_type);

	if (!dix && scsi_host_dix_capable(sdp->host, SD_DIF_TYPE0_PROTECTION)) {
		dif = 0;
		dix = 1;
	}

	if (!dif && !dix)
		return snprintf(buf, 20, "none\n");

	return snprintf(buf, 20, "%s%u\n", dix ? "dix" : "dif", dif);
}
static DEVICE_ATTR_RO(protection_mode);

static ssize_t
app_tag_own_show(struct device *dev, struct device_attribute *attr, char *buf)
{
	struct scsi_disk *sdkp = to_scsi_disk(dev);

	return snprintf(buf, 20, "%u\n", sdkp->ATO);
}
static DEVICE_ATTR_RO(app_tag_own);

static ssize_t
thin_provisioning_show(struct device *dev, struct device_attribute *attr,
		       char *buf)
{
	struct scsi_disk *sdkp = to_scsi_disk(dev);

	return snprintf(buf, 20, "%u\n", sdkp->lbpme);
}
static DEVICE_ATTR_RO(thin_provisioning);

static const char *lbp_mode[] = {
	[SD_LBP_FULL]		= "full",
	[SD_LBP_UNMAP]		= "unmap",
	[SD_LBP_WS16]		= "writesame_16",
	[SD_LBP_WS10]		= "writesame_10",
	[SD_LBP_ZERO]		= "writesame_zero",
	[SD_LBP_DISABLE]	= "disabled",
};

static ssize_t
provisioning_mode_show(struct device *dev, struct device_attribute *attr,
		       char *buf)
{
	struct scsi_disk *sdkp = to_scsi_disk(dev);

	return snprintf(buf, 20, "%s\n", lbp_mode[sdkp->provisioning_mode]);
}

static ssize_t
provisioning_mode_store(struct device *dev, struct device_attribute *attr,
			const char *buf, size_t count)
{
	struct scsi_disk *sdkp = to_scsi_disk(dev);
	struct scsi_device *sdp = sdkp->device;

	if (!capable(CAP_SYS_ADMIN))
		return -EACCES;

	if (sdp->type != TYPE_DISK)
		return -EINVAL;

	if (!strncmp(buf, lbp_mode[SD_LBP_UNMAP], 20))
		sd_config_discard(sdkp, SD_LBP_UNMAP);
	else if (!strncmp(buf, lbp_mode[SD_LBP_WS16], 20))
		sd_config_discard(sdkp, SD_LBP_WS16);
	else if (!strncmp(buf, lbp_mode[SD_LBP_WS10], 20))
		sd_config_discard(sdkp, SD_LBP_WS10);
	else if (!strncmp(buf, lbp_mode[SD_LBP_ZERO], 20))
		sd_config_discard(sdkp, SD_LBP_ZERO);
	else if (!strncmp(buf, lbp_mode[SD_LBP_DISABLE], 20))
		sd_config_discard(sdkp, SD_LBP_DISABLE);
	else
		return -EINVAL;

	return count;
}
static DEVICE_ATTR_RW(provisioning_mode);

static ssize_t
max_medium_access_timeouts_show(struct device *dev,
				struct device_attribute *attr, char *buf)
{
	struct scsi_disk *sdkp = to_scsi_disk(dev);

	return snprintf(buf, 20, "%u\n", sdkp->max_medium_access_timeouts);
}

static ssize_t
max_medium_access_timeouts_store(struct device *dev,
				 struct device_attribute *attr, const char *buf,
				 size_t count)
{
	struct scsi_disk *sdkp = to_scsi_disk(dev);
	int err;

	if (!capable(CAP_SYS_ADMIN))
		return -EACCES;

	err = kstrtouint(buf, 10, &sdkp->max_medium_access_timeouts);

	return err ? err : count;
}
static DEVICE_ATTR_RW(max_medium_access_timeouts);

static ssize_t
max_write_same_blocks_show(struct device *dev, struct device_attribute *attr,
			   char *buf)
{
	struct scsi_disk *sdkp = to_scsi_disk(dev);

	return snprintf(buf, 20, "%u\n", sdkp->max_ws_blocks);
}

static ssize_t
max_write_same_blocks_store(struct device *dev, struct device_attribute *attr,
			    const char *buf, size_t count)
{
	struct scsi_disk *sdkp = to_scsi_disk(dev);
	struct scsi_device *sdp = sdkp->device;
	unsigned long max;
	int err;

	if (!capable(CAP_SYS_ADMIN))
		return -EACCES;

	if (sdp->type != TYPE_DISK)
		return -EINVAL;

	err = kstrtoul(buf, 10, &max);

	if (err)
		return err;

	if (max == 0)
		sdp->no_write_same = 1;
	else if (max <= SD_MAX_WS16_BLOCKS) {
		sdp->no_write_same = 0;
		sdkp->max_ws_blocks = max;
	}

	sd_config_write_same(sdkp);

	return count;
}
static DEVICE_ATTR_RW(max_write_same_blocks);

static struct attribute *sd_disk_attrs[] = {
	&dev_attr_cache_type.attr,
	&dev_attr_FUA.attr,
	&dev_attr_allow_restart.attr,
	&dev_attr_manage_start_stop.attr,
	&dev_attr_protection_type.attr,
	&dev_attr_protection_mode.attr,
	&dev_attr_app_tag_own.attr,
	&dev_attr_thin_provisioning.attr,
	&dev_attr_provisioning_mode.attr,
	&dev_attr_max_write_same_blocks.attr,
	&dev_attr_max_medium_access_timeouts.attr,
	NULL,
};
ATTRIBUTE_GROUPS(sd_disk);

static struct class sd_disk_class = {
	.name		= "scsi_disk",
	.owner		= THIS_MODULE,
	.dev_release	= scsi_disk_release,
	.dev_groups	= sd_disk_groups,
};

static const struct dev_pm_ops sd_pm_ops = {
	.suspend		= sd_suspend_system,
	.resume			= sd_resume,
	.poweroff		= sd_suspend_system,
	.restore		= sd_resume,
	.runtime_suspend	= sd_suspend_runtime,
	.runtime_resume		= sd_resume,
};

static struct scsi_driver sd_template = {
	.owner			= THIS_MODULE,
	.gendrv = {
		.name		= "sd",
		.probe		= sd_probe,
		.remove		= sd_remove,
		.shutdown	= sd_shutdown,
		.pm		= &sd_pm_ops,
	},
	.rescan			= sd_rescan,
	.init_command		= sd_init_command,
	.uninit_command		= sd_uninit_command,
	.done			= sd_done,
	.eh_action		= sd_eh_action,
};

/*
 * Dummy kobj_map->probe function.
 * The default ->probe function will call modprobe, which is
 * pointless as this module is already loaded.
 */
static struct kobject *sd_default_probe(dev_t devt, int *partno, void *data)
{
	return NULL;
}

/*
 * Device no to disk mapping:
 * 
 *       major         disc2     disc  p1
 *   |............|.............|....|....| <- dev_t
 *    31        20 19          8 7  4 3  0
 * 
 * Inside a major, we have 16k disks, however mapped non-
 * contiguously. The first 16 disks are for major0, the next
 * ones with major1, ... Disk 256 is for major0 again, disk 272 
 * for major1, ... 
 * As we stay compatible with our numbering scheme, we can reuse 
 * the well-know SCSI majors 8, 65--71, 136--143.
 */
static int sd_major(int major_idx)
{
	switch (major_idx) {
	case 0:
		return SCSI_DISK0_MAJOR;
	case 1 ... 7:
		return SCSI_DISK1_MAJOR + major_idx - 1;
	case 8 ... 15:
		return SCSI_DISK8_MAJOR + major_idx - 8;
	default:
		BUG();
		return 0;	/* shut up gcc */
	}
}

static struct scsi_disk *__scsi_disk_get(struct gendisk *disk)
{
	struct scsi_disk *sdkp = NULL;

	if (disk->private_data) {
		sdkp = scsi_disk(disk);
		if (scsi_device_get(sdkp->device) == 0)
			get_device(&sdkp->dev);
		else
			sdkp = NULL;
	}
	return sdkp;
}

static struct scsi_disk *scsi_disk_get(struct gendisk *disk)
{
	struct scsi_disk *sdkp;

	mutex_lock(&sd_ref_mutex);
	sdkp = __scsi_disk_get(disk);
	mutex_unlock(&sd_ref_mutex);
	return sdkp;
}

struct scsi_disk *scsi_disk_get_from_dev(struct device *dev)
{
	struct scsi_disk *sdkp;

	mutex_lock(&sd_ref_mutex);
	sdkp = dev_get_drvdata(dev);
	if (sdkp)
		sdkp = __scsi_disk_get(sdkp->disk);
	mutex_unlock(&sd_ref_mutex);
	return sdkp;
}

static void scsi_disk_put(struct scsi_disk *sdkp)
{
	struct scsi_device *sdev = sdkp->device;

	mutex_lock(&sd_ref_mutex);
	put_device(&sdkp->dev);
	scsi_device_put(sdev);
	mutex_unlock(&sd_ref_mutex);
}

struct gendisk *scsi_gendisk_get_from_dev(struct device *dev)
{
	struct scsi_disk *sdkp;

	mutex_lock(&sd_ref_mutex);
	sdkp = dev_get_drvdata(dev);
	if (sdkp)
		sdkp = __scsi_disk_get(sdkp->disk);
	mutex_unlock(&sd_ref_mutex);
	return !sdkp ? NULL : sdkp->disk;
}
EXPORT_SYMBOL(scsi_gendisk_get_from_dev);

void scsi_gendisk_put(struct device *dev)
{
	struct scsi_disk *sdkp = dev_get_drvdata(dev);
	struct scsi_device *sdev = sdkp->device;

	mutex_lock(&sd_ref_mutex);
	put_device(&sdkp->dev);
	scsi_device_put(sdev);
	mutex_unlock(&sd_ref_mutex);
}
EXPORT_SYMBOL(scsi_gendisk_put);

static unsigned char sd_setup_protect_cmnd(struct scsi_cmnd *scmd,
					   unsigned int dix, unsigned int dif)
{
	struct bio *bio = scmd->request->bio;
	unsigned int prot_op = sd_prot_op(rq_data_dir(scmd->request), dix, dif);
	unsigned int protect = 0;

	if (dix) {				/* DIX Type 0, 1, 2, 3 */
		if (bio_integrity_flagged(bio, BIP_IP_CHECKSUM))
			scmd->prot_flags |= SCSI_PROT_IP_CHECKSUM;

		if (bio_integrity_flagged(bio, BIP_CTRL_NOCHECK) == false)
			scmd->prot_flags |= SCSI_PROT_GUARD_CHECK;
	}

	if (dif != SD_DIF_TYPE3_PROTECTION) {	/* DIX/DIF Type 0, 1, 2 */
		scmd->prot_flags |= SCSI_PROT_REF_INCREMENT;

		if (bio_integrity_flagged(bio, BIP_CTRL_NOCHECK) == false)
			scmd->prot_flags |= SCSI_PROT_REF_CHECK;
	}

	if (dif) {				/* DIX/DIF Type 1, 2, 3 */
		scmd->prot_flags |= SCSI_PROT_TRANSFER_PI;

		if (bio_integrity_flagged(bio, BIP_DISK_NOCHECK))
			protect = 3 << 5;	/* Disable target PI checking */
		else
			protect = 1 << 5;	/* Enable target PI checking */
	}

	scsi_set_prot_op(scmd, prot_op);
	scsi_set_prot_type(scmd, dif);
	scmd->prot_flags &= sd_prot_flag_mask(prot_op);

	return protect;
}

static void sd_config_discard(struct scsi_disk *sdkp, unsigned int mode)
{
	struct request_queue *q = sdkp->disk->queue;
	unsigned int logical_block_size = sdkp->device->sector_size;
	unsigned int max_blocks = 0;

	q->limits.discard_zeroes_data = sdkp->lbprz;
	q->limits.discard_alignment = sdkp->unmap_alignment *
		logical_block_size;
	q->limits.discard_granularity =
		max(sdkp->physical_block_size,
		    sdkp->unmap_granularity * logical_block_size);

	sdkp->provisioning_mode = mode;

	switch (mode) {

	case SD_LBP_DISABLE:
		q->limits.max_discard_sectors = 0;
		queue_flag_clear_unlocked(QUEUE_FLAG_DISCARD, q);
		return;

	case SD_LBP_UNMAP:
		max_blocks = min_not_zero(sdkp->max_unmap_blocks,
					  (u32)SD_MAX_WS16_BLOCKS);
		break;

	case SD_LBP_WS16:
		max_blocks = min_not_zero(sdkp->max_ws_blocks,
					  (u32)SD_MAX_WS16_BLOCKS);
		break;

	case SD_LBP_WS10:
		max_blocks = min_not_zero(sdkp->max_ws_blocks,
					  (u32)SD_MAX_WS10_BLOCKS);
		break;

	case SD_LBP_ZERO:
		max_blocks = min_not_zero(sdkp->max_ws_blocks,
					  (u32)SD_MAX_WS10_BLOCKS);
		q->limits.discard_zeroes_data = 1;
		break;
	}

	q->limits.max_discard_sectors = max_blocks * (logical_block_size >> 9);
	queue_flag_set_unlocked(QUEUE_FLAG_DISCARD, q);
}

/**
 * sd_setup_discard_cmnd - unmap blocks on thinly provisioned device
 * @sdp: scsi device to operate one
 * @rq: Request to prepare
 *
 * Will issue either UNMAP or WRITE SAME(16) depending on preference
 * indicated by target device.
 **/
static int sd_setup_discard_cmnd(struct scsi_cmnd *cmd)
{
	struct request *rq = cmd->request;
	struct scsi_device *sdp = cmd->device;
	struct scsi_disk *sdkp = scsi_disk(rq->rq_disk);
	sector_t sector = blk_rq_pos(rq);
	unsigned int nr_sectors = blk_rq_sectors(rq);
	unsigned int nr_bytes = blk_rq_bytes(rq);
	unsigned int len;
	int ret;
	char *buf;
	struct page *page;

	sector >>= ilog2(sdp->sector_size) - 9;
	nr_sectors >>= ilog2(sdp->sector_size) - 9;

	page = alloc_page(GFP_ATOMIC | __GFP_ZERO);
	if (!page)
		return BLKPREP_DEFER;

	switch (sdkp->provisioning_mode) {
	case SD_LBP_UNMAP:
		buf = page_address(page);

		cmd->cmd_len = 10;
		cmd->cmnd[0] = UNMAP;
		cmd->cmnd[8] = 24;

		put_unaligned_be16(6 + 16, &buf[0]);
		put_unaligned_be16(16, &buf[2]);
		put_unaligned_be64(sector, &buf[8]);
		put_unaligned_be32(nr_sectors, &buf[16]);

		len = 24;
		break;

	case SD_LBP_WS16:
		cmd->cmd_len = 16;
		cmd->cmnd[0] = WRITE_SAME_16;
		cmd->cmnd[1] = 0x8; /* UNMAP */
		put_unaligned_be64(sector, &cmd->cmnd[2]);
		put_unaligned_be32(nr_sectors, &cmd->cmnd[10]);

		len = sdkp->device->sector_size;
		break;

	case SD_LBP_WS10:
	case SD_LBP_ZERO:
		cmd->cmd_len = 10;
		cmd->cmnd[0] = WRITE_SAME;
		if (sdkp->provisioning_mode == SD_LBP_WS10)
			cmd->cmnd[1] = 0x8; /* UNMAP */
		put_unaligned_be32(sector, &cmd->cmnd[2]);
		put_unaligned_be16(nr_sectors, &cmd->cmnd[7]);

		len = sdkp->device->sector_size;
		break;

	default:
		ret = BLKPREP_KILL;
		goto out;
	}

	rq->completion_data = page;
	rq->timeout = SD_TIMEOUT;

	cmd->transfersize = len;
	cmd->allowed = SD_MAX_RETRIES;

	/*
	 * Initially __data_len is set to the amount of data that needs to be
	 * transferred to the target. This amount depends on whether WRITE SAME
	 * or UNMAP is being used. After the scatterlist has been mapped by
	 * scsi_init_io() we set __data_len to the size of the area to be
	 * discarded on disk. This allows us to report completion on the full
	 * amount of blocks described by the request.
	 */
	blk_add_request_payload(rq, page, len);
	ret = scsi_init_io(cmd, GFP_ATOMIC);
	rq->__data_len = nr_bytes;

out:
	if (ret != BLKPREP_OK)
		__free_page(page);
	return ret;
}

static void sd_config_write_same(struct scsi_disk *sdkp)
{
	struct request_queue *q = sdkp->disk->queue;
	unsigned int logical_block_size = sdkp->device->sector_size;

	if (sdkp->device->no_write_same) {
		sdkp->max_ws_blocks = 0;
		goto out;
	}

	/* Some devices can not handle block counts above 0xffff despite
	 * supporting WRITE SAME(16). Consequently we default to 64k
	 * blocks per I/O unless the device explicitly advertises a
	 * bigger limit.
	 */
	if (sdkp->max_ws_blocks > SD_MAX_WS10_BLOCKS)
		sdkp->max_ws_blocks = min_not_zero(sdkp->max_ws_blocks,
						   (u32)SD_MAX_WS16_BLOCKS);
	else if (sdkp->ws16 || sdkp->ws10 || sdkp->device->no_report_opcodes)
		sdkp->max_ws_blocks = min_not_zero(sdkp->max_ws_blocks,
						   (u32)SD_MAX_WS10_BLOCKS);
	else {
		sdkp->device->no_write_same = 1;
		sdkp->max_ws_blocks = 0;
	}

out:
	blk_queue_max_write_same_sectors(q, sdkp->max_ws_blocks *
					 (logical_block_size >> 9));
}

/**
 * sd_setup_write_same_cmnd - write the same data to multiple blocks
 * @cmd: command to prepare
 *
 * Will issue either WRITE SAME(10) or WRITE SAME(16) depending on
 * preference indicated by target device.
 **/
static int sd_setup_write_same_cmnd(struct scsi_cmnd *cmd)
{
	struct request *rq = cmd->request;
	struct scsi_device *sdp = cmd->device;
	struct scsi_disk *sdkp = scsi_disk(rq->rq_disk);
	struct bio *bio = rq->bio;
	sector_t sector = blk_rq_pos(rq);
	unsigned int nr_sectors = blk_rq_sectors(rq);
	unsigned int nr_bytes = blk_rq_bytes(rq);
	int ret;

	if (sdkp->device->no_write_same)
		return BLKPREP_KILL;

	BUG_ON(bio_offset(bio) || bio_iovec(bio).bv_len != sdp->sector_size);

	sector >>= ilog2(sdp->sector_size) - 9;
	nr_sectors >>= ilog2(sdp->sector_size) - 9;

	rq->timeout = SD_WRITE_SAME_TIMEOUT;

	if (sdkp->ws16 || sector > 0xffffffff || nr_sectors > 0xffff) {
		cmd->cmd_len = 16;
		cmd->cmnd[0] = WRITE_SAME_16;
		put_unaligned_be64(sector, &cmd->cmnd[2]);
		put_unaligned_be32(nr_sectors, &cmd->cmnd[10]);
	} else {
		cmd->cmd_len = 10;
		cmd->cmnd[0] = WRITE_SAME;
		put_unaligned_be32(sector, &cmd->cmnd[2]);
		put_unaligned_be16(nr_sectors, &cmd->cmnd[7]);
	}

	cmd->transfersize = sdp->sector_size;
	cmd->allowed = SD_MAX_RETRIES;

	/*
	 * For WRITE_SAME the data transferred in the DATA IN buffer is
	 * different from the amount of data actually written to the target.
	 *
	 * We set up __data_len to the amount of data transferred from the
	 * DATA IN buffer so that blk_rq_map_sg set up the proper S/G list
	 * to transfer a single sector of data first, but then reset it to
	 * the amount of data to be written right after so that the I/O path
	 * knows how much to actually write.
	 */
	rq->__data_len = sdp->sector_size;
	ret = scsi_init_io(cmd, GFP_ATOMIC);
	rq->__data_len = nr_bytes;
	return ret;
}

static int sd_setup_flush_cmnd(struct scsi_cmnd *cmd)
{
	struct request *rq = cmd->request;

	/* flush requests don't perform I/O, zero the S/G table */
	memset(&cmd->sdb, 0, sizeof(cmd->sdb));

	cmd->cmnd[0] = SYNCHRONIZE_CACHE;
	cmd->cmd_len = 10;
	cmd->transfersize = 0;
	cmd->allowed = SD_MAX_RETRIES;

	rq->timeout = rq->q->rq_timeout * SD_FLUSH_TIMEOUT_MULTIPLIER;
	return BLKPREP_OK;
}

static int sd_setup_read_write_cmnd(struct scsi_cmnd *SCpnt)
{
	struct request *rq = SCpnt->request;
	struct scsi_device *sdp = SCpnt->device;
	struct gendisk *disk = rq->rq_disk;
	struct scsi_disk *sdkp;
	sector_t block = blk_rq_pos(rq);
	sector_t threshold;
	unsigned int this_count = blk_rq_sectors(rq);
	unsigned int dif, dix;
	int ret;
	unsigned char protect;

	ret = scsi_init_io(SCpnt, GFP_ATOMIC);
	if (ret != BLKPREP_OK)
		goto out;
	SCpnt = rq->special;
	sdkp = scsi_disk(disk);

	/* from here on until we're complete, any goto out
	 * is used for a killable error condition */
	ret = BLKPREP_KILL;

	SCSI_LOG_HLQUEUE(1,
		scmd_printk(KERN_INFO, SCpnt,
			"%s: block=%llu, count=%d\n",
			__func__, (unsigned long long)block, this_count));

	if (!sdp || !scsi_device_online(sdp) ||
	    block + blk_rq_sectors(rq) > get_capacity(disk)) {
		SCSI_LOG_HLQUEUE(2, scmd_printk(KERN_INFO, SCpnt,
						"Finishing %u sectors\n",
						blk_rq_sectors(rq)));
		SCSI_LOG_HLQUEUE(2, scmd_printk(KERN_INFO, SCpnt,
						"Retry with 0x%p\n", SCpnt));
		goto out;
	}

	if (sdp->changed) {
		/*
		 * quietly refuse to do anything to a changed disc until 
		 * the changed bit has been reset
		 */
		/* printk("SCSI disk has been changed or is not present. Prohibiting further I/O.\n"); */
		goto out;
	}

	/*
	 * Some SD card readers can't handle multi-sector accesses which touch
	 * the last one or two hardware sectors.  Split accesses as needed.
	 */
	threshold = get_capacity(disk) - SD_LAST_BUGGY_SECTORS *
		(sdp->sector_size / 512);

	if (unlikely(sdp->last_sector_bug && block + this_count > threshold)) {
		if (block < threshold) {
			/* Access up to the threshold but not beyond */
			this_count = threshold - block;
		} else {
			/* Access only a single hardware sector */
			this_count = sdp->sector_size / 512;
		}
	}

	SCSI_LOG_HLQUEUE(2, scmd_printk(KERN_INFO, SCpnt, "block=%llu\n",
					(unsigned long long)block));

	/*
	 * If we have a 1K hardware sectorsize, prevent access to single
	 * 512 byte sectors.  In theory we could handle this - in fact
	 * the scsi cdrom driver must be able to handle this because
	 * we typically use 1K blocksizes, and cdroms typically have
	 * 2K hardware sectorsizes.  Of course, things are simpler
	 * with the cdrom, since it is read-only.  For performance
	 * reasons, the filesystems should be able to handle this
	 * and not force the scsi disk driver to use bounce buffers
	 * for this.
	 */
	if (sdp->sector_size == 1024) {
		if ((block & 1) || (blk_rq_sectors(rq) & 1)) {
			scmd_printk(KERN_ERR, SCpnt,
				    "Bad block number requested\n");
			goto out;
		} else {
			block = block >> 1;
			this_count = this_count >> 1;
		}
	}
	if (sdp->sector_size == 2048) {
		if ((block & 3) || (blk_rq_sectors(rq) & 3)) {
			scmd_printk(KERN_ERR, SCpnt,
				    "Bad block number requested\n");
			goto out;
		} else {
			block = block >> 2;
			this_count = this_count >> 2;
		}
	}
	if (sdp->sector_size == 4096) {
		if ((block & 7) || (blk_rq_sectors(rq) & 7)) {
			scmd_printk(KERN_ERR, SCpnt,
				    "Bad block number requested\n");
			goto out;
		} else {
			block = block >> 3;
			this_count = this_count >> 3;
		}
	}
	if (rq_data_dir(rq) == WRITE) {
		SCpnt->cmnd[0] = WRITE_6;

		if (blk_integrity_rq(rq))
			sd_dif_prepare(SCpnt);

	} else if (rq_data_dir(rq) == READ) {
		SCpnt->cmnd[0] = READ_6;
	} else {
		scmd_printk(KERN_ERR, SCpnt, "Unknown command %llx\n", (unsigned long long) rq->cmd_flags);
		goto out;
	}

	SCSI_LOG_HLQUEUE(2, scmd_printk(KERN_INFO, SCpnt,
					"%s %d/%u 512 byte blocks.\n",
					(rq_data_dir(rq) == WRITE) ?
					"writing" : "reading", this_count,
					blk_rq_sectors(rq)));

	dix = scsi_prot_sg_count(SCpnt);
	dif = scsi_host_dif_capable(SCpnt->device->host, sdkp->protection_type);

	if (dif || dix)
		protect = sd_setup_protect_cmnd(SCpnt, dix, dif);
	else
		protect = 0;

	if (protect && sdkp->protection_type == SD_DIF_TYPE2_PROTECTION) {
		SCpnt->cmnd = mempool_alloc(sd_cdb_pool, GFP_ATOMIC);

		if (unlikely(SCpnt->cmnd == NULL)) {
			ret = BLKPREP_DEFER;
			goto out;
		}

		SCpnt->cmd_len = SD_EXT_CDB_SIZE;
		memset(SCpnt->cmnd, 0, SCpnt->cmd_len);
		SCpnt->cmnd[0] = VARIABLE_LENGTH_CMD;
		SCpnt->cmnd[7] = 0x18;
		SCpnt->cmnd[9] = (rq_data_dir(rq) == READ) ? READ_32 : WRITE_32;
		SCpnt->cmnd[10] = protect | ((rq->cmd_flags & REQ_FUA) ? 0x8 : 0);

		/* LBA */
		SCpnt->cmnd[12] = sizeof(block) > 4 ? (unsigned char) (block >> 56) & 0xff : 0;
		SCpnt->cmnd[13] = sizeof(block) > 4 ? (unsigned char) (block >> 48) & 0xff : 0;
		SCpnt->cmnd[14] = sizeof(block) > 4 ? (unsigned char) (block >> 40) & 0xff : 0;
		SCpnt->cmnd[15] = sizeof(block) > 4 ? (unsigned char) (block >> 32) & 0xff : 0;
		SCpnt->cmnd[16] = (unsigned char) (block >> 24) & 0xff;
		SCpnt->cmnd[17] = (unsigned char) (block >> 16) & 0xff;
		SCpnt->cmnd[18] = (unsigned char) (block >> 8) & 0xff;
		SCpnt->cmnd[19] = (unsigned char) block & 0xff;

		/* Expected Indirect LBA */
		SCpnt->cmnd[20] = (unsigned char) (block >> 24) & 0xff;
		SCpnt->cmnd[21] = (unsigned char) (block >> 16) & 0xff;
		SCpnt->cmnd[22] = (unsigned char) (block >> 8) & 0xff;
		SCpnt->cmnd[23] = (unsigned char) block & 0xff;

		/* Transfer length */
		SCpnt->cmnd[28] = (unsigned char) (this_count >> 24) & 0xff;
		SCpnt->cmnd[29] = (unsigned char) (this_count >> 16) & 0xff;
		SCpnt->cmnd[30] = (unsigned char) (this_count >> 8) & 0xff;
		SCpnt->cmnd[31] = (unsigned char) this_count & 0xff;
	} else if (sdp->use_16_for_rw || (this_count > 0xffff)) {
		SCpnt->cmnd[0] += READ_16 - READ_6;
		SCpnt->cmnd[1] = protect | ((rq->cmd_flags & REQ_FUA) ? 0x8 : 0);
		SCpnt->cmnd[2] = sizeof(block) > 4 ? (unsigned char) (block >> 56) & 0xff : 0;
		SCpnt->cmnd[3] = sizeof(block) > 4 ? (unsigned char) (block >> 48) & 0xff : 0;
		SCpnt->cmnd[4] = sizeof(block) > 4 ? (unsigned char) (block >> 40) & 0xff : 0;
		SCpnt->cmnd[5] = sizeof(block) > 4 ? (unsigned char) (block >> 32) & 0xff : 0;
		SCpnt->cmnd[6] = (unsigned char) (block >> 24) & 0xff;
		SCpnt->cmnd[7] = (unsigned char) (block >> 16) & 0xff;
		SCpnt->cmnd[8] = (unsigned char) (block >> 8) & 0xff;
		SCpnt->cmnd[9] = (unsigned char) block & 0xff;
		SCpnt->cmnd[10] = (unsigned char) (this_count >> 24) & 0xff;
		SCpnt->cmnd[11] = (unsigned char) (this_count >> 16) & 0xff;
		SCpnt->cmnd[12] = (unsigned char) (this_count >> 8) & 0xff;
		SCpnt->cmnd[13] = (unsigned char) this_count & 0xff;
		SCpnt->cmnd[14] = SCpnt->cmnd[15] = 0;
	} else if ((this_count > 0xff) || (block > 0x1fffff) ||
		   scsi_device_protection(SCpnt->device) ||
		   SCpnt->device->use_10_for_rw) {
		SCpnt->cmnd[0] += READ_10 - READ_6;
		SCpnt->cmnd[1] = protect | ((rq->cmd_flags & REQ_FUA) ? 0x8 : 0);
		SCpnt->cmnd[2] = (unsigned char) (block >> 24) & 0xff;
		SCpnt->cmnd[3] = (unsigned char) (block >> 16) & 0xff;
		SCpnt->cmnd[4] = (unsigned char) (block >> 8) & 0xff;
		SCpnt->cmnd[5] = (unsigned char) block & 0xff;
		SCpnt->cmnd[6] = SCpnt->cmnd[9] = 0;
		SCpnt->cmnd[7] = (unsigned char) (this_count >> 8) & 0xff;
		SCpnt->cmnd[8] = (unsigned char) this_count & 0xff;
	} else {
		if (unlikely(rq->cmd_flags & REQ_FUA)) {
			/*
			 * This happens only if this drive failed
			 * 10byte rw command with ILLEGAL_REQUEST
			 * during operation and thus turned off
			 * use_10_for_rw.
			 */
			scmd_printk(KERN_ERR, SCpnt,
				    "FUA write on READ/WRITE(6) drive\n");
			goto out;
		}

		SCpnt->cmnd[1] |= (unsigned char) ((block >> 16) & 0x1f);
		SCpnt->cmnd[2] = (unsigned char) ((block >> 8) & 0xff);
		SCpnt->cmnd[3] = (unsigned char) block & 0xff;
		SCpnt->cmnd[4] = (unsigned char) this_count;
		SCpnt->cmnd[5] = 0;
	}
	SCpnt->sdb.length = this_count * sdp->sector_size;

	/*
	 * We shouldn't disconnect in the middle of a sector, so with a dumb
	 * host adapter, it's safe to assume that we can at least transfer
	 * this many bytes between each connect / disconnect.
	 */
	SCpnt->transfersize = sdp->sector_size;
	SCpnt->underflow = this_count << 9;
	SCpnt->allowed = SD_MAX_RETRIES;

	/*
	 * This indicates that the command is ready from our end to be
	 * queued.
	 */
	ret = BLKPREP_OK;
 out:
	return ret;
}

static int sd_init_command(struct scsi_cmnd *cmd)
{
	struct request *rq = cmd->request;

	if (rq->cmd_flags & REQ_DISCARD)
		return sd_setup_discard_cmnd(cmd);
	else if (rq->cmd_flags & REQ_WRITE_SAME)
		return sd_setup_write_same_cmnd(cmd);
	else if (rq->cmd_flags & REQ_FLUSH)
		return sd_setup_flush_cmnd(cmd);
	else
		return sd_setup_read_write_cmnd(cmd);
}

static void sd_uninit_command(struct scsi_cmnd *SCpnt)
{
	struct request *rq = SCpnt->request;

	if (rq->cmd_flags & REQ_DISCARD)
		__free_page(rq->completion_data);

	if (SCpnt->cmnd != rq->cmd) {
		mempool_free(SCpnt->cmnd, sd_cdb_pool);
		SCpnt->cmnd = NULL;
		SCpnt->cmd_len = 0;
	}
}

/**
 *	sd_open - open a scsi disk device
 *	@inode: only i_rdev member may be used
 *	@filp: only f_mode and f_flags may be used
 *
 *	Returns 0 if successful. Returns a negated errno value in case 
 *	of error.
 *
 *	Note: This can be called from a user context (e.g. fsck(1) )
 *	or from within the kernel (e.g. as a result of a mount(1) ).
 *	In the latter case @inode and @filp carry an abridged amount
 *	of information as noted above.
 *
 *	Locking: called with bdev->bd_mutex held.
 **/
static int sd_open(struct block_device *bdev, fmode_t mode)
{
	struct scsi_disk *sdkp = scsi_disk_get(bdev->bd_disk);
	struct scsi_device *sdev;
	int retval;

	if (!sdkp)
		return -ENXIO;

	SCSI_LOG_HLQUEUE(3, sd_printk(KERN_INFO, sdkp, "sd_open\n"));

	sdev = sdkp->device;

	/*
	 * If the device is in error recovery, wait until it is done.
	 * If the device is offline, then disallow any access to it.
	 */
	retval = -ENXIO;
	if (!scsi_block_when_processing_errors(sdev))
		goto error_out;

	if (sdev->removable || sdkp->write_prot)
		check_disk_change(bdev);

	/*
	 * If the drive is empty, just let the open fail.
	 */
	retval = -ENOMEDIUM;
	if (sdev->removable && !sdkp->media_present && !(mode & FMODE_NDELAY))
		goto error_out;

	/*
	 * If the device has the write protect tab set, have the open fail
	 * if the user expects to be able to write to the thing.
	 */
	retval = -EROFS;
	if (sdkp->write_prot && (mode & FMODE_WRITE))
		goto error_out;

	/*
	 * It is possible that the disk changing stuff resulted in
	 * the device being taken offline.  If this is the case,
	 * report this to the user, and don't pretend that the
	 * open actually succeeded.
	 */
	retval = -ENXIO;
	if (!scsi_device_online(sdev))
		goto error_out;

	if ((atomic_inc_return(&sdkp->openers) == 1) && sdev->removable) {
		if (scsi_block_when_processing_errors(sdev))
			scsi_set_medium_removal(sdev, SCSI_REMOVAL_PREVENT);
	}

	return 0;

error_out:
	scsi_disk_put(sdkp);
	return retval;	
}

/**
 *	sd_release - invoked when the (last) close(2) is called on this
 *	scsi disk.
 *	@inode: only i_rdev member may be used
 *	@filp: only f_mode and f_flags may be used
 *
 *	Returns 0. 
 *
 *	Note: may block (uninterruptible) if error recovery is underway
 *	on this disk.
 *
 *	Locking: called with bdev->bd_mutex held.
 **/
static void sd_release(struct gendisk *disk, fmode_t mode)
{
	struct scsi_disk *sdkp = scsi_disk(disk);
	struct scsi_device *sdev = sdkp->device;

	SCSI_LOG_HLQUEUE(3, sd_printk(KERN_INFO, sdkp, "sd_release\n"));

	if (atomic_dec_return(&sdkp->openers) == 0 && sdev->removable) {
		if (scsi_block_when_processing_errors(sdev))
			scsi_set_medium_removal(sdev, SCSI_REMOVAL_ALLOW);
	}

	/*
	 * XXX and what if there are packets in flight and this close()
	 * XXX is followed by a "rmmod sd_mod"?
	 */

	scsi_disk_put(sdkp);
}

static int sd_getgeo(struct block_device *bdev, struct hd_geometry *geo)
{
	struct scsi_disk *sdkp = scsi_disk(bdev->bd_disk);
	struct scsi_device *sdp = sdkp->device;
	struct Scsi_Host *host = sdp->host;
	sector_t capacity = logical_to_sectors(sdp, sdkp->capacity);
	int diskinfo[4];

	/* default to most commonly used values */
	diskinfo[0] = 0x40;	/* 1 << 6 */
	diskinfo[1] = 0x20;	/* 1 << 5 */
	diskinfo[2] = capacity >> 11;

	/* override with calculated, extended default, or driver values */
	if (host->hostt->bios_param)
		host->hostt->bios_param(sdp, bdev, capacity, diskinfo);
	else
		scsicam_bios_param(bdev, capacity, diskinfo);

	geo->heads = diskinfo[0];
	geo->sectors = diskinfo[1];
	geo->cylinders = diskinfo[2];
	return 0;
}

/**
 *	sd_ioctl - process an ioctl
 *	@inode: only i_rdev/i_bdev members may be used
 *	@filp: only f_mode and f_flags may be used
 *	@cmd: ioctl command number
 *	@arg: this is third argument given to ioctl(2) system call.
 *	Often contains a pointer.
 *
 *	Returns 0 if successful (some ioctls return positive numbers on
 *	success as well). Returns a negated errno value in case of error.
 *
 *	Note: most ioctls are forward onto the block subsystem or further
 *	down in the scsi subsystem.
 **/
static int sd_ioctl(struct block_device *bdev, fmode_t mode,
		    unsigned int cmd, unsigned long arg)
{
	struct gendisk *disk = bdev->bd_disk;
	struct scsi_disk *sdkp = scsi_disk(disk);
	struct scsi_device *sdp = sdkp->device;
	void __user *p = (void __user *)arg;
	int error;
    
	SCSI_LOG_IOCTL(1, sd_printk(KERN_INFO, sdkp, "sd_ioctl: disk=%s, "
				    "cmd=0x%x\n", disk->disk_name, cmd));

	error = scsi_verify_blk_ioctl(bdev, cmd);
	if (error < 0)
		return error;

	/*
	 * If we are in the middle of error recovery, don't let anyone
	 * else try and use this device.  Also, if error recovery fails, it
	 * may try and take the device offline, in which case all further
	 * access to the device is prohibited.
	 */
	error = scsi_nonblockable_ioctl(sdp, cmd, p,
					(mode & FMODE_NDELAY) != 0);
	if (!scsi_block_when_processing_errors(sdp) || !error)
		goto out;

	/*
	 * Send SCSI addressing ioctls directly to mid level, send other
	 * ioctls to block level and then onto mid level if they can't be
	 * resolved.
	 */
	switch (cmd) {
		case SCSI_IOCTL_GET_IDLUN:
		case SCSI_IOCTL_GET_BUS_NUMBER:
			error = scsi_ioctl(sdp, cmd, p);
			break;
		default:
			error = scsi_cmd_blk_ioctl(bdev, mode, cmd, p);
			if (error != -ENOTTY)
				break;
			error = scsi_ioctl(sdp, cmd, p);
			break;
	}
out:
	return error;
}

static void set_media_not_present(struct scsi_disk *sdkp)
{
	if (sdkp->media_present)
		sdkp->device->changed = 1;

	if (sdkp->device->removable) {
		sdkp->media_present = 0;
		sdkp->capacity = 0;
	}
}

static int media_not_present(struct scsi_disk *sdkp,
			     struct scsi_sense_hdr *sshdr)
{
	if (!scsi_sense_valid(sshdr))
		return 0;

	/* not invoked for commands that could return deferred errors */
	switch (sshdr->sense_key) {
	case UNIT_ATTENTION:
	case NOT_READY:
		/* medium not present */
		if (sshdr->asc == 0x3A) {
			set_media_not_present(sdkp);
			return 1;
		}
	}
	return 0;
}

static int sd_sync_cache(struct scsi_disk *sdkp)
{
	int retries, res;
	struct scsi_device *sdp = sdkp->device;
	const int timeout = sdp->request_queue->rq_timeout
		* SD_FLUSH_TIMEOUT_MULTIPLIER;
	struct scsi_sense_hdr sshdr;

	if (!scsi_device_online(sdp))
		return -ENODEV;

	for (retries = 3; retries > 0; --retries) {
		unsigned char cmd[10] = { 0 };

		cmd[0] = SYNCHRONIZE_CACHE;
		/*
		 * Leave the rest of the command zero to indicate
		 * flush everything.
		 */
		res = scsi_execute_req_flags(sdp, cmd, DMA_NONE, NULL, 0,
					     &sshdr, timeout, SD_MAX_RETRIES,
					     NULL, REQ_PM);
		if (res == 0)
			break;
	}

	if (res) {
		sd_print_result(sdkp, res);

		if (driver_byte(res) & DRIVER_SENSE)
			sd_print_sense_hdr(sdkp, &sshdr);
		/* we need to evaluate the error return  */
		if (scsi_sense_valid(&sshdr) &&
			(sshdr.asc == 0x3a ||	/* medium not present */
			 sshdr.asc == 0x20))	/* invalid command */
				/* this is no error here */
				return 0;

		switch (host_byte(res)) {
		/* ignore errors due to racing a disconnection */
		case DID_BAD_TARGET:
		case DID_NO_CONNECT:
			return 0;
		/* signal the upper layer it might try again */
		case DID_BUS_BUSY:
		case DID_IMM_RETRY:
		case DID_REQUEUE:
		case DID_SOFT_ERROR:
			return -EBUSY;
		default:
			return -EIO;
		}
	}
	return 0;
}

static void sd_rescan(struct device *dev)
{
	struct scsi_disk *sdkp = scsi_disk_get_from_dev(dev);

	if (sdkp) {
		revalidate_disk(sdkp->disk);
		scsi_disk_put(sdkp);
	}
}


#ifdef CONFIG_COMPAT
/* 
 * This gets directly called from VFS. When the ioctl 
 * is not recognized we go back to the other translation paths. 
 */
static int sd_compat_ioctl(struct block_device *bdev, fmode_t mode,
			   unsigned int cmd, unsigned long arg)
{
	struct scsi_device *sdev = scsi_disk(bdev->bd_disk)->device;
	int ret;

	ret = scsi_verify_blk_ioctl(bdev, cmd);
	if (ret < 0)
		return ret;

	/*
	 * If we are in the middle of error recovery, don't let anyone
	 * else try and use this device.  Also, if error recovery fails, it
	 * may try and take the device offline, in which case all further
	 * access to the device is prohibited.
	 */
	if (!scsi_block_when_processing_errors(sdev))
		return -ENODEV;
	       
	if (sdev->host->hostt->compat_ioctl) {
		ret = sdev->host->hostt->compat_ioctl(sdev, cmd, (void __user *)arg);

		return ret;
	}

	/* 
	 * Let the static ioctl translation table take care of it.
	 */
	return -ENOIOCTLCMD; 
}
#endif

static const struct block_device_operations sd_fops = {
	.owner			= THIS_MODULE,
	.open			= sd_open,
	.release		= sd_release,
	.ioctl			= sd_ioctl,
	.getgeo			= sd_getgeo,
#ifdef CONFIG_COMPAT
	.compat_ioctl		= sd_compat_ioctl,
#endif
	.revalidate_disk	= sd_revalidate_disk,
	.unlock_native_capacity	= sd_unlock_native_capacity,
};

/**
 *	sd_eh_action - error handling callback
 *	@scmd:		sd-issued command that has failed
 *	@eh_disp:	The recovery disposition suggested by the midlayer
 *
 *	This function is called by the SCSI midlayer upon completion of an
 *	error test command (currently TEST UNIT READY). The result of sending
 *	the eh command is passed in eh_disp.  We're looking for devices that
 *	fail medium access commands but are OK with non access commands like
 *	test unit ready (so wrongly see the device as having a successful
 *	recovery)
 **/
static int sd_eh_action(struct scsi_cmnd *scmd, int eh_disp)
{
	struct scsi_disk *sdkp = scsi_disk(scmd->request->rq_disk);

	if (!scsi_device_online(scmd->device) ||
	    !scsi_medium_access_command(scmd) ||
	    host_byte(scmd->result) != DID_TIME_OUT ||
	    eh_disp != SUCCESS)
		return eh_disp;

	/*
	 * The device has timed out executing a medium access command.
	 * However, the TEST UNIT READY command sent during error
	 * handling completed successfully. Either the device is in the
	 * process of recovering or has it suffered an internal failure
	 * that prevents access to the storage medium.
	 */
	sdkp->medium_access_timed_out++;

	/*
	 * If the device keeps failing read/write commands but TEST UNIT
	 * READY always completes successfully we assume that medium
	 * access is no longer possible and take the device offline.
	 */
	if (sdkp->medium_access_timed_out >= sdkp->max_medium_access_timeouts) {
		scmd_printk(KERN_ERR, scmd,
			    "Medium access timeout failure. Offlining disk!\n");
		scsi_device_set_state(scmd->device, SDEV_OFFLINE);

		return FAILED;
	}

	return eh_disp;
}

static unsigned int sd_completed_bytes(struct scsi_cmnd *scmd)
{
	u64 start_lba = blk_rq_pos(scmd->request);
	u64 end_lba = blk_rq_pos(scmd->request) + (scsi_bufflen(scmd) / 512);
	u64 factor = scmd->device->sector_size / 512;
	u64 bad_lba;
	int info_valid;
	/*
	 * resid is optional but mostly filled in.  When it's unused,
	 * its value is zero, so we assume the whole buffer transferred
	 */
	unsigned int transferred = scsi_bufflen(scmd) - scsi_get_resid(scmd);
	unsigned int good_bytes;

	if (scmd->request->cmd_type != REQ_TYPE_FS)
		return 0;

	info_valid = scsi_get_sense_info_fld(scmd->sense_buffer,
					     SCSI_SENSE_BUFFERSIZE,
					     &bad_lba);
	if (!info_valid)
		return 0;

	if (scsi_bufflen(scmd) <= scmd->device->sector_size)
		return 0;

	/* be careful ... don't want any overflows */
	do_div(start_lba, factor);
	do_div(end_lba, factor);

	/* The bad lba was reported incorrectly, we have no idea where
	 * the error is.
	 */
	if (bad_lba < start_lba  || bad_lba >= end_lba)
		return 0;

	/* This computation should always be done in terms of
	 * the resolution of the device's medium.
	 */
	good_bytes = (bad_lba - start_lba) * scmd->device->sector_size;
	return min(good_bytes, transferred);
}

/**
 *	sd_done - bottom half handler: called when the lower level
 *	driver has completed (successfully or otherwise) a scsi command.
 *	@SCpnt: mid-level's per command structure.
 *
 *	Note: potentially run from within an ISR. Must not block.
 **/
static int sd_done(struct scsi_cmnd *SCpnt)
{
	int result = SCpnt->result;
	unsigned int good_bytes = result ? 0 : scsi_bufflen(SCpnt);
	struct scsi_sense_hdr sshdr;
	struct scsi_disk *sdkp = scsi_disk(SCpnt->request->rq_disk);
	struct request *req = SCpnt->request;
	int sense_valid = 0;
	int sense_deferred = 0;
	unsigned char op = SCpnt->cmnd[0];
	unsigned char unmap = SCpnt->cmnd[1] & 8;

	if (req->cmd_flags & REQ_DISCARD || req->cmd_flags & REQ_WRITE_SAME) {
		if (!result) {
			good_bytes = blk_rq_bytes(req);
			scsi_set_resid(SCpnt, 0);
		} else {
			good_bytes = 0;
			scsi_set_resid(SCpnt, blk_rq_bytes(req));
		}
	}

	if (result) {
		sense_valid = scsi_command_normalize_sense(SCpnt, &sshdr);
		if (sense_valid)
			sense_deferred = scsi_sense_is_deferred(&sshdr);
	}
#ifdef CONFIG_SCSI_LOGGING
	SCSI_LOG_HLCOMPLETE(1, scsi_print_result(SCpnt));
	if (sense_valid) {
		SCSI_LOG_HLCOMPLETE(1, scmd_printk(KERN_INFO, SCpnt,
						   "sd_done: sb[respc,sk,asc,"
						   "ascq]=%x,%x,%x,%x\n",
						   sshdr.response_code,
						   sshdr.sense_key, sshdr.asc,
						   sshdr.ascq));
	}
#endif
	sdkp->medium_access_timed_out = 0;

	if (driver_byte(result) != DRIVER_SENSE &&
	    (!sense_valid || sense_deferred))
		goto out;

	switch (sshdr.sense_key) {
	case HARDWARE_ERROR:
	case MEDIUM_ERROR:
		good_bytes = sd_completed_bytes(SCpnt);
		break;
	case RECOVERED_ERROR:
		good_bytes = scsi_bufflen(SCpnt);
		break;
	case NO_SENSE:
		/* This indicates a false check condition, so ignore it.  An
		 * unknown amount of data was transferred so treat it as an
		 * error.
		 */
		scsi_print_sense("sd", SCpnt);
		SCpnt->result = 0;
		memset(SCpnt->sense_buffer, 0, SCSI_SENSE_BUFFERSIZE);
		break;
	case ABORTED_COMMAND:
		if (sshdr.asc == 0x10)  /* DIF: Target detected corruption */
			good_bytes = sd_completed_bytes(SCpnt);
		break;
	case ILLEGAL_REQUEST:
		if (sshdr.asc == 0x10)  /* DIX: Host detected corruption */
			good_bytes = sd_completed_bytes(SCpnt);
		/* INVALID COMMAND OPCODE or INVALID FIELD IN CDB */
		if (sshdr.asc == 0x20 || sshdr.asc == 0x24) {
			switch (op) {
			case UNMAP:
				sd_config_discard(sdkp, SD_LBP_DISABLE);
				break;
			case WRITE_SAME_16:
			case WRITE_SAME:
				if (unmap)
					sd_config_discard(sdkp, SD_LBP_DISABLE);
				else {
					sdkp->device->no_write_same = 1;
					sd_config_write_same(sdkp);

					good_bytes = 0;
					req->__data_len = blk_rq_bytes(req);
					req->cmd_flags |= REQ_QUIET;
				}
			}
		}
		break;
	default:
		break;
	}
 out:
	if (rq_data_dir(SCpnt->request) == READ && scsi_prot_sg_count(SCpnt))
		sd_dif_complete(SCpnt, good_bytes);

	return good_bytes;
}

/*
 * spinup disk - called only in sd_revalidate_disk()
 */
static void
sd_spinup_disk(struct scsi_disk *sdkp)
{
	unsigned char cmd[10];
	unsigned long spintime_expire = 0;
	int retries, spintime;
	unsigned int the_result;
	struct scsi_sense_hdr sshdr;
	int sense_valid = 0;

	spintime = 0;

	/* Spin up drives, as required.  Only do this at boot time */
	/* Spinup needs to be done for module loads too. */
	do {
		retries = 0;

		do {
			cmd[0] = TEST_UNIT_READY;
			memset((void *) &cmd[1], 0, 9);

			the_result = scsi_execute_req(sdkp->device, cmd,
						      DMA_NONE, NULL, 0,
						      &sshdr, SD_TIMEOUT,
						      SD_MAX_RETRIES, NULL);

			/*
			 * If the drive has indicated to us that it
			 * doesn't have any media in it, don't bother
			 * with any more polling.
			 */
			if (media_not_present(sdkp, &sshdr))
				return;

			if (the_result)
				sense_valid = scsi_sense_valid(&sshdr);
			retries++;
		} while (retries < 3 && 
			 (!scsi_status_is_good(the_result) ||
			  ((driver_byte(the_result) & DRIVER_SENSE) &&
			  sense_valid && sshdr.sense_key == UNIT_ATTENTION)));

		if ((driver_byte(the_result) & DRIVER_SENSE) == 0) {
			/* no sense, TUR either succeeded or failed
			 * with a status error */
			if(!spintime && !scsi_status_is_good(the_result)) {
				sd_printk(KERN_NOTICE, sdkp, "Unit Not Ready\n");
				sd_print_result(sdkp, the_result);
			}
			break;
		}
					
		/*
		 * The device does not want the automatic start to be issued.
		 */
		if (sdkp->device->no_start_on_add)
			break;

		if (sense_valid && sshdr.sense_key == NOT_READY) {
			if (sshdr.asc == 4 && sshdr.ascq == 3)
				break;	/* manual intervention required */
			if (sshdr.asc == 4 && sshdr.ascq == 0xb)
				break;	/* standby */
			if (sshdr.asc == 4 && sshdr.ascq == 0xc)
				break;	/* unavailable */
			if (sshdr.asc == 4 && sshdr.ascq == 0x1b)
				break;	/* sanitize in progress */
			/*
			 * Issue command to spin up drive when not ready
			 */
			if (!spintime) {
				sd_printk(KERN_NOTICE, sdkp, "Spinning up disk...");
				cmd[0] = START_STOP;
				cmd[1] = 1;	/* Return immediately */
				memset((void *) &cmd[2], 0, 8);
				cmd[4] = 1;	/* Start spin cycle */
				if (sdkp->device->start_stop_pwr_cond)
					cmd[4] |= 1 << 4;
				scsi_execute_req(sdkp->device, cmd, DMA_NONE,
						 NULL, 0, &sshdr,
						 SD_TIMEOUT, SD_MAX_RETRIES,
						 NULL);
				spintime_expire = jiffies + 100 * HZ;
				spintime = 1;
			}
			/* Wait 1 second for next try */
			msleep(1000);
			printk(".");

		/*
		 * Wait for USB flash devices with slow firmware.
		 * Yes, this sense key/ASC combination shouldn't
		 * occur here.  It's characteristic of these devices.
		 */
		} else if (sense_valid &&
				sshdr.sense_key == UNIT_ATTENTION &&
				sshdr.asc == 0x28) {
			if (!spintime) {
				spintime_expire = jiffies + 5 * HZ;
				spintime = 1;
			}
			/* Wait 1 second for next try */
			msleep(1000);
		} else {
			/* we don't understand the sense code, so it's
			 * probably pointless to loop */
			if(!spintime) {
				sd_printk(KERN_NOTICE, sdkp, "Unit Not Ready\n");
				sd_print_sense_hdr(sdkp, &sshdr);
			}
			break;
		}
				
	} while (spintime && time_before_eq(jiffies, spintime_expire));

	if (spintime) {
		if (scsi_status_is_good(the_result))
			printk("ready\n");
		else
			printk("not responding...\n");
	}
}


/*
 * Determine whether disk supports Data Integrity Field.
 */
static int sd_read_protection_type(struct scsi_disk *sdkp, unsigned char *buffer)
{
	struct scsi_device *sdp = sdkp->device;
	u8 type;
	int ret = 0;

	if (scsi_device_protection(sdp) == 0 || (buffer[12] & 1) == 0)
		return ret;

	type = ((buffer[12] >> 1) & 7) + 1; /* P_TYPE 0 = Type 1 */

	if (type > SD_DIF_TYPE3_PROTECTION)
		ret = -ENODEV;
	else if (scsi_host_dif_capable(sdp->host, type))
		ret = 1;

	if (sdkp->first_scan || type != sdkp->protection_type)
		switch (ret) {
		case -ENODEV:
			sd_printk(KERN_ERR, sdkp, "formatted with unsupported" \
				  " protection type %u. Disabling disk!\n",
				  type);
			break;
		case 1:
			sd_printk(KERN_NOTICE, sdkp,
				  "Enabling DIF Type %u protection\n", type);
			break;
		case 0:
			sd_printk(KERN_NOTICE, sdkp,
				  "Disabling DIF Type %u protection\n", type);
			break;
		}

	sdkp->protection_type = type;

	return ret;
}

static void read_capacity_error(struct scsi_disk *sdkp, struct scsi_device *sdp,
			struct scsi_sense_hdr *sshdr, int sense_valid,
			int the_result)
{
	sd_print_result(sdkp, the_result);
	if (driver_byte(the_result) & DRIVER_SENSE)
		sd_print_sense_hdr(sdkp, sshdr);
	else
		sd_printk(KERN_NOTICE, sdkp, "Sense not available.\n");

	/*
	 * Set dirty bit for removable devices if not ready -
	 * sometimes drives will not report this properly.
	 */
	if (sdp->removable &&
	    sense_valid && sshdr->sense_key == NOT_READY)
		set_media_not_present(sdkp);

	/*
	 * We used to set media_present to 0 here to indicate no media
	 * in the drive, but some drives fail read capacity even with
	 * media present, so we can't do that.
	 */
	sdkp->capacity = 0; /* unknown mapped to zero - as usual */
}

#define RC16_LEN 32
#if RC16_LEN > SD_BUF_SIZE
#error RC16_LEN must not be more than SD_BUF_SIZE
#endif

#define READ_CAPACITY_RETRIES_ON_RESET	10

/*
 * Ensure that we don't overflow sector_t when CONFIG_LBDAF is not set
 * and the reported logical block size is bigger than 512 bytes. Note
 * that last_sector is a u64 and therefore logical_to_sectors() is not
 * applicable.
 */
static bool sd_addressable_capacity(u64 lba, unsigned int sector_size)
{
	u64 last_sector = (lba + 1ULL) << (ilog2(sector_size) - 9);

	if (sizeof(sector_t) == 4 && last_sector > U32_MAX)
		return false;

	return true;
}

static int read_capacity_16(struct scsi_disk *sdkp, struct scsi_device *sdp,
						unsigned char *buffer)
{
	unsigned char cmd[16];
	struct scsi_sense_hdr sshdr;
	int sense_valid = 0;
	int the_result;
	int retries = 3, reset_retries = READ_CAPACITY_RETRIES_ON_RESET;
	unsigned int alignment;
	unsigned long long lba;
	unsigned sector_size;

	if (sdp->no_read_capacity_16)
		return -EINVAL;

	do {
		memset(cmd, 0, 16);
		cmd[0] = SERVICE_ACTION_IN;
		cmd[1] = SAI_READ_CAPACITY_16;
		cmd[13] = RC16_LEN;
		memset(buffer, 0, RC16_LEN);

		the_result = scsi_execute_req(sdp, cmd, DMA_FROM_DEVICE,
					buffer, RC16_LEN, &sshdr,
					SD_TIMEOUT, SD_MAX_RETRIES, NULL);

		if (media_not_present(sdkp, &sshdr))
			return -ENODEV;

		if (the_result) {
			sense_valid = scsi_sense_valid(&sshdr);
			if (sense_valid &&
			    sshdr.sense_key == ILLEGAL_REQUEST &&
			    (sshdr.asc == 0x20 || sshdr.asc == 0x24) &&
			    sshdr.ascq == 0x00)
				/* Invalid Command Operation Code or
				 * Invalid Field in CDB, just retry
				 * silently with RC10 */
				return -EINVAL;
			if (sense_valid &&
			    sshdr.sense_key == UNIT_ATTENTION &&
			    sshdr.asc == 0x29 && sshdr.ascq == 0x00)
				/* Device reset might occur several times,
				 * give it one more chance */
				if (--reset_retries > 0)
					continue;
		}
		retries--;

	} while (the_result && retries);

	if (the_result) {
		sd_printk(KERN_NOTICE, sdkp, "READ CAPACITY(16) failed\n");
		read_capacity_error(sdkp, sdp, &sshdr, sense_valid, the_result);
		return -EINVAL;
	}

	sector_size = get_unaligned_be32(&buffer[8]);
	lba = get_unaligned_be64(&buffer[0]);

	if (sd_read_protection_type(sdkp, buffer) < 0) {
		sdkp->capacity = 0;
		return -ENODEV;
	}

	if (!sd_addressable_capacity(lba, sector_size)) {
		sd_printk(KERN_ERR, sdkp, "Too big for this kernel. Use a "
			"kernel compiled with support for large block "
			"devices.\n");
		sdkp->capacity = 0;
		return -EOVERFLOW;
	}

	/* Logical blocks per physical block exponent */
	sdkp->physical_block_size = (1 << (buffer[13] & 0xf)) * sector_size;

	/* Lowest aligned logical block */
	alignment = ((buffer[14] & 0x3f) << 8 | buffer[15]) * sector_size;
	blk_queue_alignment_offset(sdp->request_queue, alignment);
	if (alignment && sdkp->first_scan)
		sd_printk(KERN_NOTICE, sdkp,
			  "physical block alignment offset: %u\n", alignment);

	if (buffer[14] & 0x80) { /* LBPME */
		sdkp->lbpme = 1;

		if (buffer[14] & 0x40) /* LBPRZ */
			sdkp->lbprz = 1;

		sd_config_discard(sdkp, SD_LBP_WS16);
	}

	sdkp->capacity = lba + 1;
	return sector_size;
}

static int read_capacity_10(struct scsi_disk *sdkp, struct scsi_device *sdp,
						unsigned char *buffer)
{
	unsigned char cmd[16];
	struct scsi_sense_hdr sshdr;
	int sense_valid = 0;
	int the_result;
	int retries = 3, reset_retries = READ_CAPACITY_RETRIES_ON_RESET;
	sector_t lba;
	unsigned sector_size;

	do {
		cmd[0] = READ_CAPACITY;
		memset(&cmd[1], 0, 9);
		memset(buffer, 0, 8);

		the_result = scsi_execute_req(sdp, cmd, DMA_FROM_DEVICE,
					buffer, 8, &sshdr,
					SD_TIMEOUT, SD_MAX_RETRIES, NULL);

		if (media_not_present(sdkp, &sshdr))
			return -ENODEV;

		if (the_result) {
			sense_valid = scsi_sense_valid(&sshdr);
			if (sense_valid &&
			    sshdr.sense_key == UNIT_ATTENTION &&
			    sshdr.asc == 0x29 && sshdr.ascq == 0x00)
				/* Device reset might occur several times,
				 * give it one more chance */
				if (--reset_retries > 0)
					continue;
		}
		retries--;

	} while (the_result && retries);

	if (the_result) {
		sd_printk(KERN_NOTICE, sdkp, "READ CAPACITY failed\n");
		read_capacity_error(sdkp, sdp, &sshdr, sense_valid, the_result);
		return -EINVAL;
	}

	sector_size = get_unaligned_be32(&buffer[4]);
	lba = get_unaligned_be32(&buffer[0]);

	if (sdp->no_read_capacity_16 && (lba == 0xffffffff)) {
		/* Some buggy (usb cardreader) devices return an lba of
		   0xffffffff when the want to report a size of 0 (with
		   which they really mean no media is present) */
		sdkp->capacity = 0;
		sdkp->physical_block_size = sector_size;
		return sector_size;
	}

	if (!sd_addressable_capacity(lba, sector_size)) {
		sd_printk(KERN_ERR, sdkp, "Too big for this kernel. Use a "
			"kernel compiled with support for large block "
			"devices.\n");
		sdkp->capacity = 0;
		return -EOVERFLOW;
	}

	sdkp->capacity = lba + 1;
	sdkp->physical_block_size = sector_size;
	return sector_size;
}

static int sd_try_rc16_first(struct scsi_device *sdp)
{
	if (sdp->host->max_cmd_len < 16)
		return 0;
	if (sdp->try_rc_10_first)
		return 0;
	if (sdp->scsi_level > SCSI_SPC_2)
		return 1;
	if (scsi_device_protection(sdp))
		return 1;
	return 0;
}

/*
 * read disk capacity
 */
static void
sd_read_capacity(struct scsi_disk *sdkp, unsigned char *buffer)
{
	int sector_size;
	struct scsi_device *sdp = sdkp->device;
	sector_t old_capacity = sdkp->capacity;

	if (sd_try_rc16_first(sdp)) {
		sector_size = read_capacity_16(sdkp, sdp, buffer);
		if (sector_size == -EOVERFLOW)
			goto got_data;
		if (sector_size == -ENODEV)
			return;
		if (sector_size < 0)
			sector_size = read_capacity_10(sdkp, sdp, buffer);
		if (sector_size < 0)
			return;
	} else {
		sector_size = read_capacity_10(sdkp, sdp, buffer);
		if (sector_size == -EOVERFLOW)
			goto got_data;
		if (sector_size < 0)
			return;
		if ((sizeof(sdkp->capacity) > 4) &&
		    (sdkp->capacity > 0xffffffffULL)) {
			int old_sector_size = sector_size;
			sd_printk(KERN_NOTICE, sdkp, "Very big device. "
					"Trying to use READ CAPACITY(16).\n");
			sector_size = read_capacity_16(sdkp, sdp, buffer);
			if (sector_size < 0) {
				sd_printk(KERN_NOTICE, sdkp,
					"Using 0xffffffff as device size\n");
				sdkp->capacity = 1 + (sector_t) 0xffffffff;
				sector_size = old_sector_size;
				goto got_data;
			}
		}
	}

	/* Some devices are known to return the total number of blocks,
	 * not the highest block number.  Some devices have versions
	 * which do this and others which do not.  Some devices we might
	 * suspect of doing this but we don't know for certain.
	 *
	 * If we know the reported capacity is wrong, decrement it.  If
	 * we can only guess, then assume the number of blocks is even
	 * (usually true but not always) and err on the side of lowering
	 * the capacity.
	 */
	if (sdp->fix_capacity ||
	    (sdp->guess_capacity && (sdkp->capacity & 0x01))) {
		sd_printk(KERN_INFO, sdkp, "Adjusting the sector count "
				"from its reported value: %llu\n",
				(unsigned long long) sdkp->capacity);
		--sdkp->capacity;
	}

got_data:
	if (sector_size == 0) {
		sector_size = 512;
		sd_printk(KERN_NOTICE, sdkp, "Sector size 0 reported, "
			  "assuming 512.\n");
	}

	if (sector_size != 512 &&
	    sector_size != 1024 &&
	    sector_size != 2048 &&
	    sector_size != 4096) {
		sd_printk(KERN_NOTICE, sdkp, "Unsupported sector size %d.\n",
			  sector_size);
		/*
		 * The user might want to re-format the drive with
		 * a supported sectorsize.  Once this happens, it
		 * would be relatively trivial to set the thing up.
		 * For this reason, we leave the thing in the table.
		 */
		sdkp->capacity = 0;
		/*
		 * set a bogus sector size so the normal read/write
		 * logic in the block layer will eventually refuse any
		 * request on this device without tripping over power
		 * of two sector size assumptions
		 */
		sector_size = 512;
	}
	blk_queue_logical_block_size(sdp->request_queue, sector_size);

	{
		char cap_str_2[10], cap_str_10[10];
		u64 sz = (u64)sdkp->capacity << ilog2(sector_size);

		string_get_size(sz, STRING_UNITS_2, cap_str_2,
				sizeof(cap_str_2));
		string_get_size(sz, STRING_UNITS_10, cap_str_10,
				sizeof(cap_str_10));

		if (sdkp->first_scan || old_capacity != sdkp->capacity) {
			if (sdkp->physical_block_size != sector_size)
				sd_printk(KERN_NOTICE, sdkp,
					  "%u-byte physical blocks\n",
					  sdkp->physical_block_size);
		}
	}

	if (sdkp->capacity > 0xffffffff) {
		sdp->use_16_for_rw = 1;
		sdkp->max_xfer_blocks = SD_MAX_XFER_BLOCKS;
	} else
		sdkp->max_xfer_blocks = SD_DEF_XFER_BLOCKS;

	blk_queue_physical_block_size(sdp->request_queue,
				      sdkp->physical_block_size);
	sdkp->device->sector_size = sector_size;
}

/* called with buffer of length 512 */
static inline int
sd_do_mode_sense(struct scsi_device *sdp, int dbd, int modepage,
		 unsigned char *buffer, int len, struct scsi_mode_data *data,
		 struct scsi_sense_hdr *sshdr)
{
	return scsi_mode_sense(sdp, dbd, modepage, buffer, len,
			       SD_TIMEOUT, SD_MAX_RETRIES, data,
			       sshdr);
}

/*
 * read write protect setting, if possible - called only in sd_revalidate_disk()
 * called with buffer of length SD_BUF_SIZE
 */
static void
sd_read_write_protect_flag(struct scsi_disk *sdkp, unsigned char *buffer)
{
	int res;
	struct scsi_device *sdp = sdkp->device;
	struct scsi_mode_data data;
<<<<<<< HEAD
=======
	int disk_ro = get_disk_ro(sdkp->disk);
	int old_wp = sdkp->write_prot;
>>>>>>> 8eb1ef07

	set_disk_ro(sdkp->disk, 0);
	if (sdp->skip_ms_page_3f) {
		sd_first_printk(KERN_NOTICE, sdkp, "Assuming Write Enabled\n");
		return;
	}

	if (sdp->use_192_bytes_for_3f) {
		res = sd_do_mode_sense(sdp, 0, 0x3F, buffer, 192, &data, NULL);
	} else {
		/*
		 * First attempt: ask for all pages (0x3F), but only 4 bytes.
		 * We have to start carefully: some devices hang if we ask
		 * for more than is available.
		 */
		res = sd_do_mode_sense(sdp, 0, 0x3F, buffer, 4, &data, NULL);

		/*
		 * Second attempt: ask for page 0 When only page 0 is
		 * implemented, a request for page 3F may return Sense Key
		 * 5: Illegal Request, Sense Code 24: Invalid field in
		 * CDB.
		 */
		if (!scsi_status_is_good(res))
			res = sd_do_mode_sense(sdp, 0, 0, buffer, 4, &data, NULL);

		/*
		 * Third attempt: ask 255 bytes, as we did earlier.
		 */
		if (!scsi_status_is_good(res))
			res = sd_do_mode_sense(sdp, 0, 0x3F, buffer, 255,
					       &data, NULL);
	}

	if (!scsi_status_is_good(res)) {
		sd_first_printk(KERN_WARNING, sdkp,
			  "Test WP failed, assume Write Enabled\n");
	} else {
		sdkp->write_prot = ((data.device_specific & 0x80) != 0);
<<<<<<< HEAD
		set_disk_ro(sdkp->disk, sdkp->write_prot);
=======
		set_disk_ro(sdkp->disk, sdkp->write_prot || disk_ro);
		if (sdkp->first_scan || old_wp != sdkp->write_prot) {
			sd_printk(KERN_NOTICE, sdkp, "Write Protect is %s\n",
				  sdkp->write_prot ? "on" : "off");
			sd_printk(KERN_DEBUG, sdkp,
				  "Mode Sense: %02x %02x %02x %02x\n",
				  buffer[0], buffer[1], buffer[2], buffer[3]);
		}
>>>>>>> 8eb1ef07
	}
}

/*
 * sd_read_cache_type - called only from sd_revalidate_disk()
 * called with buffer of length SD_BUF_SIZE
 */
static void
sd_read_cache_type(struct scsi_disk *sdkp, unsigned char *buffer)
{
	int len = 0, res;
	struct scsi_device *sdp = sdkp->device;
	struct Scsi_Host *host = sdp->host;

	int dbd;
	int modepage;
	int first_len;
	struct scsi_mode_data data;
	struct scsi_sense_hdr sshdr;

	if (sdkp->cache_override)
		return;

	first_len = 4;
	if (sdp->skip_ms_page_8) {
		if (sdp->type == TYPE_RBC)
			goto defaults;
		else {
			if (sdp->skip_ms_page_3f)
				goto defaults;
			modepage = 0x3F;
			if (sdp->use_192_bytes_for_3f)
				first_len = 192;
			dbd = 0;
		}
	} else if (sdp->type == TYPE_RBC) {
		modepage = 6;
		dbd = 8;
	} else {
		modepage = 8;
		if (host->set_dbd_for_caching)
			dbd = 8;
		else
			dbd = 0;
	}

	/* cautiously ask */
	res = sd_do_mode_sense(sdp, dbd, modepage, buffer, first_len,
			&data, &sshdr);

	if (!scsi_status_is_good(res))
		goto bad_sense;

	if (!data.header_length) {
		modepage = 6;
		first_len = 0;
		sd_first_printk(KERN_ERR, sdkp,
				"Missing header in MODE_SENSE response\n");
	}

	/* that went OK, now ask for the proper length */
	len = data.length;

	/*
	 * We're only interested in the first three bytes, actually.
	 * But the data cache page is defined for the first 20.
	 */
	if (len < 3)
		goto bad_sense;
	else if (len > SD_BUF_SIZE) {
		sd_first_printk(KERN_NOTICE, sdkp, "Truncating mode parameter "
			  "data from %d to %d bytes\n", len, SD_BUF_SIZE);
		len = SD_BUF_SIZE;
	}
	if (modepage == 0x3F && sdp->use_192_bytes_for_3f)
		len = 192;

	/* Get the data */
	if (len > first_len)
		res = sd_do_mode_sense(sdp, dbd, modepage, buffer, len,
				&data, &sshdr);

	if (scsi_status_is_good(res)) {
		int offset = data.header_length + data.block_descriptor_length;

		while (offset < len) {
			u8 page_code = buffer[offset] & 0x3F;
			u8 spf       = buffer[offset] & 0x40;

			if (page_code == 8 || page_code == 6) {
				/* We're interested only in the first 3 bytes.
				 */
				if (len - offset <= 2) {
					sd_first_printk(KERN_ERR, sdkp,
						"Incomplete mode parameter "
							"data\n");
					goto defaults;
				} else {
					modepage = page_code;
					goto Page_found;
				}
			} else {
				/* Go to the next page */
				if (spf && len - offset > 3)
					offset += 4 + (buffer[offset+2] << 8) +
						buffer[offset+3];
				else if (!spf && len - offset > 1)
					offset += 2 + buffer[offset+1];
				else {
					sd_first_printk(KERN_ERR, sdkp,
							"Incomplete mode "
							"parameter data\n");
					goto defaults;
				}
			}
		}

		sd_first_printk(KERN_ERR, sdkp, "No Caching mode page found\n");
		goto defaults;

	Page_found:
		if (modepage == 8) {
			sdkp->WCE = ((buffer[offset + 2] & 0x04) != 0);
			sdkp->RCD = ((buffer[offset + 2] & 0x01) != 0);
		} else {
			sdkp->WCE = ((buffer[offset + 2] & 0x01) == 0);
			sdkp->RCD = 0;
		}

		sdkp->DPOFUA = (data.device_specific & 0x10) != 0;
		if (sdp->broken_fua) {
			sd_first_printk(KERN_NOTICE, sdkp, "Disabling FUA\n");
			sdkp->DPOFUA = 0;
		} else if (sdkp->DPOFUA && !sdkp->device->use_10_for_rw) {
			sd_first_printk(KERN_NOTICE, sdkp,
				  "Uses READ/WRITE(6), disabling FUA\n");
			sdkp->DPOFUA = 0;
		}

		/* No cache flush allowed for write protected devices */
		if (sdkp->WCE && sdkp->write_prot)
			sdkp->WCE = 0;

		return;
	}

bad_sense:
	if (scsi_sense_valid(&sshdr) &&
	    sshdr.sense_key == ILLEGAL_REQUEST &&
	    sshdr.asc == 0x24 && sshdr.ascq == 0x0)
		/* Invalid field in CDB */
		sd_first_printk(KERN_NOTICE, sdkp, "Cache data unavailable\n");
	else
		sd_first_printk(KERN_ERR, sdkp,
				"Asking for cache data failed\n");

defaults:
	if (sdp->wce_default_on) {
		sd_first_printk(KERN_NOTICE, sdkp,
				"Assuming drive cache: write back\n");
		sdkp->WCE = 1;
	} else {
		sd_first_printk(KERN_ERR, sdkp,
				"Assuming drive cache: write through\n");
		sdkp->WCE = 0;
	}
	sdkp->RCD = 0;
	sdkp->DPOFUA = 0;
}

/*
 * The ATO bit indicates whether the DIF application tag is available
 * for use by the operating system.
 */
static void sd_read_app_tag_own(struct scsi_disk *sdkp, unsigned char *buffer)
{
	int res, offset;
	struct scsi_device *sdp = sdkp->device;
	struct scsi_mode_data data;
	struct scsi_sense_hdr sshdr;

	if (sdp->type != TYPE_DISK)
		return;

	if (sdkp->protection_type == 0)
		return;

	res = scsi_mode_sense(sdp, 1, 0x0a, buffer, 36, SD_TIMEOUT,
			      SD_MAX_RETRIES, &data, &sshdr);

	if (!scsi_status_is_good(res) || !data.header_length ||
	    data.length < 6) {
		sd_first_printk(KERN_WARNING, sdkp,
			  "getting Control mode page failed, assume no ATO\n");

		if (scsi_sense_valid(&sshdr))
			sd_print_sense_hdr(sdkp, &sshdr);

		return;
	}

	offset = data.header_length + data.block_descriptor_length;

	if ((buffer[offset] & 0x3f) != 0x0a) {
		sd_first_printk(KERN_ERR, sdkp, "ATO Got wrong page\n");
		return;
	}

	if ((buffer[offset + 5] & 0x80) == 0)
		return;

	sdkp->ATO = 1;

	return;
}

/**
 * sd_read_block_limits - Query disk device for preferred I/O sizes.
 * @disk: disk to query
 */
static void sd_read_block_limits(struct scsi_disk *sdkp)
{
	unsigned int sector_sz = sdkp->device->sector_size;
	const int vpd_len = 64;
	u32 max_xfer_length;
	unsigned char *buffer = kmalloc(vpd_len, GFP_KERNEL);

	if (!buffer ||
	    /* Block Limits VPD */
	    scsi_get_vpd_page(sdkp->device, 0xb0, buffer, vpd_len))
		goto out;

	max_xfer_length = get_unaligned_be32(&buffer[8]);
	if (max_xfer_length)
		sdkp->max_xfer_blocks = max_xfer_length;

	blk_queue_io_min(sdkp->disk->queue,
			 get_unaligned_be16(&buffer[6]) * sector_sz);
	blk_queue_io_opt(sdkp->disk->queue,
			 get_unaligned_be32(&buffer[12]) * sector_sz);

	if (buffer[3] == 0x3c) {
		unsigned int lba_count, desc_count;

		sdkp->max_ws_blocks = (u32)get_unaligned_be64(&buffer[36]);

		if (!sdkp->lbpme)
			goto out;

		lba_count = get_unaligned_be32(&buffer[20]);
		desc_count = get_unaligned_be32(&buffer[24]);

		if (lba_count && desc_count)
			sdkp->max_unmap_blocks = lba_count;

		sdkp->unmap_granularity = get_unaligned_be32(&buffer[28]);

		if (buffer[32] & 0x80)
			sdkp->unmap_alignment =
				get_unaligned_be32(&buffer[32]) & ~(1 << 31);

		if (!sdkp->lbpvpd) { /* LBP VPD page not provided */

			if (sdkp->max_unmap_blocks)
				sd_config_discard(sdkp, SD_LBP_UNMAP);
			else
				sd_config_discard(sdkp, SD_LBP_WS16);

		} else {	/* LBP VPD page tells us what to use */

			if (sdkp->lbpu && sdkp->max_unmap_blocks)
				sd_config_discard(sdkp, SD_LBP_UNMAP);
			else if (sdkp->lbpws)
				sd_config_discard(sdkp, SD_LBP_WS16);
			else if (sdkp->lbpws10)
				sd_config_discard(sdkp, SD_LBP_WS10);
			else
				sd_config_discard(sdkp, SD_LBP_DISABLE);
		}
	}

 out:
	kfree(buffer);
}

/**
 * sd_read_block_characteristics - Query block dev. characteristics
 * @disk: disk to query
 */
static void sd_read_block_characteristics(struct scsi_disk *sdkp)
{
	unsigned char *buffer;
	u16 rot;
	const int vpd_len = 64;

	buffer = kmalloc(vpd_len, GFP_KERNEL);

	if (!buffer ||
	    /* Block Device Characteristics VPD */
	    scsi_get_vpd_page(sdkp->device, 0xb1, buffer, vpd_len))
		goto out;

	rot = get_unaligned_be16(&buffer[4]);

	if (rot == 1) {
		queue_flag_set_unlocked(QUEUE_FLAG_NONROT, sdkp->disk->queue);
		queue_flag_clear_unlocked(QUEUE_FLAG_ADD_RANDOM, sdkp->disk->queue);
	}

 out:
	kfree(buffer);
}

/**
 * sd_read_block_provisioning - Query provisioning VPD page
 * @disk: disk to query
 */
static void sd_read_block_provisioning(struct scsi_disk *sdkp)
{
	unsigned char *buffer;
	const int vpd_len = 8;

	if (sdkp->lbpme == 0)
		return;

	buffer = kmalloc(vpd_len, GFP_KERNEL);

	if (!buffer || scsi_get_vpd_page(sdkp->device, 0xb2, buffer, vpd_len))
		goto out;

	sdkp->lbpvpd	= 1;
	sdkp->lbpu	= (buffer[5] >> 7) & 1;	/* UNMAP */
	sdkp->lbpws	= (buffer[5] >> 6) & 1;	/* WRITE SAME(16) with UNMAP */
	sdkp->lbpws10	= (buffer[5] >> 5) & 1;	/* WRITE SAME(10) with UNMAP */

 out:
	kfree(buffer);
}

static void sd_read_write_same(struct scsi_disk *sdkp, unsigned char *buffer)
{
	struct scsi_device *sdev = sdkp->device;

	if (sdev->host->no_write_same) {
		sdev->no_write_same = 1;

		return;
	}

	if (scsi_report_opcode(sdev, buffer, SD_BUF_SIZE, INQUIRY) < 0) {
		/* too large values might cause issues with arcmsr */
		int vpd_buf_len = 64;

		sdev->no_report_opcodes = 1;

		/* Disable WRITE SAME if REPORT SUPPORTED OPERATION
		 * CODES is unsupported and the device has an ATA
		 * Information VPD page (SAT).
		 */
		if (!scsi_get_vpd_page(sdev, 0x89, buffer, vpd_buf_len))
			sdev->no_write_same = 1;
	}

	if (scsi_report_opcode(sdev, buffer, SD_BUF_SIZE, WRITE_SAME_16) == 1)
		sdkp->ws16 = 1;

	if (scsi_report_opcode(sdev, buffer, SD_BUF_SIZE, WRITE_SAME) == 1)
		sdkp->ws10 = 1;
}

static int sd_try_extended_inquiry(struct scsi_device *sdp)
{
	/* Attempt VPD inquiry if the device blacklist explicitly calls
	 * for it.
	 */
	if (sdp->try_vpd_pages)
		return 1;
	/*
	 * Although VPD inquiries can go to SCSI-2 type devices,
	 * some USB ones crash on receiving them, and the pages
	 * we currently ask for are for SPC-3 and beyond
	 */
	if (sdp->scsi_level > SCSI_SPC_2 && !sdp->skip_vpd_pages)
		return 1;
	return 0;
}

/**
 *	sd_revalidate_disk - called the first time a new disk is seen,
 *	performs disk spin up, read_capacity, etc.
 *	@disk: struct gendisk we care about
 **/
static int sd_revalidate_disk(struct gendisk *disk)
{
	struct scsi_disk *sdkp = scsi_disk(disk);
	struct scsi_device *sdp = sdkp->device;
	unsigned char *buffer;
	unsigned int max_xfer;

	SCSI_LOG_HLQUEUE(3, sd_printk(KERN_INFO, sdkp,
				      "sd_revalidate_disk\n"));

	/*
	 * If the device is offline, don't try and read capacity or any
	 * of the other niceties.
	 */
	if (!scsi_device_online(sdp))
		goto out;

	buffer = kmalloc(SD_BUF_SIZE, GFP_KERNEL);
	if (!buffer) {
		sd_printk(KERN_WARNING, sdkp, "sd_revalidate_disk: Memory "
			  "allocation failure.\n");
		goto out;
	}

	sd_spinup_disk(sdkp);

	/*
	 * Without media there is no reason to ask; moreover, some devices
	 * react badly if we do.
	 */
	if (sdkp->media_present) {
		sd_read_capacity(sdkp, buffer);

		if (sd_try_extended_inquiry(sdp)) {
			sd_read_block_provisioning(sdkp);
			sd_read_block_limits(sdkp);
			sd_read_block_characteristics(sdkp);
		}

		sd_read_write_protect_flag(sdkp, buffer);
		sd_read_cache_type(sdkp, buffer);
		sd_read_app_tag_own(sdkp, buffer);
		sd_read_write_same(sdkp, buffer);
	}

	sdkp->first_scan = 0;

	/*
	 * We now have all cache related info, determine how we deal
	 * with flush requests.
	 */
	sd_set_flush_flag(sdkp);

	max_xfer = sdkp->max_xfer_blocks;
	max_xfer <<= ilog2(sdp->sector_size) - 9;

	sdkp->disk->queue->limits.max_sectors =
		min_not_zero(queue_max_hw_sectors(sdkp->disk->queue), max_xfer);

	set_capacity(disk, logical_to_sectors(sdp, sdkp->capacity));
	sd_config_write_same(sdkp);
	kfree(buffer);

 out:
	return 0;
}

/**
 *	sd_unlock_native_capacity - unlock native capacity
 *	@disk: struct gendisk to set capacity for
 *
 *	Block layer calls this function if it detects that partitions
 *	on @disk reach beyond the end of the device.  If the SCSI host
 *	implements ->unlock_native_capacity() method, it's invoked to
 *	give it a chance to adjust the device capacity.
 *
 *	CONTEXT:
 *	Defined by block layer.  Might sleep.
 */
static void sd_unlock_native_capacity(struct gendisk *disk)
{
	struct scsi_device *sdev = scsi_disk(disk)->device;

	if (sdev->host->hostt->unlock_native_capacity)
		sdev->host->hostt->unlock_native_capacity(sdev);
}

/**
 *	sd_format_disk_name - format disk name
 *	@prefix: name prefix - ie. "sd" for SCSI disks
 *	@index: index of the disk to format name for
 *	@buf: output buffer
 *	@buflen: length of the output buffer
 *
 *	SCSI disk names starts at sda.  The 26th device is sdz and the
 *	27th is sdaa.  The last one for two lettered suffix is sdzz
 *	which is followed by sdaaa.
 *
 *	This is basically 26 base counting with one extra 'nil' entry
 *	at the beginning from the second digit on and can be
 *	determined using similar method as 26 base conversion with the
 *	index shifted -1 after each digit is computed.
 *
 *	CONTEXT:
 *	Don't care.
 *
 *	RETURNS:
 *	0 on success, -errno on failure.
 */
static int sd_format_disk_name(char *prefix, int index, char *buf, int buflen)
{
	const int base = 'z' - 'a' + 1;
	char *begin = buf + strlen(prefix);
	char *end = buf + buflen;
	char *p;
	int unit;

	p = end - 1;
	*p = '\0';
	unit = base;
	do {
		if (p == begin)
			return -EINVAL;
		*--p = 'a' + (index % unit);
		index = (index / unit) - 1;
	} while (index >= 0);

	memmove(begin, p, end - p);
	memcpy(buf, prefix, strlen(prefix));

	return 0;
}

/*
 * The asynchronous part of sd_probe
 */
static void sd_probe_async(void *data, async_cookie_t cookie)
{
	struct scsi_disk *sdkp = data;
	struct scsi_device *sdp;
	struct gendisk *gd;
	u32 index;
	struct device *dev;

	sdp = sdkp->device;
	gd = sdkp->disk;
	index = sdkp->index;
	dev = &sdp->sdev_gendev;

	gd->major = sd_major((index & 0xf0) >> 4);
	gd->first_minor = ((index & 0xf) << 4) | (index & 0xfff00);
	gd->minors = SD_MINORS;

	gd->fops = &sd_fops;
	gd->private_data = &sdkp->driver;
	gd->queue = sdkp->device->request_queue;

	/* defaults, until the device tells us otherwise */
	sdp->sector_size = 512;
	sdkp->capacity = 0;
	sdkp->media_present = 1;
	sdkp->write_prot = 0;
	sdkp->cache_override = 0;
	sdkp->WCE = 0;
	sdkp->RCD = 0;
	sdkp->ATO = 0;
	sdkp->first_scan = 1;
	sdkp->max_medium_access_timeouts = SD_MAX_MEDIUM_TIMEOUTS;

	sd_revalidate_disk(gd);

	gd->driverfs_dev = &sdp->sdev_gendev;
	gd->flags = GENHD_FL_EXT_DEVT;
	if (sdp->removable) {
		gd->flags |= GENHD_FL_REMOVABLE;
		gd->events |= DISK_EVENT_MEDIA_CHANGE;
	}

	blk_pm_runtime_init(sdp->request_queue, dev);
	if (sdp->autosuspend_delay >= 0)
		pm_runtime_set_autosuspend_delay(dev, sdp->autosuspend_delay);

	add_disk(gd);
	if (sdkp->capacity)
		sd_dif_config_host(sdkp);

	sd_revalidate_disk(gd);

	scsi_autopm_put_device(sdp);
	put_device(&sdkp->dev);
}

/**
 *	sd_probe - called during driver initialization and whenever a
 *	new scsi device is attached to the system. It is called once
 *	for each scsi device (not just disks) present.
 *	@dev: pointer to device object
 *
 *	Returns 0 if successful (or not interested in this scsi device 
 *	(e.g. scanner)); 1 when there is an error.
 *
 *	Note: this function is invoked from the scsi mid-level.
 *	This function sets up the mapping between a given 
 *	<host,channel,id,lun> (found in sdp) and new device name 
 *	(e.g. /dev/sda). More precisely it is the block device major 
 *	and minor number that is chosen here.
 *
 *	Assume sd_probe is not re-entrant (for time being)
 *	Also think about sd_probe() and sd_remove() running coincidentally.
 **/
static int sd_probe(struct device *dev)
{
	struct scsi_device *sdp = to_scsi_device(dev);
	struct scsi_disk *sdkp;
	struct gendisk *gd;
	int index;
	int error;

	scsi_autopm_get_device(sdp);
	error = -ENODEV;
	if (sdp->type != TYPE_DISK && sdp->type != TYPE_MOD && sdp->type != TYPE_RBC)
		goto out;

	SCSI_LOG_HLQUEUE(3, sdev_printk(KERN_INFO, sdp,
					"sd_probe\n"));

	error = -ENOMEM;
	sdkp = kzalloc(sizeof(*sdkp), GFP_KERNEL);
	if (!sdkp)
		goto out;

	gd = alloc_disk(SD_MINORS);
	if (!gd)
		goto out_free;

	do {
		if (!ida_pre_get(&sd_index_ida, GFP_KERNEL))
			goto out_put;

		spin_lock(&sd_index_lock);
		error = ida_get_new(&sd_index_ida, &index);
		spin_unlock(&sd_index_lock);
	} while (error == -EAGAIN);

	if (error) {
		sdev_printk(KERN_WARNING, sdp, "sd_probe: memory exhausted.\n");
		goto out_put;
	}

	error = sd_format_disk_name("sd", index, gd->disk_name, DISK_NAME_LEN);
	if (error) {
		sdev_printk(KERN_WARNING, sdp, "SCSI disk (sd) name length exceeded.\n");
		goto out_free_index;
	}

	sdkp->device = sdp;
	sdkp->driver = &sd_template;
	sdkp->disk = gd;
	sdkp->index = index;
	atomic_set(&sdkp->openers, 0);
	atomic_set(&sdkp->device->ioerr_cnt, 0);

	if (!sdp->request_queue->rq_timeout) {
		if (sdp->type != TYPE_MOD)
			blk_queue_rq_timeout(sdp->request_queue, SD_TIMEOUT);
		else
			blk_queue_rq_timeout(sdp->request_queue,
					     SD_MOD_TIMEOUT);
	}

	device_initialize(&sdkp->dev);
	sdkp->dev.parent = dev;
	sdkp->dev.class = &sd_disk_class;
	dev_set_name(&sdkp->dev, "%s", dev_name(dev));

	if (device_add(&sdkp->dev))
		goto out_free_index;

	get_device(dev);
	dev_set_drvdata(dev, sdkp);

	get_device(&sdkp->dev);	/* prevent release before async_schedule */
	async_schedule_domain(sd_probe_async, sdkp, &scsi_sd_probe_domain);

	return 0;

 out_free_index:
	spin_lock(&sd_index_lock);
	ida_remove(&sd_index_ida, index);
	spin_unlock(&sd_index_lock);
 out_put:
	put_disk(gd);
 out_free:
	kfree(sdkp);
 out:
	scsi_autopm_put_device(sdp);
	return error;
}

/**
 *	sd_remove - called whenever a scsi disk (previously recognized by
 *	sd_probe) is detached from the system. It is called (potentially
 *	multiple times) during sd module unload.
 *	@sdp: pointer to mid level scsi device object
 *
 *	Note: this function is invoked from the scsi mid-level.
 *	This function potentially frees up a device name (e.g. /dev/sdc)
 *	that could be re-used by a subsequent sd_probe().
 *	This function is not called when the built-in sd driver is "exit-ed".
 **/
static int sd_remove(struct device *dev)
{
	struct scsi_disk *sdkp;
	dev_t devt;

	sdkp = dev_get_drvdata(dev);
	devt = disk_devt(sdkp->disk);
	scsi_autopm_get_device(sdkp->device);

	async_synchronize_full_domain(&scsi_sd_pm_domain);
	async_synchronize_full_domain(&scsi_sd_probe_domain);
	device_del(&sdkp->dev);
	del_gendisk(sdkp->disk);
	sd_shutdown(dev);

	blk_register_region(devt, SD_MINORS, NULL,
			    sd_default_probe, NULL, NULL);

	mutex_lock(&sd_ref_mutex);
	dev_set_drvdata(dev, NULL);
	put_device(&sdkp->dev);
	mutex_unlock(&sd_ref_mutex);

	return 0;
}

/**
 *	scsi_disk_release - Called to free the scsi_disk structure
 *	@dev: pointer to embedded class device
 *
 *	sd_ref_mutex must be held entering this routine.  Because it is
 *	called on last put, you should always use the scsi_disk_get()
 *	scsi_disk_put() helpers which manipulate the semaphore directly
 *	and never do a direct put_device.
 **/
static void scsi_disk_release(struct device *dev)
{
	struct scsi_disk *sdkp = to_scsi_disk(dev);
	struct gendisk *disk = sdkp->disk;
	
	spin_lock(&sd_index_lock);
	ida_remove(&sd_index_ida, sdkp->index);
	spin_unlock(&sd_index_lock);

	blk_integrity_unregister(disk);
	disk->private_data = NULL;
	put_disk(disk);
	put_device(&sdkp->device->sdev_gendev);

	kfree(sdkp);
}

static int sd_start_stop_device(struct scsi_disk *sdkp, int start)
{
	unsigned char cmd[6] = { START_STOP };	/* START_VALID */
	struct scsi_sense_hdr sshdr;
	struct scsi_device *sdp = sdkp->device;
	int res;

	if (start)
		cmd[4] |= 1;	/* START */

	if (sdp->start_stop_pwr_cond)
		cmd[4] |= start ? 1 << 4 : 3 << 4;	/* Active or Standby */

	if (!scsi_device_online(sdp))
		return -ENODEV;

	res = scsi_execute_req_flags(sdp, cmd, DMA_NONE, NULL, 0, &sshdr,
			       SD_TIMEOUT, SD_MAX_RETRIES, NULL, REQ_PM);
	if (res) {
		sd_printk(KERN_WARNING, sdkp, "START_STOP FAILED\n");
		sd_print_result(sdkp, res);
		if (driver_byte(res) & DRIVER_SENSE)
			sd_print_sense_hdr(sdkp, &sshdr);
		if (scsi_sense_valid(&sshdr) &&
			/* 0x3a is medium not present */
			sshdr.asc == 0x3a)
			res = 0;
	}

	/* SCSI error codes must not go to the generic layer */
	if (res)
		return -EIO;

	return 0;
}

/*
 * Send a SYNCHRONIZE CACHE instruction down to the device through
 * the normal SCSI command structure.  Wait for the command to
 * complete.
 */
static void sd_shutdown(struct device *dev)
{
	struct scsi_disk *sdkp = scsi_disk_get_from_dev(dev);

	if (!sdkp)
		return;         /* this can happen */

	if (pm_runtime_suspended(dev))
		goto exit;

	if (sdkp->WCE && sdkp->media_present) {
		sd_printk(KERN_NOTICE, sdkp, "Synchronizing SCSI cache\n");
		sd_sync_cache(sdkp);
	}

	if (system_state != SYSTEM_RESTART && sdkp->device->manage_start_stop) {
		sd_printk(KERN_NOTICE, sdkp, "Stopping disk\n");
		sd_start_stop_device(sdkp, 0);
	}

exit:
	scsi_disk_put(sdkp);
}

static int sd_suspend_common(struct device *dev, bool ignore_stop_errors)
{
	struct scsi_disk *sdkp = scsi_disk_get_from_dev(dev);
	int ret = 0;

	if (!sdkp)	/* E.g.: runtime suspend following sd_remove() */
		return 0;

	if (sdkp->WCE && sdkp->media_present) {
		ret = sd_sync_cache(sdkp);
		if (ret) {
			/* ignore OFFLINE device */
			if (ret == -ENODEV)
				ret = 0;
			goto done;
		}
	}

	if (sdkp->device->manage_start_stop) {
		sd_printk(KERN_DEBUG, sdkp, "Stopping disk\n");
		/* an error is not worth aborting a system sleep */
		ret = sd_start_stop_device(sdkp, 0);
		if (ignore_stop_errors)
			ret = 0;
	}

done:
	scsi_disk_put(sdkp);
	return ret;
}

static int sd_suspend_system(struct device *dev)
{
	return sd_suspend_common(dev, true);
}

static int sd_suspend_runtime(struct device *dev)
{
	return sd_suspend_common(dev, false);
}

static int sd_resume(struct device *dev)
{
	struct scsi_disk *sdkp = scsi_disk_get_from_dev(dev);
	int ret = 0;

	if (!sdkp)
		return 0;	/* this can happen */

	if (!sdkp->device->manage_start_stop)
		goto done;

	sd_printk(KERN_DEBUG, sdkp, "Starting disk\n");
	ret = sd_start_stop_device(sdkp, 1);

done:
	scsi_disk_put(sdkp);
	return ret;
}

/**
 *	init_sd - entry point for this driver (both when built in or when
 *	a module).
 *
 *	Note: this function registers this driver with the scsi mid-level.
 **/
static int __init init_sd(void)
{
	int majors = 0, i, err;

	SCSI_LOG_HLQUEUE(3, printk("init_sd: sd driver entry point\n"));

	for (i = 0; i < SD_MAJORS; i++) {
		if (register_blkdev(sd_major(i), "sd") != 0)
			continue;
		majors++;
		blk_register_region(sd_major(i), SD_MINORS, NULL,
				    sd_default_probe, NULL, NULL);
	}

	if (!majors)
		return -ENODEV;

	err = class_register(&sd_disk_class);
	if (err)
		goto err_out;

	sd_cdb_cache = kmem_cache_create("sd_ext_cdb", SD_EXT_CDB_SIZE,
					 0, 0, NULL);
	if (!sd_cdb_cache) {
		printk(KERN_ERR "sd: can't init extended cdb cache\n");
		err = -ENOMEM;
		goto err_out_class;
	}

	sd_cdb_pool = mempool_create_slab_pool(SD_MEMPOOL_SIZE, sd_cdb_cache);
	if (!sd_cdb_pool) {
		printk(KERN_ERR "sd: can't init extended cdb pool\n");
		err = -ENOMEM;
		goto err_out_cache;
	}

	err = scsi_register_driver(&sd_template.gendrv);
	if (err)
		goto err_out_driver;

	return 0;

err_out_driver:
	mempool_destroy(sd_cdb_pool);

err_out_cache:
	kmem_cache_destroy(sd_cdb_cache);

err_out_class:
	class_unregister(&sd_disk_class);
err_out:
	for (i = 0; i < SD_MAJORS; i++)
		unregister_blkdev(sd_major(i), "sd");
	return err;
}

/**
 *	exit_sd - exit point for this driver (when it is a module).
 *
 *	Note: this function unregisters this driver from the scsi mid-level.
 **/
static void __exit exit_sd(void)
{
	int i;

	SCSI_LOG_HLQUEUE(3, printk("exit_sd: exiting sd driver\n"));

	scsi_unregister_driver(&sd_template.gendrv);
	mempool_destroy(sd_cdb_pool);
	kmem_cache_destroy(sd_cdb_cache);

	class_unregister(&sd_disk_class);

	for (i = 0; i < SD_MAJORS; i++) {
		blk_unregister_region(sd_major(i), SD_MINORS);
		unregister_blkdev(sd_major(i), "sd");
	}
}

module_init(init_sd);
module_exit(exit_sd);

static void sd_print_sense_hdr(struct scsi_disk *sdkp,
			       struct scsi_sense_hdr *sshdr)
{
	sd_printk(KERN_INFO, sdkp, " ");
	scsi_show_sense_hdr(sshdr);
	sd_printk(KERN_INFO, sdkp, " ");
	scsi_show_extd_sense(sshdr->asc, sshdr->ascq);
}

static void sd_print_result(struct scsi_disk *sdkp, int result)
{
	sd_printk(KERN_INFO, sdkp, " ");
	scsi_show_result(result);
}
<|MERGE_RESOLUTION|>--- conflicted
+++ resolved
@@ -2260,11 +2260,8 @@
 	int res;
 	struct scsi_device *sdp = sdkp->device;
 	struct scsi_mode_data data;
-<<<<<<< HEAD
-=======
 	int disk_ro = get_disk_ro(sdkp->disk);
 	int old_wp = sdkp->write_prot;
->>>>>>> 8eb1ef07
 
 	set_disk_ro(sdkp->disk, 0);
 	if (sdp->skip_ms_page_3f) {
@@ -2304,9 +2301,6 @@
 			  "Test WP failed, assume Write Enabled\n");
 	} else {
 		sdkp->write_prot = ((data.device_specific & 0x80) != 0);
-<<<<<<< HEAD
-		set_disk_ro(sdkp->disk, sdkp->write_prot);
-=======
 		set_disk_ro(sdkp->disk, sdkp->write_prot || disk_ro);
 		if (sdkp->first_scan || old_wp != sdkp->write_prot) {
 			sd_printk(KERN_NOTICE, sdkp, "Write Protect is %s\n",
@@ -2315,7 +2309,6 @@
 				  "Mode Sense: %02x %02x %02x %02x\n",
 				  buffer[0], buffer[1], buffer[2], buffer[3]);
 		}
->>>>>>> 8eb1ef07
 	}
 }
 

--- conflicted
+++ resolved
@@ -59,11 +59,8 @@
 obj-$(CONFIG_WIMAX_GDM72XX)	+= gdm72xx/
 obj-$(CONFIG_CSR_WIFI)		+= csr/
 obj-$(CONFIG_OMAP_BANDGAP)	+= omap-thermal/
-<<<<<<< HEAD
 obj-$(CONFIG_ZCACHE2)		+= ramster/
 obj-$(CONFIG_NET_VENDOR_SILICOM)	+= silicom/
 obj-$(CONFIG_CED1401)		+= ced1401/
 obj-$(CONFIG_DRM_IMX)		+= imx-drm/
-=======
-obj-$(CONFIG_DGRP)		+= dgrp/
->>>>>>> 0c57dfcc
+obj-$(CONFIG_DGRP)		+= dgrp/
menu "CPU Frequency scaling"

config CPU_FREQ
	bool "CPU Frequency scaling"
	help
	  CPU Frequency scaling allows you to change the clock speed of 
	  CPUs on the fly. This is a nice method to save power, because 
	  the lower the CPU clock speed, the less power the CPU consumes.

	  Note that this driver doesn't automatically change the CPU
	  clock speed, you need to either enable a dynamic cpufreq governor
	  (see below) after boot, or use a userspace tool.

	  For details, take a look at <file:Documentation/cpu-freq>.

	  If in doubt, say N.

if CPU_FREQ

config CPU_FREQ_GOV_COMMON
	bool

config CPU_FREQ_BOOST_SW
	bool
	depends on THERMAL

config SCHED_FREQ_INPUT
	bool "Scheduler inputs to cpufreq governor"
	depends on SCHED_HMP
	help
	  This option enables support for scheduler based CPU utilization
	  calculations which may then be used by any cpufreq governor. The
	  scheduler keeps track of "recent" cpu demand of tasks, which can
	  help determine need for changing frequency well in advance of what
	  a governor would have been able to detect on its own.

config CPU_FREQ_STAT
	tristate "CPU frequency translation statistics"
	default y
	help
	  This driver exports CPU frequency statistics information through sysfs
	  file system.

	  To compile this driver as a module, choose M here: the
	  module will be called cpufreq_stats.

	  If in doubt, say N.

config CPU_FREQ_STAT_DETAILS
	bool "CPU frequency translation statistics details"
	depends on CPU_FREQ_STAT
	help
	  This will show detail CPU frequency translation table in sysfs file
	  system.

	  If in doubt, say N.

choice
	prompt "Default CPUFreq governor"
	default CPU_FREQ_DEFAULT_GOV_USERSPACE if ARM_SA1100_CPUFREQ || ARM_SA1110_CPUFREQ
	default CPU_FREQ_DEFAULT_GOV_PERFORMANCE
	help
	  This option sets which CPUFreq governor shall be loaded at
	  startup. If in doubt, select 'performance'.

config CPU_FREQ_DEFAULT_GOV_PERFORMANCE
	bool "performance"
	select CPU_FREQ_GOV_PERFORMANCE
	help
	  Use the CPUFreq governor 'performance' as default. This sets
	  the frequency statically to the highest frequency supported by
	  the CPU.

config CPU_FREQ_DEFAULT_GOV_POWERSAVE
	bool "powersave"
	depends on EXPERT
	select CPU_FREQ_GOV_POWERSAVE
	help
	  Use the CPUFreq governor 'powersave' as default. This sets
	  the frequency statically to the lowest frequency supported by
	  the CPU.

config CPU_FREQ_DEFAULT_GOV_USERSPACE
	bool "userspace"
	select CPU_FREQ_GOV_USERSPACE
	help
	  Use the CPUFreq governor 'userspace' as default. This allows
	  you to set the CPU frequency manually or when a userspace 
	  program shall be able to set the CPU dynamically without having
	  to enable the userspace governor manually.

config CPU_FREQ_DEFAULT_GOV_ONDEMAND
	bool "ondemand"
	select CPU_FREQ_GOV_ONDEMAND
	select CPU_FREQ_GOV_PERFORMANCE
	help
	  Use the CPUFreq governor 'ondemand' as default. This allows
	  you to get a full dynamic frequency capable system by simply
	  loading your cpufreq low-level hardware driver.
	  Be aware that not all cpufreq drivers support the ondemand
	  governor. If unsure have a look at the help section of the
	  driver. Fallback governor will be the performance governor.

config CPU_FREQ_DEFAULT_GOV_CONSERVATIVE
	bool "conservative"
	select CPU_FREQ_GOV_CONSERVATIVE
	select CPU_FREQ_GOV_PERFORMANCE
	help
	  Use the CPUFreq governor 'conservative' as default. This allows
	  you to get a full dynamic frequency capable system by simply
	  loading your cpufreq low-level hardware driver.
	  Be aware that not all cpufreq drivers support the conservative
	  governor. If unsure have a look at the help section of the
	  driver. Fallback governor will be the performance governor.

config CPU_FREQ_DEFAULT_GOV_INTERACTIVE
	bool "interactive"
	select CPU_FREQ_GOV_INTERACTIVE
	help
	  Use the CPUFreq governor 'interactive' as default. This allows
	  you to get a full dynamic cpu frequency capable system by simply
	  loading your cpufreq low-level hardware driver, using the
	  'interactive' governor for latency-sensitive workloads.

config CPU_FREQ_DEFAULT_GOV_SCHED
	bool "sched"
	select CPU_FREQ_GOV_INTERACTIVE
	help
	  Use the CPUfreq governor 'sched' as default. This scales
	  cpu frequency using CPU utilization estimates from the
	  scheduler.
endchoice

config CPU_FREQ_GOV_PERFORMANCE
	tristate "'performance' governor"
	help
	  This cpufreq governor sets the frequency statically to the
	  highest available CPU frequency.

	  To compile this driver as a module, choose M here: the
	  module will be called cpufreq_performance.

	  If in doubt, say Y.

config CPU_FREQ_GOV_POWERSAVE
	tristate "'powersave' governor"
	help
	  This cpufreq governor sets the frequency statically to the
	  lowest available CPU frequency.

	  To compile this driver as a module, choose M here: the
	  module will be called cpufreq_powersave.

	  If in doubt, say Y.

config CPU_FREQ_GOV_USERSPACE
	tristate "'userspace' governor for userspace frequency scaling"
	help
	  Enable this cpufreq governor when you either want to set the
	  CPU frequency manually or when a userspace program shall
	  be able to set the CPU dynamically, like on LART 
	  <http://www.lartmaker.nl/>.

	  To compile this driver as a module, choose M here: the
	  module will be called cpufreq_userspace.

	  For details, take a look at <file:Documentation/cpu-freq/>.

	  If in doubt, say Y.

config CPU_FREQ_GOV_ONDEMAND
	tristate "'ondemand' cpufreq policy governor"
	select CPU_FREQ_GOV_COMMON
	help
	  'ondemand' - This driver adds a dynamic cpufreq policy governor.
	  The governor does a periodic polling and 
	  changes frequency based on the CPU utilization.
	  The support for this governor depends on CPU capability to
	  do fast frequency switching (i.e, very low latency frequency
	  transitions). 

	  To compile this driver as a module, choose M here: the
	  module will be called cpufreq_ondemand.

	  For details, take a look at linux/Documentation/cpu-freq.

	  If in doubt, say N.

config CPU_FREQ_GOV_INTERACTIVE
	bool "'interactive' cpufreq policy governor"
	help
	  'interactive' - This driver adds a dynamic cpufreq policy governor
	  designed for latency-sensitive workloads.

	  This governor attempts to reduce the latency of clock
	  increases so that the system is more responsive to
	  interactive workloads.

	  For details, take a look at linux/Documentation/cpu-freq.

	  If in doubt, say N.

config CPU_FREQ_GOV_CONSERVATIVE
	tristate "'conservative' cpufreq governor"
	depends on CPU_FREQ
	select CPU_FREQ_GOV_COMMON
	help
	  'conservative' - this driver is rather similar to the 'ondemand'
	  governor both in its source code and its purpose, the difference is
	  its optimisation for better suitability in a battery powered
	  environment.  The frequency is gracefully increased and decreased
	  rather than jumping to 100% when speed is required.

	  If you have a desktop machine then you should really be considering
	  the 'ondemand' governor instead, however if you are using a laptop,
	  PDA or even an AMD64 based computer (due to the unacceptable
	  step-by-step latency issues between the minimum and maximum frequency
	  transitions in the CPU) you will probably want to use this governor.

	  To compile this driver as a module, choose M here: the
	  module will be called cpufreq_conservative.

	  For details, take a look at linux/Documentation/cpu-freq.

	  If in doubt, say N.

config CPU_FREQ_GOV_SCHED
	bool "'sched' cpufreq governor"
	depends on CPU_FREQ
	depends on SMP
	select CPU_FREQ_GOV_COMMON
	help
	  'sched' - this governor scales cpu frequency from the
	  scheduler as a function of cpu capacity utilization. It does
	  not evaluate utilization on a periodic basis (as ondemand
	  does) but instead is event-driven by the scheduler.

	  If in doubt, say N.

comment "CPU frequency scaling drivers"

config CPUFREQ_DT
	tristate "Generic DT based cpufreq driver"
	depends on HAVE_CLK && OF
	# if CPU_THERMAL is on and THERMAL=m, CPUFREQ_DT cannot be =y:
	depends on !CPU_THERMAL || THERMAL
	select PM_OPP
	help
	  This adds a generic DT based cpufreq driver for frequency management.
	  It supports both uniprocessor (UP) and symmetric multiprocessor (SMP)
	  systems which share clock and voltage across all CPUs.

	  If in doubt, say N.

config CPU_BOOST
	tristate "Event base short term CPU freq boost"
	depends on CPU_FREQ
	help
	  This driver boosts the frequency of one or more CPUs based on
	  various events that might occur in the system. As of now, the
	  events it reacts to are:
	  - Migration of important threads from one CPU to another.

	  If in doubt, say N.

<<<<<<< HEAD
=======
config FINGERPRINT_BOOST
	bool "Fingerprint Boost"
	default y
	help
	  Boosts available CPUs to max frequency on fingerprint sensor input.

>>>>>>> 0be2a951
menu "x86 CPU frequency scaling drivers"
depends on X86
source "drivers/cpufreq/Kconfig.x86"
endmenu

menu "ARM CPU frequency scaling drivers"
depends on ARM || ARM64
source "drivers/cpufreq/Kconfig.arm"
endmenu

menu "AVR32 CPU frequency scaling drivers"
depends on AVR32

config AVR32_AT32AP_CPUFREQ
	bool "CPU frequency driver for AT32AP"
	depends on PLATFORM_AT32AP
	default n
	help
	  This enables the CPU frequency driver for AT32AP processors.
	  If in doubt, say N.

endmenu

menu "CPUFreq processor drivers"
depends on IA64

config IA64_ACPI_CPUFREQ
	tristate "ACPI Processor P-States driver"
	depends on ACPI_PROCESSOR
	help
	This driver adds a CPUFreq driver which utilizes the ACPI
	Processor Performance States.

	For details, take a look at <file:Documentation/cpu-freq/>.

	If in doubt, say N.

endmenu

menu "MIPS CPUFreq processor drivers"
depends on MIPS

config LOONGSON2_CPUFREQ
	tristate "Loongson2 CPUFreq Driver"
	help
	  This option adds a CPUFreq driver for loongson processors which
	  support software configurable cpu frequency.

	  Loongson2F and it's successors support this feature.

	  For details, take a look at <file:Documentation/cpu-freq/>.

	  If in doubt, say N.

endmenu

menu "PowerPC CPU frequency scaling drivers"
depends on PPC32 || PPC64
source "drivers/cpufreq/Kconfig.powerpc"
endmenu

menu "SPARC CPU frequency scaling drivers"
depends on SPARC64
config SPARC_US3_CPUFREQ
	tristate "UltraSPARC-III CPU Frequency driver"
	help
	  This adds the CPUFreq driver for UltraSPARC-III processors.

	  For details, take a look at <file:Documentation/cpu-freq>.

	  If in doubt, say N.

config SPARC_US2E_CPUFREQ
	tristate "UltraSPARC-IIe CPU Frequency driver"
	help
	  This adds the CPUFreq driver for UltraSPARC-IIe processors.

	  For details, take a look at <file:Documentation/cpu-freq>.

	  If in doubt, say N.
endmenu

menu "SH CPU Frequency scaling"
depends on SUPERH
config SH_CPU_FREQ
	tristate "SuperH CPU Frequency driver"
	help
	  This adds the cpufreq driver for SuperH. Any CPU that supports
	  clock rate rounding through the clock framework can use this
	  driver. While it will make the kernel slightly larger, this is
	  harmless for CPUs that don't support rate rounding. The driver
	  will also generate a notice in the boot log before disabling
	  itself if the CPU in question is not capable of rate rounding.

	  For details, take a look at <file:Documentation/cpu-freq>.

	  If unsure, say N.
endmenu

endif
endmenu<|MERGE_RESOLUTION|>--- conflicted
+++ resolved
@@ -263,15 +263,12 @@
 
 	  If in doubt, say N.
 
-<<<<<<< HEAD
-=======
 config FINGERPRINT_BOOST
 	bool "Fingerprint Boost"
 	default y
 	help
 	  Boosts available CPUs to max frequency on fingerprint sensor input.
 
->>>>>>> 0be2a951
 menu "x86 CPU frequency scaling drivers"
 depends on X86
 source "drivers/cpufreq/Kconfig.x86"
